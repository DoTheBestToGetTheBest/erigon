{
  "annotations": {
    "list": [
      {
        "builtIn": 1,
        "datasource": {
          "type": "datasource",
          "uid": "grafana"
        },
        "enable": true,
        "hide": true,
        "iconColor": "rgba(0, 211, 255, 1)",
        "name": "Annotations & Alerts",
        "target": {
          "limit": 100,
          "matchAny": false,
          "tags": [],
          "type": "dashboard"
        },
        "type": "dashboard"
      }
    ]
  },
  "editable": true,
  "fiscalYearStartMonth": 0,
  "graphTooltip": 0,
  "id": 2,
  "links": [],
  "liveNow": false,
  "panels": [
    {
      "collapsed": false,
      "datasource": {
        "type": "prometheus"
      },
      "gridPos": {
        "h": 1,
        "w": 24,
        "x": 0,
        "y": 0
      },
      "id": 4,
      "panels": [],
      "targets": [
        {
          "datasource": {
            "type": "prometheus"
          },
          "refId": "A"
        }
      ],
      "title": "Blockchain",
      "type": "row"
    },
    {
      "datasource": {
        "type": "prometheus"
      },
      "fieldConfig": {
        "defaults": {
          "color": {
            "mode": "palette-classic"
          },
          "custom": {
            "axisCenteredZero": false,
            "axisColorMode": "text",
            "axisLabel": "",
            "axisPlacement": "auto",
            "barAlignment": 0,
            "drawStyle": "line",
            "fillOpacity": 0,
            "gradientMode": "none",
            "hideFrom": {
              "legend": false,
              "tooltip": false,
              "viz": false
            },
            "lineInterpolation": "linear",
            "lineWidth": 1,
            "pointSize": 5,
            "scaleDistribution": {
              "type": "linear"
            },
            "showPoints": "never",
            "spanNulls": true,
            "stacking": {
              "group": "A",
              "mode": "none"
            },
            "thresholdsStyle": {
              "mode": "off"
            }
          },
          "mappings": [],
          "thresholds": {
            "mode": "absolute",
            "steps": [
              {
                "color": "green",
                "value": null
              },
              {
                "color": "red",
                "value": 80
              }
            ]
          },
          "unit": "short"
        },
        "overrides": []
      },
      "gridPos": {
        "h": 11,
        "w": 5,
        "x": 0,
        "y": 1
      },
      "id": 110,
      "links": [],
      "options": {
        "legend": {
          "calcs": [
            "lastNotNull"
          ],
          "displayMode": "table",
          "placement": "bottom",
          "showLegend": true
        },
        "tooltip": {
          "mode": "single",
          "sort": "none"
        }
      },
      "pluginVersion": "8.0.6",
      "targets": [
        {
          "datasource": {
            "type": "prometheus"
          },
          "editorMode": "code",
          "expr": "sync{instance=~\"$instance\",stage=\"headers\"}",
          "format": "time_series",
          "interval": "",
          "intervalFactor": 1,
          "legendFormat": "header: {{instance}}",
          "range": true,
          "refId": "A"
        },
        {
          "datasource": {
            "type": "prometheus"
          },
          "expr": "chain_head_block{instance=~\"$instance\"}",
          "format": "time_series",
          "interval": "",
          "intervalFactor": 1,
          "legendFormat": "block: {{instance}}",
          "refId": "C"
        }
      ],
      "title": "Chain head",
      "type": "timeseries"
    },
    {
      "datasource": {
        "type": "prometheus"
      },
      "fieldConfig": {
        "defaults": {
          "color": {
            "mode": "palette-classic"
          },
          "custom": {
            "axisCenteredZero": false,
            "axisColorMode": "text",
            "axisLabel": "",
            "axisPlacement": "auto",
            "barAlignment": 0,
            "drawStyle": "line",
            "fillOpacity": 0,
            "gradientMode": "none",
            "hideFrom": {
              "legend": false,
              "tooltip": false,
              "viz": false
            },
            "lineInterpolation": "linear",
            "lineWidth": 1,
            "pointSize": 5,
            "scaleDistribution": {
              "type": "linear"
            },
            "showPoints": "never",
            "spanNulls": true,
            "stacking": {
              "group": "A",
              "mode": "none"
            },
            "thresholdsStyle": {
              "mode": "off"
            }
          },
          "mappings": [],
          "thresholds": {
            "mode": "absolute",
            "steps": [
              {
                "color": "green",
                "value": null
              },
              {
                "color": "red",
                "value": 80
              }
            ]
          },
          "unit": "short"
        },
        "overrides": []
      },
      "gridPos": {
        "h": 11,
        "w": 5,
        "x": 5,
        "y": 1
      },
      "id": 116,
      "links": [],
      "options": {
        "legend": {
          "calcs": [
            "mean"
          ],
          "displayMode": "table",
          "placement": "bottom",
          "showLegend": true
        },
        "tooltip": {
          "mode": "multi",
          "sort": "none"
        }
      },
      "pluginVersion": "8.0.6",
      "targets": [
        {
          "datasource": {
            "type": "prometheus"
          },
          "editorMode": "code",
          "expr": "txpool_pending{instance=~\"$instance\"}",
          "format": "time_series",
          "interval": "",
          "intervalFactor": 1,
          "legendFormat": "executable: {{instance}}",
          "range": true,
          "refId": "A"
        },
        {
          "datasource": {
            "type": "prometheus"
          },
          "editorMode": "code",
          "expr": "txpool_basefee{instance=~\"$instance\"}",
          "format": "time_series",
          "hide": false,
          "interval": "",
          "intervalFactor": 1,
          "legendFormat": "basefee: {{instance}}",
          "range": true,
          "refId": "D"
        },
        {
          "datasource": {
            "type": "prometheus"
          },
          "expr": "txpool_queued{instance=~\"$instance\"}",
          "format": "time_series",
          "interval": "",
          "intervalFactor": 1,
          "legendFormat": "gapped: {{instance}}",
          "refId": "B"
        }
      ],
      "title": "Transaction pool",
      "type": "timeseries"
    },
    {
      "datasource": {
        "type": "prometheus"
      },
      "fieldConfig": {
        "defaults": {
          "color": {
            "mode": "palette-classic"
          },
          "custom": {
            "axisCenteredZero": false,
            "axisColorMode": "text",
            "axisLabel": "",
            "axisPlacement": "auto",
            "barAlignment": 0,
            "drawStyle": "line",
            "fillOpacity": 0,
            "gradientMode": "none",
            "hideFrom": {
              "legend": false,
              "tooltip": false,
              "viz": false
            },
            "lineInterpolation": "linear",
            "lineWidth": 1,
            "pointSize": 5,
            "scaleDistribution": {
              "type": "linear"
            },
            "showPoints": "never",
            "spanNulls": true,
            "stacking": {
              "group": "A",
              "mode": "none"
            },
            "thresholdsStyle": {
              "mode": "off"
            }
          },
          "mappings": [],
          "thresholds": {
            "mode": "absolute",
            "steps": [
              {
                "color": "green",
                "value": null
              },
              {
                "color": "red",
                "value": 80
              }
            ]
          },
          "unit": "percent"
        },
        "overrides": []
      },
      "gridPos": {
        "h": 11,
        "w": 7,
        "x": 10,
        "y": 1
      },
      "id": 106,
      "links": [],
      "options": {
        "legend": {
          "calcs": [
            "mean",
            "lastNotNull"
          ],
          "displayMode": "table",
          "placement": "bottom",
          "showLegend": true
        },
        "tooltip": {
          "mode": "multi",
          "sort": "none"
        }
      },
      "pluginVersion": "8.0.6",
      "targets": [
        {
          "datasource": {
            "type": "prometheus"
          },
          "exemplar": true,
          "expr": "increase(process_cpu_seconds_system_total{instance=~\"$instance\"}[1m])",
          "format": "time_series",
          "interval": "",
          "intervalFactor": 1,
          "legendFormat": "system: {{instance}}",
          "refId": "A"
        },
        {
          "datasource": {
            "type": "prometheus"
          },
          "exemplar": true,
          "expr": "increase(process_cpu_seconds_user_total{instance=~\"$instance\"}[1m])",
          "format": "time_series",
          "interval": "",
          "intervalFactor": 1,
          "legendFormat": "iowait: {{instance}}",
          "refId": "B"
        }
      ],
      "title": "CPU",
      "type": "timeseries"
    },
    {
      "datasource": {
        "type": "prometheus"
      },
      "description": "",
      "fieldConfig": {
        "defaults": {
          "color": {
            "mode": "palette-classic"
          },
          "custom": {
            "axisCenteredZero": false,
            "axisColorMode": "text",
            "axisLabel": "",
            "axisPlacement": "auto",
            "barAlignment": 0,
            "drawStyle": "line",
            "fillOpacity": 0,
            "gradientMode": "none",
            "hideFrom": {
              "legend": false,
              "tooltip": false,
              "viz": false
            },
            "lineInterpolation": "linear",
            "lineWidth": 1,
            "pointSize": 5,
            "scaleDistribution": {
              "type": "linear"
            },
            "showPoints": "never",
            "spanNulls": true,
            "stacking": {
              "group": "A",
              "mode": "none"
            },
            "thresholdsStyle": {
              "mode": "off"
            }
          },
          "mappings": [],
          "thresholds": {
            "mode": "absolute",
            "steps": [
              {
                "color": "green",
                "value": null
              },
              {
                "color": "red",
                "value": 80
              }
            ]
          },
          "unit": "decbytes"
        },
        "overrides": []
      },
      "gridPos": {
        "h": 11,
        "w": 7,
        "x": 17,
        "y": 1
      },
      "id": 154,
      "links": [],
      "options": {
        "legend": {
          "calcs": [
            "mean",
            "lastNotNull"
          ],
          "displayMode": "table",
          "placement": "bottom",
          "showLegend": true
        },
        "tooltip": {
          "mode": "multi",
          "sort": "none"
        }
      },
      "pluginVersion": "8.0.6",
      "targets": [
        {
          "datasource": {
            "type": "prometheus"
          },
          "editorMode": "code",
          "exemplar": true,
          "expr": "go_memstats_stack_sys_bytes{instance=~\"$instance\"}",
          "format": "time_series",
          "hide": true,
          "interval": "",
          "intervalFactor": 1,
          "legendFormat": "stack_sys: {{ instance }}",
          "range": true,
          "refId": "A"
        },
        {
          "datasource": {
            "type": "prometheus"
          },
          "editorMode": "code",
          "exemplar": true,
          "expr": "go_memstats_sys_bytes{instance=~\"$instance\"}",
          "format": "time_series",
          "hide": true,
          "interval": "",
          "intervalFactor": 1,
          "legendFormat": "max: {{ instance }}",
          "range": true,
          "refId": "B"
        },
        {
          "datasource": {
            "type": "prometheus"
          },
          "editorMode": "code",
          "exemplar": true,
          "expr": "go_memstats_stack_inuse_bytes{instance=~\"$instance\"}",
          "format": "time_series",
          "hide": true,
          "interval": "",
          "intervalFactor": 1,
          "legendFormat": "stack_inuse: {{ instance }}",
          "range": true,
          "refId": "C"
        },
        {
          "datasource": {
            "type": "prometheus"
          },
          "editorMode": "code",
          "exemplar": true,
          "expr": "go_memstats_mspan_sys_bytes{instance=~\"$instance\"}",
          "format": "time_series",
          "hide": true,
          "interval": "",
          "intervalFactor": 1,
          "legendFormat": "mspan_sys: {{ instance }}",
          "range": true,
          "refId": "D"
        },
        {
          "datasource": {
            "type": "prometheus"
          },
          "editorMode": "code",
          "exemplar": true,
          "expr": "go_memstats_mcache_sys_bytes{instance=~\"$instance\"}",
          "format": "time_series",
          "hide": true,
          "interval": "",
          "intervalFactor": 1,
          "legendFormat": "mcache_sys: {{ instance }}",
          "range": true,
          "refId": "E"
        },
        {
          "datasource": {
            "type": "prometheus"
          },
          "editorMode": "code",
          "exemplar": true,
          "expr": "go_memstats_heap_alloc_bytes{instance=~\"$instance\"}",
          "format": "time_series",
          "hide": false,
          "interval": "",
          "intervalFactor": 1,
          "legendFormat": "current: {{ instance }}",
          "range": true,
          "refId": "F"
        }
      ],
      "title": "Memory Use",
      "type": "timeseries"
    },
    {
      "datasource": {
        "type": "prometheus"
      },
      "fieldConfig": {
        "defaults": {
          "color": {
            "mode": "palette-classic"
          },
          "custom": {
            "axisCenteredZero": false,
            "axisColorMode": "text",
            "axisLabel": "",
            "axisPlacement": "auto",
            "barAlignment": 0,
            "drawStyle": "line",
            "fillOpacity": 0,
            "gradientMode": "none",
            "hideFrom": {
              "legend": false,
              "tooltip": false,
              "viz": false
            },
            "lineInterpolation": "linear",
            "lineStyle": {
              "fill": "solid"
            },
            "lineWidth": 1,
            "pointSize": 5,
            "scaleDistribution": {
              "type": "linear"
            },
            "showPoints": "never",
            "spanNulls": false,
            "stacking": {
              "group": "A",
              "mode": "none"
            },
            "thresholdsStyle": {
              "mode": "off"
            }
          },
          "decimals": 1,
          "mappings": [],
          "thresholds": {
            "mode": "absolute",
            "steps": [
              {
                "color": "green",
                "value": null
              },
              {
                "color": "red",
                "value": 80
              }
            ]
          },
          "unit": "short"
        },
        "overrides": []
      },
      "gridPos": {
        "h": 19,
        "w": 10,
        "x": 0,
        "y": 12
      },
      "id": 196,
      "options": {
        "legend": {
          "calcs": [
            "lastNotNull"
          ],
          "displayMode": "table",
          "placement": "right",
          "showLegend": true
        },
        "tooltip": {
          "mode": "multi",
          "sort": "none"
        }
      },
      "targets": [
        {
          "datasource": {
            "type": "prometheus"
          },
          "editorMode": "code",
          "expr": "sync{instance=~\"$instance\"}",
          "instant": false,
          "legendFormat": "{{ stage }}: {{instance}}",
          "range": true,
          "refId": "A"
        }
      ],
      "title": "Sync Stages progress",
      "type": "timeseries"
    },
    {
      "datasource": {
        "type": "prometheus"
      },
      "fieldConfig": {
        "defaults": {
          "color": {
            "mode": "palette-classic"
          },
          "custom": {
            "axisCenteredZero": false,
            "axisColorMode": "text",
            "axisLabel": "",
            "axisPlacement": "auto",
            "barAlignment": 0,
            "drawStyle": "line",
            "fillOpacity": 0,
            "gradientMode": "none",
            "hideFrom": {
              "legend": false,
              "tooltip": false,
              "viz": false
            },
            "lineInterpolation": "linear",
            "lineWidth": 1,
            "pointSize": 5,
            "scaleDistribution": {
              "type": "linear"
            },
            "showPoints": "never",
            "spanNulls": true,
            "stacking": {
              "group": "A",
              "mode": "none"
            },
            "thresholdsStyle": {
              "mode": "off"
            }
          },
          "mappings": [],
          "thresholds": {
            "mode": "absolute",
            "steps": [
              {
                "color": "green",
                "value": null
              },
              {
                "color": "red",
                "value": 80
              }
            ]
          },
          "unit": "none"
        },
        "overrides": []
      },
      "gridPos": {
        "h": 11,
        "w": 7,
        "x": 10,
        "y": 12
      },
      "id": 77,
      "links": [],
      "options": {
        "legend": {
          "calcs": [
            "mean",
            "lastNotNull",
            "max",
            "min"
          ],
          "displayMode": "table",
          "placement": "bottom",
          "showLegend": true
        },
        "tooltip": {
          "mode": "multi",
          "sort": "none"
        }
      },
      "pluginVersion": "8.0.6",
      "targets": [
        {
          "datasource": {
            "type": "prometheus"
          },
          "expr": "p2p_peers{instance=~\"$instance\"}",
          "format": "time_series",
          "interval": "",
          "intervalFactor": 1,
          "legendFormat": "peers: {{instance}}",
          "refId": "A"
        },
        {
          "datasource": {
            "type": "prometheus"
          },
          "expr": "rate(p2p_dials{instance=~\"$instance\"}[1m])",
          "format": "time_series",
          "interval": "",
          "intervalFactor": 1,
          "legendFormat": "dials: {{instance}}",
          "refId": "B"
        },
        {
          "datasource": {
            "type": "prometheus"
          },
          "expr": "rate(p2p_serves{instance=~\"$instance\"}[1m])",
          "format": "time_series",
          "interval": "",
          "intervalFactor": 1,
          "legendFormat": "serves: {{instance}}",
          "refId": "C"
        }
      ],
      "title": "Peers",
      "type": "timeseries"
    },
    {
      "datasource": {
        "type": "prometheus"
      },
      "fieldConfig": {
        "defaults": {
          "color": {
            "mode": "palette-classic"
          },
          "custom": {
            "axisCenteredZero": false,
            "axisColorMode": "text",
            "axisLabel": "",
            "axisPlacement": "auto",
            "barAlignment": 0,
            "drawStyle": "line",
            "fillOpacity": 0,
            "gradientMode": "none",
            "hideFrom": {
              "legend": false,
              "tooltip": false,
              "viz": false
            },
            "lineInterpolation": "linear",
            "lineWidth": 1,
            "pointSize": 5,
            "scaleDistribution": {
              "type": "linear"
            },
            "showPoints": "never",
            "spanNulls": true,
            "stacking": {
              "group": "A",
              "mode": "none"
            },
            "thresholdsStyle": {
              "mode": "off"
            }
          },
          "mappings": [],
          "thresholds": {
            "mode": "absolute",
            "steps": [
              {
                "color": "green",
                "value": null
              },
              {
                "color": "red",
                "value": 80
              }
            ]
          },
          "unit": "Bps"
        },
        "overrides": []
      },
      "gridPos": {
        "h": 11,
        "w": 7,
        "x": 17,
        "y": 12
      },
      "id": 96,
      "links": [],
      "options": {
        "legend": {
          "calcs": [
            "mean",
            "lastNotNull"
          ],
          "displayMode": "table",
          "placement": "bottom",
          "showLegend": true
        },
        "tooltip": {
          "mode": "multi",
          "sort": "none"
        }
      },
      "pluginVersion": "8.0.6",
      "targets": [
        {
          "datasource": {
            "type": "prometheus"
          },
          "exemplar": true,
          "expr": "rate(p2p_ingress{instance=~\"$instance\"}[$rate_interval])",
          "format": "time_series",
          "interval": "",
          "intervalFactor": 1,
          "legendFormat": "ingress: {{instance}}",
          "refId": "B"
        },
        {
          "datasource": {
            "type": "prometheus"
          },
          "exemplar": true,
          "expr": "rate(p2p_egress{instance=~\"$instance\"}[$rate_interval])",
          "format": "time_series",
          "hide": true,
          "interval": "",
          "intervalFactor": 1,
          "legendFormat": "egress: {{instance}}",
          "refId": "C"
        }
      ],
      "title": "Network Traffic",
      "type": "timeseries"
    },
    {
      "datasource": {
        "type": "prometheus"
      },
      "fieldConfig": {
        "defaults": {
          "color": {
            "mode": "palette-classic"
          },
          "custom": {
            "axisCenteredZero": false,
            "axisColorMode": "text",
            "axisLabel": "",
            "axisPlacement": "auto",
            "barAlignment": 0,
            "drawStyle": "line",
            "fillOpacity": 0,
            "gradientMode": "none",
            "hideFrom": {
              "legend": false,
              "tooltip": false,
              "viz": false
            },
            "lineInterpolation": "linear",
            "lineWidth": 1,
            "pointSize": 5,
            "scaleDistribution": {
              "type": "linear"
            },
            "showPoints": "never",
            "spanNulls": false,
            "stacking": {
              "group": "A",
              "mode": "normal"
            },
            "thresholdsStyle": {
              "mode": "off"
            }
          },
          "mappings": [],
          "thresholds": {
            "mode": "absolute",
            "steps": [
              {
                "color": "green",
                "value": null
              },
              {
                "color": "red",
                "value": 80
              }
            ]
          },
          "unit": "short"
        },
        "overrides": []
      },
      "gridPos": {
        "h": 8,
        "w": 7,
        "x": 10,
        "y": 23
      },
      "id": 85,
      "links": [],
      "options": {
        "legend": {
          "calcs": [
            "mean",
            "lastNotNull"
          ],
          "displayMode": "table",
          "placement": "bottom",
          "showLegend": true
        },
        "tooltip": {
          "mode": "multi",
          "sort": "none"
        }
      },
      "pluginVersion": "8.0.6",
      "targets": [
        {
          "datasource": {
            "type": "prometheus"
          },
          "exemplar": true,
          "expr": "rate(process_io_storage_read_bytes_total{instance=~\"$instance\"}[$rate_interval])",
          "format": "time_series",
          "interval": "",
          "intervalFactor": 1,
          "legendFormat": "read: {{instance}}",
          "refId": "A"
        },
        {
          "datasource": {
            "type": "prometheus"
          },
          "exemplar": true,
          "expr": "rate(process_io_storage_written_bytes_total{instance=~\"$instance\"}[$rate_interval])",
          "format": "time_series",
          "interval": "",
          "intervalFactor": 1,
          "legendFormat": "write: {{instance}}",
          "refId": "B"
        }
      ],
      "title": "Disk bytes/sec",
      "type": "timeseries"
    },
    {
      "datasource": {
        "type": "prometheus"
      },
      "fieldConfig": {
        "defaults": {
          "color": {
            "mode": "palette-classic"
          },
          "custom": {
            "axisCenteredZero": false,
            "axisColorMode": "text",
            "axisLabel": "",
            "axisPlacement": "auto",
            "barAlignment": 0,
            "drawStyle": "line",
            "fillOpacity": 0,
            "gradientMode": "none",
            "hideFrom": {
              "legend": false,
              "tooltip": false,
              "viz": false
            },
            "lineInterpolation": "linear",
            "lineWidth": 1,
            "pointSize": 5,
            "scaleDistribution": {
              "type": "linear"
            },
            "showPoints": "never",
            "spanNulls": true,
            "stacking": {
              "group": "A",
              "mode": "none"
            },
            "thresholdsStyle": {
              "mode": "off"
            }
          },
          "mappings": [],
          "thresholds": {
            "mode": "absolute",
            "steps": [
              {
                "color": "green",
                "value": null
              },
              {
                "color": "red",
                "value": 80
              }
            ]
          },
          "unit": "decbytes"
        },
        "overrides": []
      },
      "gridPos": {
        "h": 8,
        "w": 7,
        "x": 17,
        "y": 23
      },
      "id": 159,
      "options": {
        "legend": {
          "calcs": [
            "lastNotNull"
          ],
          "displayMode": "table",
          "placement": "bottom",
          "showLegend": true
        },
        "tooltip": {
          "mode": "multi",
          "sort": "none"
        }
      },
      "pluginVersion": "8.4.7",
      "targets": [
        {
          "datasource": {
            "type": "prometheus"
          },
          "expr": "db_size{instance=~\"$instance\"}",
          "interval": "",
          "legendFormat": "size: {{instance}}",
          "refId": "A"
        },
        {
          "datasource": {
            "type": "prometheus"
          },
          "editorMode": "code",
          "expr": "db_mi_last_pgno{instance=~\"$instance\"}",
          "hide": false,
          "interval": "",
          "legendFormat": "db_mi_last_pgno: {{instance}}",
          "range": true,
          "refId": "B"
<<<<<<< HEAD
        }
      ],
      "title": "DB Size",
      "type": "timeseries"
=======
        }
      ],
      "title": "DB Size",
      "type": "timeseries"
    },
    {
      "collapsed": false,
      "datasource": {
        "type": "prometheus"
      },
      "gridPos": {
        "h": 1,
        "w": 24,
        "x": 0,
        "y": 31
      },
      "id": 183,
      "panels": [],
      "targets": [
        {
          "datasource": {
            "type": "prometheus"
          },
          "refId": "A"
        }
      ],
      "title": "RPC",
      "type": "row"
>>>>>>> b4358cca
    },
    {
      "collapsed": false,
      "gridPos": {
        "h": 1,
        "w": 24,
        "x": 0,
        "y": 31
      },
      "id": 198,
      "panels": [],
      "title": "Exec",
      "type": "row"
    },
    {
      "datasource": {
        "type": "prometheus"
      },
      "fieldConfig": {
        "defaults": {
          "color": {
            "mode": "palette-classic"
          },
          "custom": {
            "axisCenteredZero": false,
            "axisColorMode": "text",
            "axisLabel": "",
            "axisPlacement": "auto",
            "barAlignment": 0,
            "drawStyle": "line",
            "fillOpacity": 10,
            "gradientMode": "none",
            "hideFrom": {
              "legend": false,
              "tooltip": false,
              "viz": false
            },
            "lineInterpolation": "linear",
            "lineWidth": 1,
            "pointSize": 5,
            "scaleDistribution": {
              "type": "linear"
            },
            "showPoints": "auto",
            "spanNulls": false,
            "stacking": {
              "group": "A",
              "mode": "none"
            },
            "thresholdsStyle": {
              "mode": "off"
            }
          },
          "mappings": [],
          "thresholds": {
            "mode": "absolute",
            "steps": [
              {
                "color": "green",
                "value": null
              },
              {
                "color": "red",
                "value": 80
              }
            ]
          },
<<<<<<< HEAD
          "unit": "ops"
=======
          "unit": "reqps"
>>>>>>> b4358cca
        },
        "overrides": []
      },
      "gridPos": {
<<<<<<< HEAD
        "h": 5,
        "w": 8,
        "x": 0,
        "y": 32
      },
      "id": 158,
      "links": [],
=======
        "h": 8,
        "w": 12,
        "x": 0,
        "y": 32
      },
      "id": 185,
>>>>>>> b4358cca
      "options": {
        "legend": {
          "calcs": [
            "mean",
            "last"
          ],
          "displayMode": "list",
          "placement": "bottom",
          "showLegend": true
        },
        "tooltip": {
          "mode": "single",
          "sort": "none"
        }
      },
      "targets": [
        {
          "datasource": {
            "type": "prometheus"
          },
<<<<<<< HEAD
          "editorMode": "code",
          "exemplar": true,
          "expr": "rate(sync{instance=~\"$instance\"}[$rate_interval])",
          "format": "time_series",
          "interval": "",
          "intervalFactor": 1,
          "legendFormat": "{{ stage }}:  {{instance}}",
          "range": true,
          "refId": "A"
        }
      ],
      "title": "Sync Stages progress rate",
=======
          "exemplar": true,
          "expr": "rate(rpc_duration_seconds_count{instance=~\"$instance\",success=\"success\"}[1m])",
          "interval": "",
          "legendFormat": "success {{ method }} {{ instance }} ",
          "refId": "A"
        },
        {
          "datasource": {
            "type": "prometheus"
          },
          "exemplar": true,
          "expr": "rate(rpc_duration_seconds_count{instance=~\"$instance\",success=\"failure\"}[1m])",
          "hide": false,
          "interval": "",
          "legendFormat": "failure {{ method }} {{ instance }} ",
          "refId": "B"
        }
      ],
      "title": "RPS",
      "transformations": [],
>>>>>>> b4358cca
      "type": "timeseries"
    },
    {
      "datasource": {
        "type": "prometheus"
      },
      "fieldConfig": {
        "defaults": {
          "color": {
            "mode": "palette-classic"
          },
          "custom": {
            "axisCenteredZero": false,
            "axisColorMode": "text",
            "axisLabel": "",
            "axisPlacement": "auto",
            "barAlignment": 0,
            "drawStyle": "line",
            "fillOpacity": 0,
            "gradientMode": "none",
            "hideFrom": {
              "legend": false,
              "tooltip": false,
              "viz": false
            },
            "lineInterpolation": "linear",
            "lineWidth": 1,
            "pointSize": 5,
            "scaleDistribution": {
              "type": "linear"
            },
            "showPoints": "auto",
            "spanNulls": false,
            "stacking": {
              "group": "A",
              "mode": "none"
            },
            "thresholdsStyle": {
              "mode": "off"
            }
          },
          "mappings": [],
          "thresholds": {
            "mode": "absolute",
            "steps": [
              {
                "color": "green",
                "value": null
              },
              {
                "color": "red",
                "value": 80
              }
            ]
          },
          "unit": "s"
        },
        "overrides": []
      },
      "gridPos": {
<<<<<<< HEAD
        "h": 10,
        "w": 16,
        "x": 8,
        "y": 32
      },
      "id": 201,
      "options": {
        "legend": {
          "calcs": [
            "mean"
=======
        "h": 8,
        "w": 12,
        "x": 12,
        "y": 32
      },
      "id": 187,
      "options": {
        "legend": {
          "calcs": [
            "mean",
            "last"
>>>>>>> b4358cca
          ],
          "displayMode": "list",
          "placement": "bottom",
          "showLegend": true
        },
        "tooltip": {
          "mode": "single",
          "sort": "none"
        }
      },
      "targets": [
        {
          "datasource": {
            "type": "prometheus"
          },
<<<<<<< HEAD
          "editorMode": "code",
          "expr": "latest_state_read{instance=~\"$instance\",quantile=\"$quantile\"}",
          "instant": false,
          "legendFormat": "{{type}}, {{found}}: {{instance}}",
          "range": true,
          "refId": "A"
        }
      ],
      "title": "Latest state read latency",
=======
          "exemplar": true,
          "expr": "rpc_duration_seconds{quantile=\"$quantile\",instance=~\"$instance\"}",
          "interval": "",
          "legendFormat": " {{ method }} {{ instance }} {{ success }}",
          "refId": "A"
        }
      ],
      "title": "Timings",
      "transformations": [],
>>>>>>> b4358cca
      "type": "timeseries"
    },
    {
      "datasource": {
        "type": "prometheus"
      },
      "fieldConfig": {
        "defaults": {
          "color": {
            "mode": "palette-classic"
          },
          "custom": {
            "axisCenteredZero": false,
            "axisColorMode": "text",
            "axisLabel": "",
            "axisPlacement": "auto",
            "barAlignment": 0,
            "drawStyle": "line",
            "fillOpacity": 10,
            "gradientMode": "none",
            "hideFrom": {
              "legend": false,
              "tooltip": false,
              "viz": false
            },
            "lineInterpolation": "linear",
            "lineWidth": 1,
            "pointSize": 5,
            "scaleDistribution": {
              "type": "linear"
            },
<<<<<<< HEAD
            "showPoints": "never",
            "spanNulls": true,
=======
            "showPoints": "auto",
            "spanNulls": false,
>>>>>>> b4358cca
            "stacking": {
              "group": "A",
              "mode": "none"
            },
            "thresholdsStyle": {
              "mode": "off"
            }
          },
          "mappings": [],
          "thresholds": {
            "mode": "absolute",
            "steps": [
              {
                "color": "green",
                "value": null
              },
              {
                "color": "red",
                "value": 80
              }
            ]
          },
          "unit": "ops"
        },
        "overrides": []
      },
      "gridPos": {
<<<<<<< HEAD
        "h": 5,
        "w": 8,
        "x": 0,
        "y": 37
      },
      "id": 195,
      "links": [],
      "options": {
        "legend": {
          "calcs": [
            "mean"
=======
        "h": 8,
        "w": 7,
        "x": 12,
        "y": 40
      },
      "id": 189,
      "options": {
        "legend": {
          "calcs": [
            "mean",
            "last"
>>>>>>> b4358cca
          ],
          "displayMode": "list",
          "placement": "bottom",
          "showLegend": true
        },
        "tooltip": {
          "mode": "single",
          "sort": "none"
        }
      },
      "targets": [
        {
          "datasource": {
            "type": "prometheus"
          },
          "editorMode": "code",
          "exemplar": true,
<<<<<<< HEAD
          "expr": "rate(exec_txs_done{instance=~\"$instance\"}[$rate_interval])",
          "format": "time_series",
          "interval": "",
          "intervalFactor": 1,
          "legendFormat": "txs apply:  {{instance}}",
          "range": true,
          "refId": "A"
        }
      ],
      "title": "Exec v3: txs/s ",
=======
          "expr": "cache_keys_total{name=\"rpc\",instance=~\"$instance\"}",
          "hide": false,
          "interval": "",
          "legendFormat": "keys: {{ instance }} ",
          "refId": "A"
        },
        {
          "datasource": {
            "type": "prometheus"
          },
          "exemplar": true,
          "expr": "cache_list_total{name=\"rpc\",instance=~\"$instance\"}",
          "hide": false,
          "interval": "",
          "legendFormat": "list: {{ instance }} ",
          "refId": "B"
        },
        {
          "datasource": {
            "type": "prometheus"
          },
          "exemplar": true,
          "expr": "cache_code_keys_total{name=\"rpc\",instance=~\"$instance\"}",
          "hide": false,
          "interval": "",
          "legendFormat": "code_keys: {{ instance }} ",
          "refId": "C"
        },
        {
          "datasource": {
            "type": "prometheus"
          },
          "exemplar": true,
          "expr": "cache_code_list_total{name=\"rpc\",instance=~\"$instance\"}",
          "hide": false,
          "interval": "",
          "legendFormat": "code_list: {{ instance }} ",
          "refId": "D"
        }
      ],
      "title": "Cache keys",
>>>>>>> b4358cca
      "type": "timeseries"
    },
    {
      "datasource": {
        "type": "prometheus"
      },
      "fieldConfig": {
        "defaults": {
          "color": {
            "mode": "palette-classic"
          },
          "custom": {
            "axisCenteredZero": false,
            "axisColorMode": "text",
            "axisLabel": "",
            "axisPlacement": "auto",
            "barAlignment": 0,
            "drawStyle": "line",
            "fillOpacity": 0,
            "gradientMode": "none",
            "hideFrom": {
              "legend": false,
              "tooltip": false,
              "viz": false
            },
            "lineInterpolation": "linear",
            "lineWidth": 1,
            "pointSize": 5,
            "scaleDistribution": {
              "type": "linear"
            },
            "showPoints": "never",
            "spanNulls": true,
            "stacking": {
              "group": "A",
              "mode": "none"
            },
            "thresholdsStyle": {
              "mode": "off"
            }
          },
          "decimals": 2,
          "mappings": [],
          "thresholds": {
            "mode": "absolute",
            "steps": [
              {
                "color": "green",
                "value": null
              },
              {
                "color": "red",
                "value": 80
              }
            ]
          },
          "unit": "percentunit"
        },
        "overrides": []
      },
      "gridPos": {
<<<<<<< HEAD
        "h": 5,
        "w": 8,
        "x": 0,
        "y": 42
      },
      "id": 194,
      "links": [],
      "options": {
        "legend": {
          "calcs": [
            "mean"
=======
        "h": 8,
        "w": 5,
        "x": 19,
        "y": 40
      },
      "id": 184,
      "options": {
        "legend": {
          "calcs": [
            "mean",
            "last"
>>>>>>> b4358cca
          ],
          "displayMode": "list",
          "placement": "bottom",
          "showLegend": true
        },
        "tooltip": {
          "mode": "multi",
          "sort": "none"
        }
      },
      "targets": [
        {
          "datasource": {
            "type": "prometheus"
          },
          "editorMode": "code",
          "exemplar": true,
<<<<<<< HEAD
          "expr": "rate(exec_repeats{instance=~\"$instance\"}[$rate_interval])/rate(exec_txs_done{instance=~\"$instance\"}[$rate_interval])",
          "format": "time_series",
          "interval": "",
          "intervalFactor": 1,
          "legendFormat": "repeats: {{instance}}",
          "range": true,
          "refId": "A"
        },
        {
          "datasource": {
            "type": "prometheus"
          },
          "editorMode": "code",
          "exemplar": true,
          "expr": "rate(exec_triggers{instance=~\"$instance\"}[$rate_interval])/rate(exec_txs_done{instance=~\"$instance\"}[$rate_interval])",
          "format": "time_series",
          "hide": false,
          "interval": "",
          "intervalFactor": 1,
          "legendFormat": "triggers: {{instance}}",
          "range": true,
          "refId": "B"
        }
      ],
      "title": "par-exec v3 ",
      "type": "timeseries"
    },
    {
      "datasource": {
        "type": "prometheus"
      },
      "fieldConfig": {
        "defaults": {
          "color": {
            "mode": "palette-classic"
          },
          "custom": {
            "axisCenteredZero": false,
            "axisColorMode": "text",
            "axisLabel": "",
            "axisPlacement": "auto",
            "barAlignment": 0,
            "drawStyle": "line",
            "fillOpacity": 0,
            "gradientMode": "none",
            "hideFrom": {
              "legend": false,
              "tooltip": false,
              "viz": false
            },
            "lineInterpolation": "linear",
            "lineWidth": 1,
            "pointSize": 5,
            "scaleDistribution": {
              "type": "linear"
            },
            "showPoints": "auto",
            "spanNulls": false,
            "stacking": {
              "group": "A",
              "mode": "none"
            },
            "thresholdsStyle": {
              "mode": "off"
            }
          },
          "mappings": [],
          "thresholds": {
            "mode": "absolute",
            "steps": [
              {
                "color": "green",
                "value": null
              },
              {
                "color": "red",
                "value": 80
              }
            ]
          },
          "unit": "short"
        },
        "overrides": []
      },
      "gridPos": {
        "h": 9,
        "w": 16,
        "x": 8,
        "y": 42
      },
      "id": 200,
      "options": {
        "legend": {
          "calcs": [
            "mean"
          ],
          "displayMode": "list",
          "placement": "bottom",
          "showLegend": true
        },
        "tooltip": {
          "mode": "single",
          "sort": "none"
        }
      },
      "targets": [
        {
          "datasource": {
            "type": "prometheus"
          },
          "editorMode": "code",
          "expr": "latest_state_read_count{instance=~\"$instance\"}",
          "instant": false,
          "legendFormat": "{{type}}, {{found}}: {{instance}}",
          "range": true,
          "refId": "A"
        }
      ],
      "title": "Latest state read",
      "type": "timeseries"
    },
    {
      "datasource": {
        "type": "prometheus"
      },
      "fieldConfig": {
        "defaults": {
          "color": {
            "mode": "palette-classic"
          },
          "custom": {
            "axisCenteredZero": false,
            "axisColorMode": "text",
            "axisLabel": "",
            "axisPlacement": "auto",
            "barAlignment": 0,
            "drawStyle": "line",
            "fillOpacity": 0,
            "gradientMode": "none",
            "hideFrom": {
              "legend": false,
              "tooltip": false,
              "viz": false
            },
            "lineInterpolation": "linear",
            "lineWidth": 1,
            "pointSize": 5,
            "scaleDistribution": {
              "type": "linear"
            },
            "showPoints": "auto",
            "spanNulls": false,
            "stacking": {
              "group": "A",
              "mode": "none"
            },
            "thresholdsStyle": {
              "mode": "off"
            }
          },
          "mappings": [],
          "thresholds": {
            "mode": "absolute",
            "steps": [
              {
                "color": "green",
                "value": null
              },
              {
                "color": "red",
                "value": 80
              }
            ]
          },
          "unit": "s"
        },
        "overrides": []
      },
      "gridPos": {
        "h": 4,
        "w": 8,
        "x": 0,
        "y": 47
      },
      "id": 202,
      "options": {
        "legend": {
          "calcs": [],
          "displayMode": "list",
          "placement": "bottom",
          "showLegend": true
        },
        "tooltip": {
          "mode": "single",
          "sort": "none"
        }
      },
      "targets": [
        {
          "datasource": {
            "type": "prometheus"
          },
          "editorMode": "code",
          "expr": "domain_prune_took{quantile=\"$quantile\",instance=~\"$instance\"}",
          "instant": false,
          "legendFormat": "prune: {{type}}",
          "range": true,
          "refId": "A"
        }
      ],
      "title": "prune took",
      "type": "timeseries"
    },
    {
      "datasource": {
        "type": "prometheus"
      },
      "fieldConfig": {
        "defaults": {
          "color": {
            "mode": "palette-classic"
          },
          "custom": {
            "axisCenteredZero": false,
            "axisColorMode": "text",
            "axisLabel": "",
            "axisPlacement": "auto",
            "barAlignment": 0,
            "drawStyle": "line",
            "fillOpacity": 0,
            "gradientMode": "none",
            "hideFrom": {
              "legend": false,
              "tooltip": false,
              "viz": false
            },
            "lineInterpolation": "linear",
            "lineWidth": 1,
            "pointSize": 5,
            "scaleDistribution": {
              "type": "linear"
            },
            "showPoints": "auto",
            "spanNulls": false,
            "stacking": {
              "group": "A",
              "mode": "none"
            },
            "thresholdsStyle": {
              "mode": "off"
            }
          },
          "mappings": [],
          "thresholds": {
            "mode": "absolute",
            "steps": [
              {
                "color": "green",
                "value": null
              },
              {
                "color": "red",
                "value": 80
              }
            ]
          }
        },
        "overrides": []
      },
      "gridPos": {
        "h": 5,
        "w": 8,
        "x": 0,
        "y": 51
      },
      "id": 203,
      "options": {
        "legend": {
          "calcs": [],
          "displayMode": "list",
          "placement": "bottom",
          "showLegend": true
        },
        "tooltip": {
          "mode": "single",
          "sort": "none"
        }
      },
      "targets": [
        {
          "datasource": {
            "type": "prometheus"
          },
          "editorMode": "code",
          "expr": "domain_prune_size{instance=~\"$instance\"}",
          "instant": false,
          "legendFormat": "pruned keys, {{type}}: {{instance}}",
          "range": true,
          "refId": "A"
        }
      ],
      "title": "Pruned keys",
      "type": "timeseries"
    },
    {
      "collapsed": true,
      "gridPos": {
        "h": 1,
        "w": 24,
        "x": 0,
        "y": 56
      },
      "id": 197,
      "panels": [
        {
          "datasource": {
            "type": "prometheus"
          },
          "fieldConfig": {
            "defaults": {
              "color": {
                "mode": "palette-classic"
              },
              "custom": {
                "axisCenteredZero": false,
                "axisColorMode": "text",
                "axisLabel": "",
                "axisPlacement": "auto",
                "barAlignment": 0,
                "drawStyle": "line",
                "fillOpacity": 0,
                "gradientMode": "none",
                "hideFrom": {
                  "legend": false,
                  "tooltip": false,
                  "viz": false
                },
                "lineInterpolation": "linear",
                "lineWidth": 1,
                "pointSize": 5,
                "scaleDistribution": {
                  "type": "linear"
                },
                "showPoints": "never",
                "spanNulls": true,
                "stacking": {
                  "group": "A",
                  "mode": "none"
                },
                "thresholdsStyle": {
                  "mode": "off"
                }
              },
              "mappings": [],
              "thresholds": {
                "mode": "absolute",
                "steps": [
                  {
                    "color": "green",
                    "value": null
                  },
                  {
                    "color": "red",
                    "value": 80
                  }
                ]
              },
              "unit": "ops"
            },
            "overrides": []
          },
          "gridPos": {
            "h": 5,
            "w": 8,
            "x": 0,
            "y": 22
          },
          "id": 141,
          "options": {
            "legend": {
              "calcs": [],
              "displayMode": "list",
              "placement": "bottom",
              "showLegend": true
            },
            "tooltip": {
              "mode": "multi",
              "sort": "none"
            }
          },
          "pluginVersion": "8.0.6",
          "targets": [
            {
              "datasource": {
                "type": "prometheus"
              },
              "editorMode": "code",
              "exemplar": true,
              "expr": "rate(db_commit_seconds_count{phase=\"total\",instance=~\"$instance\"}[$rate_interval])",
              "interval": "",
              "legendFormat": "commit: {{instance}}",
              "range": true,
              "refId": "A"
            }
          ],
          "title": "Commit Events",
          "type": "timeseries"
        },
        {
          "datasource": {
            "type": "prometheus"
          },
          "description": "",
          "fieldConfig": {
            "defaults": {
              "color": {
                "mode": "palette-classic"
              },
              "custom": {
                "axisCenteredZero": false,
                "axisColorMode": "text",
                "axisLabel": "",
                "axisPlacement": "auto",
                "barAlignment": 0,
                "drawStyle": "line",
                "fillOpacity": 0,
                "gradientMode": "none",
                "hideFrom": {
                  "legend": false,
                  "tooltip": false,
                  "viz": false
                },
                "lineInterpolation": "linear",
                "lineWidth": 1,
                "pointSize": 2,
                "scaleDistribution": {
                  "type": "linear"
                },
                "showPoints": "never",
                "spanNulls": true,
                "stacking": {
                  "group": "A",
                  "mode": "none"
                },
                "thresholdsStyle": {
                  "mode": "off"
                }
              },
              "mappings": [],
              "thresholds": {
                "mode": "absolute",
                "steps": [
                  {
                    "color": "green",
                    "value": null
                  },
                  {
                    "color": "red",
                    "value": 80
                  }
                ]
              },
              "unit": "s"
            },
            "overrides": []
          },
          "gridPos": {
            "h": 6,
            "w": 16,
            "x": 8,
            "y": 22
          },
          "id": 166,
          "options": {
            "legend": {
              "calcs": [
                "mean"
              ],
              "displayMode": "list",
              "placement": "bottom",
              "showLegend": true
            },
            "tooltip": {
              "mode": "multi",
              "sort": "none"
            }
          },
          "pluginVersion": "8.0.6",
          "targets": [
            {
              "datasource": {
                "type": "prometheus"
              },
              "editorMode": "code",
              "exemplar": true,
              "expr": "db_commit_seconds{quantile=\"$quantile\",instance=~\"$instance\"}",
              "interval": "",
              "legendFormat": "{{phase}}: {{instance}}",
              "range": true,
              "refId": "A"
            },
            {
              "datasource": {
                "type": "prometheus"
              },
              "editorMode": "code",
              "exemplar": true,
              "expr": "db_gc_self_rtime_cpu{quantile=\"$quantile\",instance=~\"$instance\"}",
              "hide": false,
              "interval": "",
              "legendFormat": "gc_self_rtime_cpu: {{instance}}",
              "range": true,
              "refId": "E"
            },
            {
              "datasource": {
                "type": "prometheus"
              },
              "editorMode": "code",
              "exemplar": true,
              "expr": "db_gc_work_rtime_cpu{quantile=\"$quantile\",instance=~\"$instance\"}",
              "hide": false,
              "interval": "",
              "legendFormat": "gc_work_rtime_cpu: {{instance}}",
              "range": true,
              "refId": "F"
            },
            {
              "datasource": {
                "type": "prometheus"
              },
              "editorMode": "code",
              "exemplar": true,
              "expr": "db_gc_work_rtime{quantile=\"$quantile\",instance=~\"$instance\"}",
              "hide": false,
              "interval": "",
              "legendFormat": "gc_work_rtime: {{instance}}",
              "range": true,
              "refId": "G"
            },
            {
              "datasource": {
                "type": "prometheus"
              },
              "editorMode": "code",
              "exemplar": true,
              "expr": "db_gc_self_rtime{quantile=\"$quantile\",instance=~\"$instance\"}",
              "hide": false,
              "interval": "",
              "legendFormat": "gc_self_rtime: {{instance}}",
              "range": true,
              "refId": "H"
            },
            {
              "datasource": {
                "type": "prometheus"
              },
              "editorMode": "code",
              "exemplar": true,
              "expr": "db_commit_seconds{phase=\"gc_cpu_time\",quantile=\"$quantile\",instance=~\"$instance\"}",
              "hide": false,
              "interval": "",
              "legendFormat": "gc_cpu_time: {{instance}}",
              "range": true,
              "refId": "I"
            },
            {
              "datasource": {
                "type": "prometheus"
              },
              "editorMode": "code",
              "exemplar": true,
              "expr": "db_gc_self_xtime{quantile=\"$quantile\",instance=~\"$instance\"}",
              "hide": false,
              "interval": "",
              "legendFormat": "gc_self_xtime: {{instance}}",
              "range": true,
              "refId": "J"
            },
            {
              "datasource": {
                "type": "prometheus"
              },
              "editorMode": "code",
              "exemplar": true,
              "expr": "db_gc_work_pnl_merge_time{quantile=\"$quantile\",instance=~\"$instance\"}",
              "hide": false,
              "interval": "",
              "legendFormat": "work_pnl_merge_time: {{instance}}",
              "range": true,
              "refId": "K"
            },
            {
              "datasource": {
                "type": "prometheus"
              },
              "editorMode": "code",
              "exemplar": true,
              "expr": "db_gc_slef_pnl_merge_time{quantile=\"$quantile\",instance=~\"$instance\"}",
              "hide": false,
              "interval": "",
              "legendFormat": "self_pnl_merge_time: {{instance}}",
              "range": true,
              "refId": "L"
            },
            {
              "datasource": {
                "type": "prometheus"
              },
              "editorMode": "code",
              "exemplar": true,
              "expr": "db_gc_work_xtime{quantile=\"$quantile\",instance=~\"$instance\"}",
              "hide": false,
              "interval": "",
              "legendFormat": "gc_work_xtime: {{instance}}",
              "range": true,
              "refId": "M"
            }
          ],
          "title": "Commit speed",
          "type": "timeseries"
        },
        {
          "datasource": {
            "type": "prometheus"
          },
          "description": "",
          "fieldConfig": {
            "defaults": {
              "color": {
                "mode": "palette-classic"
              },
              "custom": {
                "axisCenteredZero": false,
                "axisColorMode": "text",
                "axisLabel": "",
                "axisPlacement": "auto",
                "barAlignment": 0,
                "drawStyle": "line",
                "fillOpacity": 0,
                "gradientMode": "none",
                "hideFrom": {
                  "legend": false,
                  "tooltip": false,
                  "viz": false
                },
                "lineInterpolation": "linear",
                "lineWidth": 1,
                "pointSize": 5,
                "scaleDistribution": {
                  "type": "linear"
                },
                "showPoints": "never",
                "spanNulls": true,
                "stacking": {
                  "group": "A",
                  "mode": "none"
                },
                "thresholdsStyle": {
                  "mode": "off"
                }
              },
              "mappings": [],
              "thresholds": {
                "mode": "absolute",
                "steps": [
                  {
                    "color": "green",
                    "value": null
                  },
                  {
                    "color": "red",
                    "value": 80
                  }
                ]
              },
              "unit": "none"
            },
            "overrides": []
          },
          "gridPos": {
            "h": 6,
            "w": 8,
            "x": 0,
            "y": 27
          },
          "id": 155,
          "links": [],
          "options": {
            "legend": {
              "calcs": [
                "mean"
              ],
              "displayMode": "list",
              "placement": "bottom",
              "showLegend": true
            },
            "tooltip": {
              "mode": "multi",
              "sort": "none"
            }
          },
          "pluginVersion": "8.0.6",
          "targets": [
            {
              "datasource": {
                "type": "prometheus"
              },
              "exemplar": true,
              "expr": "rate(process_io_write_syscalls_total{instance=~\"$instance\"}[$rate_interval])",
              "format": "time_series",
              "hide": false,
              "interval": "",
              "intervalFactor": 1,
              "legendFormat": "in: {{instance}}",
              "refId": "C"
            },
            {
              "datasource": {
                "type": "prometheus"
              },
              "exemplar": true,
              "expr": "rate(process_io_read_syscalls_total{instance=~\"$instance\"}[$rate_interval])",
              "format": "time_series",
              "hide": false,
              "interval": "",
              "intervalFactor": 1,
              "legendFormat": "out: {{instance}}",
              "refId": "D"
            }
          ],
          "title": "Read/Write syscall/sec",
          "type": "timeseries"
        },
        {
          "datasource": {
            "type": "prometheus"
          },
          "fieldConfig": {
            "defaults": {
              "color": {
                "mode": "palette-classic"
              },
              "custom": {
                "axisCenteredZero": false,
                "axisColorMode": "text",
                "axisLabel": "",
                "axisPlacement": "auto",
                "barAlignment": 0,
                "drawStyle": "line",
                "fillOpacity": 0,
                "gradientMode": "none",
                "hideFrom": {
                  "legend": false,
                  "tooltip": false,
                  "viz": false
                },
                "lineInterpolation": "linear",
                "lineWidth": 1,
                "pointSize": 5,
                "scaleDistribution": {
                  "type": "linear"
                },
                "showPoints": "never",
                "spanNulls": false,
                "stacking": {
                  "group": "A",
                  "mode": "normal"
                },
                "thresholdsStyle": {
                  "mode": "off"
                }
              },
              "mappings": [],
              "thresholds": {
                "mode": "absolute",
                "steps": [
                  {
                    "color": "green",
                    "value": null
                  },
                  {
                    "color": "red",
                    "value": 80
                  }
                ]
              },
              "unit": "short"
            },
            "overrides": []
          },
          "gridPos": {
            "h": 7,
            "w": 16,
            "x": 8,
            "y": 28
          },
          "id": 168,
          "options": {
            "legend": {
              "calcs": [
                "mean"
              ],
              "displayMode": "list",
              "placement": "bottom",
              "showLegend": true
            },
            "tooltip": {
              "mode": "multi",
              "sort": "none"
            }
          },
          "pluginVersion": "8.0.6",
          "targets": [
            {
              "datasource": {
                "type": "prometheus"
              },
              "editorMode": "code",
              "exemplar": true,
              "expr": "rate(db_pgops{phase=\"newly\", instance=~\"$instance\"}[$rate_interval])",
              "hide": false,
              "interval": "",
              "legendFormat": "newly: {{instance}}",
              "range": true,
              "refId": "A"
            },
            {
              "datasource": {
                "type": "prometheus"
              },
              "exemplar": true,
              "expr": "rate(db_pgops{phase=\"cow\", instance=~\"$instance\"}[$rate_interval])",
              "hide": false,
              "interval": "",
              "legendFormat": "cow: {{instance}}",
              "refId": "B"
            },
            {
              "datasource": {
                "type": "prometheus"
              },
              "exemplar": true,
              "expr": "rate(db_pgops{phase=\"clone\", instance=~\"$instance\"}[$rate_interval])",
              "hide": false,
              "interval": "",
              "legendFormat": "clone: {{instance}}",
              "refId": "C"
            },
            {
              "datasource": {
                "type": "prometheus"
              },
              "exemplar": true,
              "expr": "rate(db_pgops{phase=\"split\", instance=~\"$instance\"}[$rate_interval])",
              "hide": false,
              "interval": "",
              "legendFormat": "split: {{instance}}",
              "refId": "D"
            },
            {
              "datasource": {
                "type": "prometheus"
              },
              "editorMode": "code",
              "exemplar": true,
              "expr": "rate(db_pgops{phase=\"merge\", instance=~\"$instance\"}[$rate_interval])",
              "hide": false,
              "interval": "",
              "legendFormat": "merge: {{instance}}",
              "range": true,
              "refId": "E"
            },
            {
              "datasource": {
                "type": "prometheus"
              },
              "exemplar": true,
              "expr": "rate(db_pgops{phase=\"spill\", instance=~\"$instance\"}[$rate_interval])",
              "hide": false,
              "interval": "",
              "legendFormat": "spill: {{instance}}",
              "refId": "F"
            },
            {
              "datasource": {
                "type": "prometheus"
              },
              "exemplar": true,
              "expr": "rate(db_pgops{phase=\"wops\", instance=~\"$instance\"}[$rate_interval])",
              "hide": false,
              "interval": "",
              "legendFormat": "wops: {{instance}}",
              "refId": "G"
            },
            {
              "datasource": {
                "type": "prometheus"
              },
              "exemplar": true,
              "expr": "rate(db_pgops{phase=\"unspill\", instance=~\"$instance\"}[$rate_interval])",
              "hide": false,
              "interval": "",
              "legendFormat": "unspill: {{instance}}",
              "refId": "H"
            },
            {
              "datasource": {
                "type": "prometheus"
              },
              "editorMode": "code",
              "exemplar": true,
              "expr": "rate(db_pgops{phase=\"gcrloops\", instance=~\"$instance\"}[$rate_interval])",
              "hide": false,
              "interval": "",
              "legendFormat": "gcrloops: {{instance}}",
              "range": true,
              "refId": "I"
            },
            {
              "datasource": {
                "type": "prometheus"
              },
              "editorMode": "code",
              "exemplar": true,
              "expr": "rate(db_pgops{phase=\"gcwloops\", instance=~\"$instance\"}[$rate_interval])",
              "hide": false,
              "interval": "",
              "legendFormat": "gcwloops: {{instance}}",
              "range": true,
              "refId": "J"
            },
            {
              "datasource": {
                "type": "prometheus"
              },
              "editorMode": "code",
              "exemplar": true,
              "expr": "rate(db_pgops{phase=\"gcxpages\", instance=~\"$instance\"}[$rate_interval])",
              "hide": false,
              "interval": "",
              "legendFormat": "gcxpages: {{instance}}",
              "range": true,
              "refId": "K"
            },
            {
              "datasource": {
                "type": "prometheus"
              },
              "editorMode": "code",
              "exemplar": true,
              "expr": "rate(db_pgops{phase=\"msync\", instance=~\"$instance\"}[$rate_interval])",
              "hide": false,
              "interval": "",
              "legendFormat": "msync: {{instance}}",
              "range": true,
              "refId": "L"
            },
            {
              "datasource": {
                "type": "prometheus"
              },
              "editorMode": "code",
              "exemplar": true,
              "expr": "rate(db_pgops{phase=\"fsync\", instance=~\"$instance\"}[$rate_interval])",
              "hide": false,
              "interval": "",
              "legendFormat": "fsync: {{instance}}",
              "range": true,
              "refId": "M"
            },
            {
              "datasource": {
                "type": "prometheus"
              },
              "exemplar": true,
              "expr": "rate(db_pgops{phase=\"minicore\", instance=~\"$instance\"}[$rate_interval])",
              "hide": false,
              "interval": "",
              "legendFormat": "minicore: {{instance}}",
              "refId": "N"
            },
            {
              "datasource": {
                "type": "prometheus"
              },
              "exemplar": true,
              "expr": "rate(db_pgops{phase=\"prefault\", instance=~\"$instance\"}[$rate_interval])",
              "hide": false,
              "interval": "",
              "legendFormat": "prefault: {{instance}}",
              "refId": "O"
            }
          ],
          "title": "DB Pages Ops/sec",
          "type": "timeseries"
        },
        {
          "datasource": {
            "type": "prometheus"
          },
          "fieldConfig": {
            "defaults": {
              "color": {
                "mode": "palette-classic"
              },
              "custom": {
                "axisCenteredZero": false,
                "axisColorMode": "text",
                "axisLabel": "",
                "axisPlacement": "auto",
                "barAlignment": 0,
                "drawStyle": "line",
                "fillOpacity": 0,
                "gradientMode": "none",
                "hideFrom": {
                  "legend": false,
                  "tooltip": false,
                  "viz": false
                },
                "lineInterpolation": "linear",
                "lineWidth": 1,
                "pointSize": 5,
                "scaleDistribution": {
                  "type": "linear"
                },
                "showPoints": "auto",
                "spanNulls": false,
                "stacking": {
                  "group": "A",
                  "mode": "normal"
                },
                "thresholdsStyle": {
                  "mode": "off"
                }
              },
              "mappings": [],
              "thresholds": {
                "mode": "absolute",
                "steps": [
                  {
                    "color": "green",
                    "value": null
                  },
                  {
                    "color": "red",
                    "value": 80
                  }
                ]
              },
              "unit": "short"
            },
            "overrides": []
          },
          "gridPos": {
            "h": 7,
            "w": 8,
            "x": 0,
            "y": 33
          },
          "id": 169,
          "options": {
            "legend": {
              "calcs": [],
              "displayMode": "list",
              "placement": "bottom",
              "showLegend": true
            },
            "tooltip": {
              "mode": "multi",
              "sort": "none"
            }
          },
          "pluginVersion": "8.0.6",
          "targets": [
            {
              "datasource": {
                "type": "prometheus"
              },
              "exemplar": true,
              "expr": "db_gc_leaf{instance=~\"$instance\"}",
              "interval": "",
              "legendFormat": "gc_leaf: {{instance}}",
              "refId": "A"
            },
            {
              "datasource": {
                "type": "prometheus"
              },
              "exemplar": true,
              "expr": "db_gc_overflow{instance=~\"$instance\"}",
              "hide": false,
              "interval": "",
              "legendFormat": "gc_overflow: {{instance}}",
              "refId": "B"
            },
            {
              "datasource": {
                "type": "prometheus"
              },
              "editorMode": "code",
              "exemplar": true,
              "expr": "exec_steps_in_db{instance=~\"$instance\"}/100",
              "hide": false,
              "interval": "",
              "legendFormat": "exec_steps_in_db: {{instance}}",
              "range": true,
              "refId": "E"
            }
          ],
          "title": "GC and State",
          "type": "timeseries"
        },
        {
          "datasource": {
            "type": "prometheus"
          },
          "description": "",
          "fieldConfig": {
            "defaults": {
              "color": {
                "mode": "palette-classic"
              },
              "custom": {
                "axisCenteredZero": false,
                "axisColorMode": "text",
                "axisLabel": "",
                "axisPlacement": "auto",
                "barAlignment": 0,
                "drawStyle": "line",
                "fillOpacity": 0,
                "gradientMode": "none",
                "hideFrom": {
                  "legend": false,
                  "tooltip": false,
                  "viz": false
                },
                "lineInterpolation": "linear",
                "lineWidth": 1,
                "pointSize": 5,
                "scaleDistribution": {
                  "type": "linear"
                },
                "showPoints": "never",
                "spanNulls": false,
                "stacking": {
                  "group": "A",
                  "mode": "normal"
                },
                "thresholdsStyle": {
                  "mode": "off"
                }
              },
              "mappings": [],
              "thresholds": {
                "mode": "absolute",
                "steps": [
                  {
                    "color": "green",
                    "value": null
                  },
                  {
                    "color": "red",
                    "value": 80
                  }
                ]
              },
              "unit": "short"
            },
            "overrides": []
          },
          "gridPos": {
            "h": 6,
            "w": 16,
            "x": 8,
            "y": 35
          },
          "id": 150,
          "options": {
            "legend": {
              "calcs": [],
              "displayMode": "list",
              "placement": "bottom",
              "showLegend": true
            },
            "tooltip": {
              "mode": "multi",
              "sort": "none"
            }
          },
          "pluginVersion": "8.0.6",
          "targets": [
            {
              "datasource": {
                "type": "prometheus"
              },
              "exemplar": true,
              "expr": "rate(process_minor_pagefaults_total{instance=~\"$instance\"}[$rate_interval])",
              "interval": "",
              "legendFormat": "soft: {{instance}}",
              "refId": "A"
            },
            {
              "datasource": {
                "type": "prometheus"
              },
              "exemplar": true,
              "expr": "rate(process_major_pagefaults_total{instance=~\"$instance\"}[$rate_interval])",
              "hide": false,
              "interval": "",
              "legendFormat": "hard: {{instance}}",
              "refId": "B"
            }
          ],
          "title": "getrusage: minflt - soft page faults (reclaims), majflt - hard faults",
          "type": "timeseries"
        },
        {
          "datasource": {
            "type": "prometheus"
          },
          "fieldConfig": {
            "defaults": {
              "color": {
                "mode": "palette-classic"
              },
              "custom": {
                "axisCenteredZero": false,
                "axisColorMode": "text",
                "axisLabel": "",
                "axisPlacement": "auto",
                "barAlignment": 0,
                "drawStyle": "line",
                "fillOpacity": 0,
                "gradientMode": "none",
                "hideFrom": {
                  "legend": false,
                  "tooltip": false,
                  "viz": false
                },
                "lineInterpolation": "linear",
                "lineWidth": 1,
                "pointSize": 5,
                "scaleDistribution": {
                  "type": "linear"
                },
                "showPoints": "never",
                "spanNulls": true,
                "stacking": {
                  "group": "A",
                  "mode": "none"
                },
                "thresholdsStyle": {
                  "mode": "off"
                }
              },
              "mappings": [],
              "thresholds": {
                "mode": "absolute",
                "steps": [
                  {
                    "color": "green",
                    "value": null
                  },
                  {
                    "color": "red",
                    "value": 80
                  }
                ]
              },
              "unit": "decbytes"
            },
            "overrides": []
          },
          "gridPos": {
            "h": 7,
            "w": 8,
            "x": 0,
            "y": 40
          },
          "id": 167,
          "options": {
            "legend": {
              "calcs": [
                "mean"
              ],
              "displayMode": "list",
              "placement": "bottom",
              "showLegend": true
            },
            "tooltip": {
              "mode": "multi",
              "sort": "none"
            }
          },
          "pluginVersion": "8.0.6",
          "targets": [
            {
              "datasource": {
                "type": "prometheus"
              },
              "editorMode": "code",
              "expr": "tx_limit{instance=~\"$instance\"}",
              "interval": "",
              "legendFormat": "limit: {{instance}}",
              "range": true,
              "refId": "A"
            },
            {
              "datasource": {
                "type": "prometheus"
              },
              "editorMode": "code",
              "expr": "tx_dirty{instance=~\"$instance\"}",
              "hide": false,
              "interval": "",
              "legendFormat": "dirty: {{instance}}",
              "range": true,
              "refId": "B"
            }
          ],
          "title": "Tx Size",
          "type": "timeseries"
        },
        {
          "datasource": {
            "type": "prometheus"
          },
          "fieldConfig": {
            "defaults": {
              "color": {
                "mode": "palette-classic"
              },
              "custom": {
                "axisCenteredZero": false,
                "axisColorMode": "text",
                "axisLabel": "",
                "axisPlacement": "auto",
                "barAlignment": 0,
                "drawStyle": "line",
                "fillOpacity": 0,
                "gradientMode": "none",
                "hideFrom": {
                  "legend": false,
                  "tooltip": false,
                  "viz": false
                },
                "lineInterpolation": "linear",
                "lineWidth": 1,
                "pointSize": 5,
                "scaleDistribution": {
                  "type": "linear"
                },
                "showPoints": "auto",
                "spanNulls": false,
                "stacking": {
                  "group": "A",
                  "mode": "none"
                },
                "thresholdsStyle": {
                  "mode": "off"
                }
              },
              "mappings": [],
              "thresholds": {
                "mode": "absolute",
                "steps": [
                  {
                    "color": "green",
                    "value": null
                  },
                  {
                    "color": "red",
                    "value": 80
                  }
                ]
              }
            },
            "overrides": []
          },
          "gridPos": {
            "h": 7,
            "w": 8,
            "x": 0,
            "y": 47
          },
          "id": 191,
          "options": {
            "legend": {
              "calcs": [],
              "displayMode": "list",
              "placement": "bottom",
              "showLegend": true
            },
            "tooltip": {
              "mode": "single",
              "sort": "none"
            }
          },
          "pluginVersion": "8.0.6",
          "targets": [
            {
              "datasource": {
                "type": "prometheus"
              },
              "editorMode": "code",
              "exemplar": true,
              "expr": "db_gc{phase=\"work_rxpages\", instance=~\"$instance\"}",
              "hide": false,
              "interval": "",
              "legendFormat": "work_rxpages: {{instance}}",
              "range": true,
              "refId": "B"
            },
            {
              "datasource": {
                "type": "prometheus"
              },
              "editorMode": "code",
              "exemplar": true,
              "expr": "db_gc{phase=\"self_rsteps\", instance=~\"$instance\"}",
              "hide": false,
              "interval": "",
              "legendFormat": "self_rsteps: {{instance}}",
              "range": true,
              "refId": "C"
            },
            {
              "datasource": {
                "type": "prometheus"
              },
              "editorMode": "code",
              "exemplar": true,
              "expr": "db_gc{phase=\"wloop\", instance=~\"$instance\"}",
              "hide": false,
              "interval": "",
              "legendFormat": "wloop: {{instance}}",
              "range": true,
              "refId": "D"
            },
            {
              "datasource": {
                "type": "prometheus"
              },
              "editorMode": "code",
              "exemplar": true,
              "expr": "db_gc{phase=\"coalescences\", instance=~\"$instance\"}",
              "hide": false,
              "interval": "",
              "legendFormat": "coalescences: {{instance}}",
              "range": true,
              "refId": "E"
            },
            {
              "datasource": {
                "type": "prometheus"
              },
              "editorMode": "code",
              "exemplar": true,
              "expr": "db_gc{phase=\"wipes\", instance=~\"$instance\"}",
              "hide": false,
              "interval": "",
              "legendFormat": "wipes: {{instance}}",
              "range": true,
              "refId": "F"
            },
            {
              "datasource": {
                "type": "prometheus"
              },
              "editorMode": "code",
              "exemplar": true,
              "expr": "db_gc{phase=\"flushes\", instance=~\"$instance\"}",
              "hide": false,
              "interval": "",
              "legendFormat": "flushes: {{instance}}",
              "range": true,
              "refId": "G"
            },
            {
              "datasource": {
                "type": "prometheus"
              },
              "editorMode": "code",
              "exemplar": true,
              "expr": "db_gc{phase=\"kicks\", instance=~\"$instance\"}",
              "hide": false,
              "interval": "",
              "legendFormat": "kicks: {{instance}}",
              "range": true,
              "refId": "H"
            },
            {
              "datasource": {
                "type": "prometheus"
              },
              "editorMode": "code",
              "exemplar": true,
              "expr": "db_gc{phase=\"work_rsteps\", instance=~\"$instance\"}",
              "hide": false,
              "interval": "",
              "legendFormat": "gc_work_rsteps: {{instance}}",
              "range": true,
              "refId": "I"
            },
            {
              "datasource": {
                "type": "prometheus"
              },
              "editorMode": "code",
              "exemplar": true,
              "expr": "db_gc{phase=\"self_xpages\", instance=~\"$instance\"}",
              "hide": false,
              "interval": "",
              "legendFormat": "self_xpages: {{instance}}",
              "range": true,
              "refId": "J"
            },
            {
              "datasource": {
                "type": "prometheus"
              },
              "editorMode": "code",
              "exemplar": true,
              "expr": "db_gc{phase=\"work_majflt\", instance=~\"$instance\"}",
              "hide": false,
              "interval": "",
              "legendFormat": "gc_work_majflt: {{instance}}",
              "range": true,
              "refId": "A"
            },
            {
              "datasource": {
                "type": "prometheus"
              },
              "editorMode": "code",
              "exemplar": true,
              "expr": "db_gc{phase=\"self_majflt\", instance=~\"$instance\"}",
              "hide": false,
              "interval": "",
              "legendFormat": "gc_self_majflt: {{instance}}",
              "range": true,
              "refId": "K"
            },
            {
              "datasource": {
                "type": "prometheus"
              },
              "editorMode": "code",
              "exemplar": true,
              "expr": "db_gc{phase=\"self_counter\", instance=~\"$instance\"}",
              "hide": false,
              "interval": "",
              "legendFormat": "gc_self_counter: {{instance}}",
              "range": true,
              "refId": "L"
            },
            {
              "datasource": {
                "type": "prometheus"
              },
              "editorMode": "code",
              "exemplar": true,
              "expr": "db_gc{phase=\"work_counter\", instance=~\"$instance\"}",
              "hide": false,
              "interval": "",
              "legendFormat": "gc_work_counter: {{instance}}",
              "range": true,
              "refId": "M"
            }
          ],
          "title": "Commit counters",
          "type": "timeseries"
        }
      ],
      "title": "Database",
      "type": "row"
    },
    {
      "collapsed": true,
      "datasource": {
        "type": "prometheus"
      },
      "gridPos": {
        "h": 1,
        "w": 24,
        "x": 0,
        "y": 57
      },
      "id": 134,
      "panels": [
        {
          "datasource": {
            "type": "prometheus"
          },
          "description": "",
          "fieldConfig": {
            "defaults": {
              "color": {
                "mode": "palette-classic"
              },
              "custom": {
                "axisCenteredZero": false,
                "axisColorMode": "text",
                "axisLabel": "",
                "axisPlacement": "auto",
                "barAlignment": 0,
                "drawStyle": "line",
                "fillOpacity": 0,
                "gradientMode": "none",
                "hideFrom": {
                  "legend": false,
                  "tooltip": false,
                  "viz": false
                },
                "lineInterpolation": "linear",
                "lineWidth": 1,
                "pointSize": 5,
                "scaleDistribution": {
                  "type": "linear"
                },
                "showPoints": "never",
                "spanNulls": true,
                "stacking": {
                  "group": "A",
                  "mode": "none"
                },
                "thresholdsStyle": {
                  "mode": "off"
                }
              },
              "mappings": [],
              "thresholds": {
                "mode": "absolute",
                "steps": [
                  {
                    "color": "green",
                    "value": null
                  },
                  {
                    "color": "red",
                    "value": 80
                  }
                ]
              },
              "unit": "short"
            },
            "overrides": []
          },
          "gridPos": {
            "h": 6,
            "w": 8,
            "x": 0,
            "y": 23
          },
          "id": 86,
          "links": [],
          "options": {
            "legend": {
              "calcs": [],
              "displayMode": "list",
              "placement": "bottom",
              "showLegend": true
            },
            "tooltip": {
              "mode": "multi",
              "sort": "none"
            }
          },
          "pluginVersion": "8.0.6",
          "targets": [
            {
              "datasource": {
                "type": "prometheus"
              },
              "editorMode": "code",
              "exemplar": true,
              "expr": "rate(go_memstats_mallocs_total{instance=~\"$instance\"}[$rate_interval])",
              "format": "time_series",
              "interval": "",
              "intervalFactor": 1,
              "legendFormat": "memstats_mallocs_total: {{ instance }}",
              "range": true,
              "refId": "A"
            },
            {
              "datasource": {
                "type": "prometheus"
              },
              "editorMode": "code",
              "exemplar": true,
              "expr": "rate(go_memstats_frees_total{instance=~\"$instance\"}[$rate_interval])",
              "format": "time_series",
              "hide": false,
              "interval": "",
              "intervalFactor": 1,
              "legendFormat": "memstats_frees_total: {{ instance }}",
              "range": true,
              "refId": "B"
            }
          ],
          "title": "Process Mem: allocate objects/sec, free",
          "type": "timeseries"
        },
        {
          "datasource": {
            "type": "prometheus"
          },
          "description": "",
          "fieldConfig": {
            "defaults": {
              "color": {
                "mode": "palette-classic"
              },
              "custom": {
                "axisCenteredZero": false,
                "axisColorMode": "text",
                "axisLabel": "",
                "axisPlacement": "auto",
                "barAlignment": 0,
                "drawStyle": "line",
                "fillOpacity": 0,
                "gradientMode": "none",
                "hideFrom": {
                  "legend": false,
                  "tooltip": false,
                  "viz": false
                },
                "lineInterpolation": "linear",
                "lineWidth": 1,
                "pointSize": 5,
                "scaleDistribution": {
                  "type": "linear"
                },
                "showPoints": "never",
                "spanNulls": true,
                "stacking": {
                  "group": "A",
                  "mode": "none"
                },
                "thresholdsStyle": {
                  "mode": "off"
                }
              },
              "mappings": [],
              "thresholds": {
                "mode": "absolute",
                "steps": [
                  {
                    "color": "green",
                    "value": null
                  },
                  {
                    "color": "red",
                    "value": 80
                  }
                ]
              },
              "unit": "decbytes"
            },
            "overrides": []
          },
          "gridPos": {
            "h": 6,
            "w": 8,
            "x": 8,
            "y": 23
          },
          "id": 148,
          "options": {
            "legend": {
              "calcs": [
                "max"
              ],
              "displayMode": "list",
              "placement": "bottom",
              "showLegend": true
            },
            "tooltip": {
              "mode": "multi",
              "sort": "none"
            }
          },
          "pluginVersion": "8.0.6",
          "targets": [
            {
              "datasource": {
                "type": "prometheus"
              },
              "exemplar": true,
              "expr": "process_virtual_memory_bytes{instance=~\"$instance\"}",
              "hide": true,
              "interval": "",
              "legendFormat": "resident virtual mem: {{instance}}",
              "refId": "A"
            },
            {
              "datasource": {
                "type": "prometheus"
              },
              "exemplar": true,
              "expr": "process_resident_memory_anon_bytes{instance=~\"$instance\"}",
              "hide": true,
              "interval": "",
              "legendFormat": "resident anon mem: {{instance}}",
              "refId": "B"
            },
            {
              "datasource": {
                "type": "prometheus"
              },
              "exemplar": true,
              "expr": "process_resident_memory_bytes{instance=~\"$instance\"}",
              "hide": false,
              "interval": "",
              "legendFormat": "resident mem: {{instance}}",
              "refId": "C"
            },
            {
              "datasource": {
                "type": "prometheus"
              },
              "expr": "mem_data{instance=~\"$instance\"}",
              "hide": false,
              "interval": "",
              "legendFormat": "data: {{instance}}",
              "refId": "D"
            },
            {
              "datasource": {
                "type": "prometheus"
              },
              "expr": "mem_stack{instance=~\"$instance\"}",
              "hide": false,
              "interval": "",
              "legendFormat": "stack: {{instance}}",
              "refId": "E"
            },
            {
              "datasource": {
                "type": "prometheus"
              },
              "expr": "mem_locked{instance=~\"$instance\"}",
              "hide": false,
              "interval": "",
              "legendFormat": "locked: {{instance}}",
              "refId": "F"
            },
            {
              "datasource": {
                "type": "prometheus"
              },
              "expr": "mem_swap{instance=~\"$instance\"}",
              "hide": false,
              "interval": "",
              "legendFormat": "swap: {{instance}}",
              "refId": "G"
            }
          ],
          "title": "mem: resident set size",
          "type": "timeseries"
        },
        {
          "datasource": {
            "type": "prometheus"
          },
          "description": "",
          "fieldConfig": {
            "defaults": {
              "color": {
                "mode": "palette-classic"
              },
              "custom": {
                "axisCenteredZero": false,
                "axisColorMode": "text",
                "axisLabel": "",
                "axisPlacement": "auto",
                "barAlignment": 0,
                "drawStyle": "line",
                "fillOpacity": 10,
                "gradientMode": "none",
                "hideFrom": {
                  "legend": false,
                  "tooltip": false,
                  "viz": false
                },
                "lineInterpolation": "linear",
                "lineWidth": 1,
                "pointSize": 5,
                "scaleDistribution": {
                  "type": "linear"
                },
                "showPoints": "never",
                "spanNulls": true,
                "stacking": {
                  "group": "A",
                  "mode": "none"
                },
                "thresholdsStyle": {
                  "mode": "off"
                }
              },
              "mappings": [],
              "thresholds": {
                "mode": "absolute",
                "steps": [
                  {
                    "color": "green",
                    "value": null
                  },
                  {
                    "color": "red",
                    "value": 80
                  }
                ]
              },
              "unit": "cps"
            },
            "overrides": []
          },
          "gridPos": {
            "h": 6,
            "w": 8,
            "x": 16,
            "y": 23
          },
          "id": 153,
          "options": {
            "legend": {
              "calcs": [
                "mean"
              ],
              "displayMode": "list",
              "placement": "bottom",
              "showLegend": true
            },
            "tooltip": {
              "mode": "multi",
              "sort": "none"
            }
          },
          "pluginVersion": "8.0.6",
          "targets": [
            {
              "datasource": {
                "type": "prometheus"
              },
              "editorMode": "code",
              "exemplar": true,
              "expr": "rate(go_cgo_calls_count{instance=~\"$instance\"}[$rate_interval])",
              "interval": "",
              "legendFormat": "cgo_calls_count: {{instance}}",
              "range": true,
              "refId": "A"
            }
          ],
          "title": "cgo calls",
          "type": "timeseries"
        },
        {
          "datasource": {
            "type": "prometheus"
          },
          "fieldConfig": {
            "defaults": {
              "color": {
                "mode": "palette-classic"
              },
              "custom": {
                "axisCenteredZero": false,
                "axisColorMode": "text",
                "axisLabel": "",
                "axisPlacement": "auto",
                "barAlignment": 0,
                "drawStyle": "line",
                "fillOpacity": 10,
                "gradientMode": "none",
                "hideFrom": {
                  "legend": false,
                  "tooltip": false,
                  "viz": false
                },
                "lineInterpolation": "linear",
                "lineWidth": 1,
                "pointSize": 5,
                "scaleDistribution": {
                  "type": "linear"
                },
                "showPoints": "never",
                "spanNulls": true,
                "stacking": {
                  "group": "A",
                  "mode": "none"
                },
                "thresholdsStyle": {
                  "mode": "off"
                }
              },
              "mappings": [],
              "thresholds": {
                "mode": "absolute",
                "steps": [
                  {
                    "color": "green",
                    "value": null
                  },
                  {
                    "color": "red",
                    "value": 80
                  }
                ]
              },
              "unit": "s"
            },
            "overrides": []
          },
          "gridPos": {
            "h": 6,
            "w": 8,
            "x": 8,
            "y": 29
          },
          "id": 124,
          "options": {
            "legend": {
              "calcs": [],
              "displayMode": "list",
              "placement": "bottom",
              "showLegend": true
            },
            "tooltip": {
              "mode": "multi",
              "sort": "none"
            }
          },
          "pluginVersion": "8.0.6",
          "targets": [
            {
              "datasource": {
                "type": "prometheus"
              },
              "editorMode": "code",
              "exemplar": true,
              "expr": "rate(go_gc_duration_seconds{quantile=\"0.75\",instance=~\"$instance\"}[$rate_interval])",
              "instant": false,
              "interval": "",
              "legendFormat": "",
              "refId": "A"
            }
          ],
          "title": "GC Stop the World per sec",
          "type": "timeseries"
        },
        {
          "datasource": {
            "type": "prometheus"
          },
          "fieldConfig": {
            "defaults": {
              "color": {
                "mode": "palette-classic"
              },
              "custom": {
                "axisCenteredZero": false,
                "axisColorMode": "text",
                "axisLabel": "",
                "axisPlacement": "auto",
                "barAlignment": 0,
                "drawStyle": "line",
                "fillOpacity": 0,
                "gradientMode": "none",
                "hideFrom": {
                  "legend": false,
                  "tooltip": false,
                  "viz": false
                },
                "lineInterpolation": "linear",
                "lineWidth": 1,
                "pointSize": 5,
                "scaleDistribution": {
                  "type": "linear"
                },
                "showPoints": "never",
                "spanNulls": true,
                "stacking": {
                  "group": "A",
                  "mode": "none"
                },
                "thresholdsStyle": {
                  "mode": "off"
                }
              },
              "mappings": [],
              "thresholds": {
                "mode": "absolute",
                "steps": [
                  {
                    "color": "green",
                    "value": null
                  },
                  {
                    "color": "red",
                    "value": 80
                  }
                ]
              },
              "unit": "none"
            },
            "overrides": []
          },
          "gridPos": {
            "h": 6,
            "w": 8,
            "x": 16,
            "y": 29
          },
          "id": 128,
          "options": {
            "legend": {
              "calcs": [],
              "displayMode": "list",
              "placement": "bottom",
              "showLegend": true
            },
            "tooltip": {
              "mode": "multi",
              "sort": "none"
            }
          },
          "pluginVersion": "8.0.6",
          "targets": [
            {
              "datasource": {
                "type": "prometheus"
              },
              "editorMode": "code",
              "expr": "go_goroutines{instance=~\"$instance\"}",
              "instant": false,
              "interval": "",
              "legendFormat": "goroutines: {{instance}}",
              "refId": "A"
            },
            {
              "datasource": {
                "type": "prometheus"
              },
              "editorMode": "code",
              "expr": "go_threads{instance=~\"$instance\"}",
              "instant": false,
              "interval": "",
              "legendFormat": "threads: {{instance}}",
              "refId": "B"
            }
          ],
          "title": "GO Goroutines and Threads",
          "type": "timeseries"
        }
      ],
      "targets": [
        {
          "datasource": {
            "type": "prometheus"
          },
          "refId": "A"
        }
      ],
      "title": "Memory",
      "type": "row"
    },
    {
      "collapsed": true,
      "datasource": {
        "type": "prometheus"
      },
      "gridPos": {
        "h": 1,
        "w": 24,
        "x": 0,
        "y": 58
      },
      "id": 173,
      "panels": [
        {
          "datasource": {
            "type": "prometheus"
          },
          "fieldConfig": {
            "defaults": {
              "color": {
                "mode": "palette-classic"
              },
              "custom": {
                "axisCenteredZero": false,
                "axisColorMode": "text",
                "axisLabel": "",
                "axisPlacement": "auto",
                "barAlignment": 0,
                "drawStyle": "line",
                "fillOpacity": 0,
                "gradientMode": "none",
                "hideFrom": {
                  "legend": false,
                  "tooltip": false,
                  "viz": false
                },
                "lineInterpolation": "linear",
                "lineWidth": 1,
                "pointSize": 5,
                "scaleDistribution": {
                  "type": "linear"
                },
                "showPoints": "auto",
                "spanNulls": false,
                "stacking": {
                  "group": "A",
                  "mode": "none"
                },
                "thresholdsStyle": {
                  "mode": "off"
                }
              },
              "mappings": [],
              "thresholds": {
                "mode": "absolute",
                "steps": [
                  {
                    "color": "green",
                    "value": null
                  },
                  {
                    "color": "red",
                    "value": 80
                  }
                ]
              },
              "unit": "s"
            },
            "overrides": []
          },
          "gridPos": {
            "h": 7,
            "w": 8,
            "x": 0,
            "y": 35
          },
          "id": 175,
          "options": {
            "legend": {
              "calcs": [
                "mean",
                "last"
              ],
              "displayMode": "list",
              "placement": "bottom",
              "showLegend": true
            },
            "tooltip": {
              "mode": "single",
              "sort": "none"
            }
          },
          "targets": [
            {
              "datasource": {
                "type": "prometheus"
              },
              "exemplar": true,
              "expr": "pool_process_remote_txs{quantile=\"$quantile\",instance=~\"$instance\"}",
              "interval": "",
              "legendFormat": "process_remote_txs: {{ instance }}",
              "refId": "A"
            },
            {
              "datasource": {
                "type": "prometheus"
              },
              "exemplar": true,
              "expr": "pool_add_remote_txs{quantile=\"$quantile\",instance=~\"$instance\"}",
              "hide": false,
              "interval": "",
              "legendFormat": "add_remote_txs: {{ instance }}",
              "refId": "B"
            },
            {
              "datasource": {
                "type": "prometheus"
              },
              "exemplar": true,
              "expr": "pool_new_block{quantile=\"$quantile\",instance=~\"$instance\"}",
              "hide": false,
              "interval": "",
              "legendFormat": "new_block: {{ instance }}",
              "refId": "C"
            },
            {
              "datasource": {
                "type": "prometheus"
              },
              "exemplar": true,
              "expr": "pool_write_to_db{quantile=\"$quantile\",instance=~\"$instance\"}",
              "hide": false,
              "interval": "",
              "legendFormat": "write_to_db: {{ instance }}",
              "refId": "D"
            },
            {
              "datasource": {
                "type": "prometheus"
              },
              "exemplar": true,
              "expr": "pool_propagate_to_new_peer{quantile=\"$quantile\",instance=~\"$instance\"}",
              "hide": false,
              "interval": "",
              "legendFormat": "propagate_to_new_peer: {{ instance }}",
              "refId": "E"
            },
            {
              "datasource": {
                "type": "prometheus"
              },
              "exemplar": true,
              "expr": "pool_propagate_new_txs{quantile=\"$quantile\",instance=~\"$instance\"}",
              "hide": false,
              "interval": "",
              "legendFormat": "propagate_new_txs: {{ instance }}",
              "refId": "F"
            }
          ],
          "title": "Timings",
          "transformations": [],
          "type": "timeseries"
        },
        {
          "datasource": {
            "type": "prometheus"
          },
          "fieldConfig": {
            "defaults": {
              "color": {
                "mode": "palette-classic"
              },
              "custom": {
                "axisCenteredZero": false,
                "axisColorMode": "text",
                "axisLabel": "",
                "axisPlacement": "auto",
                "barAlignment": 0,
                "drawStyle": "line",
                "fillOpacity": 0,
                "gradientMode": "none",
                "hideFrom": {
                  "legend": false,
                  "tooltip": false,
                  "viz": false
                },
                "lineInterpolation": "linear",
                "lineWidth": 1,
                "pointSize": 5,
                "scaleDistribution": {
                  "type": "linear"
                },
                "showPoints": "auto",
                "spanNulls": false,
                "stacking": {
                  "group": "A",
                  "mode": "none"
                },
                "thresholdsStyle": {
                  "mode": "off"
                }
              },
              "mappings": [],
              "thresholds": {
                "mode": "absolute",
                "steps": [
                  {
                    "color": "green",
                    "value": null
                  },
                  {
                    "color": "red",
                    "value": 80
                  }
                ]
              },
              "unit": "reqps"
            },
            "overrides": []
          },
          "gridPos": {
            "h": 7,
            "w": 8,
            "x": 8,
            "y": 35
          },
          "id": 177,
          "options": {
            "legend": {
              "calcs": [
                "mean",
                "last"
              ],
              "displayMode": "list",
              "placement": "bottom",
              "showLegend": true
            },
            "tooltip": {
              "mode": "single",
              "sort": "none"
            }
          },
          "targets": [
            {
              "datasource": {
                "type": "prometheus"
              },
              "exemplar": true,
              "expr": "rate(pool_process_remote_txs_count{instance=~\"$instance\"}[$rate_interval])",
              "hide": false,
              "interval": "",
              "legendFormat": "pool_process_remote_txs_count: {{ instance }}",
              "refId": "A"
            },
            {
              "datasource": {
                "type": "prometheus"
              },
              "exemplar": true,
              "expr": "rate(pool_add_remote_txs_count{instance=~\"$instance\"}[$rate_interval])",
              "hide": false,
              "interval": "",
              "legendFormat": "pool_add_remote_txs_count: {{ instance }}",
              "refId": "B"
            },
            {
              "datasource": {
                "type": "prometheus"
              },
              "exemplar": true,
              "expr": "rate(pool_new_block_count{instance=~\"$instance\"}[$rate_interval])",
              "hide": false,
              "interval": "",
              "legendFormat": "pool_new_block_count: {{ instance }}",
              "refId": "C"
            },
            {
              "datasource": {
                "type": "prometheus"
              },
              "exemplar": true,
              "expr": "rate(pool_write_to_db_count{instance=~\"$instance\"}[$rate_interval])",
              "hide": false,
              "interval": "",
              "legendFormat": "pool_write_to_db_count: {{ instance }}",
              "refId": "D"
            }
          ],
          "title": "RPS",
          "transformations": [],
          "type": "timeseries"
        },
        {
          "datasource": {
            "type": "prometheus"
          },
          "fieldConfig": {
            "defaults": {
              "color": {
                "mode": "palette-classic"
              },
              "custom": {
                "axisCenteredZero": false,
                "axisColorMode": "text",
                "axisLabel": "",
                "axisPlacement": "auto",
                "barAlignment": 0,
                "drawStyle": "line",
                "fillOpacity": 0,
                "gradientMode": "none",
                "hideFrom": {
                  "legend": false,
                  "tooltip": false,
                  "viz": false
                },
                "lineInterpolation": "linear",
                "lineWidth": 1,
                "pointSize": 5,
                "scaleDistribution": {
                  "type": "linear"
                },
                "showPoints": "auto",
                "spanNulls": false,
                "stacking": {
                  "group": "A",
                  "mode": "none"
                },
                "thresholdsStyle": {
                  "mode": "off"
                }
              },
              "mappings": [],
              "thresholds": {
                "mode": "absolute",
                "steps": [
                  {
                    "color": "green",
                    "value": null
                  },
                  {
                    "color": "red",
                    "value": 80
                  }
                ]
              },
              "unit": "binBps"
            },
            "overrides": []
          },
          "gridPos": {
            "h": 7,
            "w": 8,
            "x": 16,
            "y": 35
          },
          "id": 178,
          "options": {
            "legend": {
              "calcs": [
                "mean",
                "last"
              ],
              "displayMode": "list",
              "placement": "bottom",
              "showLegend": true
            },
            "tooltip": {
              "mode": "single",
              "sort": "none"
            }
          },
          "targets": [
            {
              "datasource": {
                "type": "prometheus"
              },
              "exemplar": true,
              "expr": "rate(pool_write_to_db_bytes{instance=~\"$instance\"}[$rate_interval])",
              "hide": false,
              "interval": "",
              "legendFormat": "pool_write_to_db_bytes: {{ instance }}",
              "refId": "A"
            }
          ],
          "title": "DB",
          "type": "timeseries"
        },
        {
          "datasource": {
            "type": "prometheus"
          },
          "fieldConfig": {
            "defaults": {
              "color": {
                "mode": "palette-classic"
              },
              "custom": {
                "axisCenteredZero": false,
                "axisColorMode": "text",
                "axisLabel": "",
                "axisPlacement": "auto",
                "barAlignment": 0,
                "drawStyle": "line",
                "fillOpacity": 0,
                "gradientMode": "none",
                "hideFrom": {
                  "legend": false,
                  "tooltip": false,
                  "viz": false
                },
                "lineInterpolation": "linear",
                "lineWidth": 1,
                "pointSize": 5,
                "scaleDistribution": {
                  "type": "linear"
                },
                "showPoints": "auto",
                "spanNulls": false,
                "stacking": {
                  "group": "A",
                  "mode": "none"
                },
                "thresholdsStyle": {
                  "mode": "off"
                }
              },
              "mappings": [],
              "thresholds": {
                "mode": "absolute",
                "steps": [
                  {
                    "color": "green",
                    "value": null
                  },
                  {
                    "color": "red",
                    "value": 80
                  }
                ]
              }
            },
            "overrides": []
          },
          "gridPos": {
            "h": 6,
            "w": 8,
            "x": 0,
            "y": 42
          },
          "id": 176,
          "options": {
            "legend": {
              "calcs": [
                "mean",
                "last"
              ],
              "displayMode": "list",
              "placement": "bottom",
              "showLegend": true
            },
            "tooltip": {
              "mode": "single",
              "sort": "none"
            }
          },
          "targets": [
            {
              "datasource": {
                "type": "prometheus"
              },
              "exemplar": true,
              "expr": "sum(delta(cache_total{result=\"hit\",name=\"txpool\",instance=~\"$instance\"}[1m]))/sum(delta(cache_total{name=\"txpool\",instance=~\"$instance\"}[1m])) ",
              "hide": false,
              "interval": "",
              "legendFormat": "hit rate: {{ instance }} ",
              "refId": "A"
            }
          ],
          "title": "Cache hit-rate",
          "type": "timeseries"
        },
        {
          "datasource": {
            "type": "prometheus"
          },
          "fieldConfig": {
            "defaults": {
              "color": {
                "mode": "palette-classic"
              },
              "custom": {
                "axisCenteredZero": false,
                "axisColorMode": "text",
                "axisLabel": "",
                "axisPlacement": "auto",
                "barAlignment": 0,
                "drawStyle": "line",
                "fillOpacity": 0,
                "gradientMode": "none",
                "hideFrom": {
                  "legend": false,
                  "tooltip": false,
                  "viz": false
                },
                "lineInterpolation": "linear",
                "lineWidth": 1,
                "pointSize": 5,
                "scaleDistribution": {
                  "type": "linear"
                },
                "showPoints": "auto",
                "spanNulls": false,
                "stacking": {
                  "group": "A",
                  "mode": "none"
                },
                "thresholdsStyle": {
                  "mode": "off"
                }
              },
              "mappings": [],
              "thresholds": {
                "mode": "absolute",
                "steps": [
                  {
                    "color": "green",
                    "value": null
                  },
                  {
                    "color": "red",
                    "value": 80
                  }
                ]
              }
            },
            "overrides": []
          },
          "gridPos": {
            "h": 6,
            "w": 8,
            "x": 8,
            "y": 42
          },
          "id": 180,
          "options": {
            "legend": {
              "calcs": [
                "mean",
                "last"
              ],
              "displayMode": "list",
              "placement": "bottom",
              "showLegend": true
            },
            "tooltip": {
              "mode": "single",
              "sort": "none"
            }
          },
          "targets": [
            {
              "datasource": {
                "type": "prometheus"
              },
              "exemplar": true,
              "expr": "rate(cache_total{name=\"txpool\",instance=~\"$instance\"}[1m])",
              "hide": false,
              "interval": "",
              "legendFormat": "{{ result }}: {{ instance }} ",
              "refId": "A"
            },
            {
              "datasource": {
                "type": "prometheus"
              },
              "exemplar": true,
              "expr": "rate(cache_timeout_total{name=\"txpool\",instance=~\"$instance\"}[1m])",
              "hide": false,
              "interval": "",
              "legendFormat": "timeout: {{ instance }} ",
              "refId": "B"
            }
          ],
          "title": "Cache rps",
          "type": "timeseries"
        },
        {
          "datasource": {
            "type": "prometheus"
          },
          "fieldConfig": {
            "defaults": {
              "color": {
                "mode": "palette-classic"
              },
              "custom": {
                "axisCenteredZero": false,
                "axisColorMode": "text",
                "axisLabel": "",
                "axisPlacement": "auto",
                "barAlignment": 0,
                "drawStyle": "line",
                "fillOpacity": 0,
                "gradientMode": "none",
                "hideFrom": {
                  "legend": false,
                  "tooltip": false,
                  "viz": false
                },
                "lineInterpolation": "linear",
                "lineWidth": 1,
                "pointSize": 5,
                "scaleDistribution": {
                  "type": "linear"
                },
                "showPoints": "auto",
                "spanNulls": false,
                "stacking": {
                  "group": "A",
                  "mode": "none"
                },
                "thresholdsStyle": {
                  "mode": "off"
                }
              },
              "mappings": [],
              "thresholds": {
                "mode": "absolute",
                "steps": [
                  {
                    "color": "green",
                    "value": null
                  },
                  {
                    "color": "red",
                    "value": 80
                  }
                ]
              },
              "unit": "short"
            },
            "overrides": []
          },
          "gridPos": {
            "h": 6,
            "w": 8,
            "x": 16,
            "y": 42
          },
          "id": 181,
          "options": {
            "legend": {
              "calcs": [
                "mean",
                "last"
              ],
              "displayMode": "list",
              "placement": "bottom",
              "showLegend": true
            },
            "tooltip": {
              "mode": "single",
              "sort": "none"
            }
          },
          "targets": [
            {
              "datasource": {
                "type": "prometheus"
              },
              "exemplar": true,
              "expr": "cache_keys_total{name=\"txpool\",instance=~\"$instance\"}",
              "hide": false,
              "interval": "",
              "legendFormat": "keys: {{ instance }} ",
              "refId": "A"
            },
            {
              "datasource": {
                "type": "prometheus"
              },
              "exemplar": true,
              "expr": "cache_list_total{name=\"txpool\",instance=~\"$instance\"}",
              "hide": false,
              "interval": "",
              "legendFormat": "list: {{ instance }} ",
              "refId": "B"
            }
          ],
          "title": "Cache keys",
          "type": "timeseries"
        },
        {
          "datasource": {
            "type": "prometheus"
          },
          "fieldConfig": {
            "defaults": {
              "color": {
                "mode": "palette-classic"
              },
              "custom": {
                "axisCenteredZero": false,
                "axisColorMode": "text",
                "axisLabel": "",
                "axisPlacement": "auto",
                "barAlignment": 0,
                "drawStyle": "line",
                "fillOpacity": 10,
                "gradientMode": "none",
                "hideFrom": {
                  "legend": false,
                  "tooltip": false,
                  "viz": false
                },
                "lineInterpolation": "linear",
                "lineWidth": 1,
                "pointSize": 5,
                "scaleDistribution": {
                  "type": "linear"
                },
                "showPoints": "never",
                "spanNulls": true,
                "stacking": {
                  "group": "A",
                  "mode": "none"
                },
                "thresholdsStyle": {
                  "mode": "off"
                }
              },
              "mappings": [],
              "thresholds": {
                "mode": "absolute",
                "steps": [
                  {
                    "color": "green",
                    "value": null
                  },
                  {
                    "color": "red",
                    "value": 80
                  }
                ]
              },
              "unit": "none"
            },
            "overrides": []
          },
          "gridPos": {
            "h": 6,
            "w": 8,
            "x": 0,
            "y": 48
          },
          "id": 117,
          "links": [],
          "options": {
            "legend": {
              "calcs": [
                "mean",
                "lastNotNull",
                "max",
                "min"
              ],
              "displayMode": "table",
              "placement": "right",
              "showLegend": true
            },
            "tooltip": {
              "mode": "single",
              "sort": "none"
            }
          },
          "pluginVersion": "8.0.6",
          "targets": [
            {
              "datasource": {
                "type": "prometheus"
              },
              "expr": "rate(txpool_valid{instance=~\"$instance\"}[1m])",
              "format": "time_series",
              "interval": "",
              "intervalFactor": 1,
              "legendFormat": "valid: {{instance}}",
              "refId": "K"
            },
            {
              "datasource": {
                "type": "prometheus"
              },
              "expr": "rate(txpool_invalid{instance=~\"$instance\"}[1m])",
              "format": "time_series",
              "interval": "",
              "intervalFactor": 1,
              "legendFormat": "invalid: {{instance}}",
              "refId": "A"
            },
            {
              "datasource": {
                "type": "prometheus"
              },
              "expr": "rate(txpool_underpriced{instance=\"$instance\"}[1m])",
              "format": "time_series",
              "hide": false,
              "interval": "",
              "intervalFactor": 1,
              "legendFormat": "underpriced",
              "refId": "B"
            },
            {
              "datasource": {
                "type": "prometheus"
              },
              "expr": "rate(txpool_pending_discard{instance=\"$instance\"}[1m])",
              "format": "time_series",
              "hide": false,
              "interval": "",
              "intervalFactor": 1,
              "legendFormat": "executable discard",
              "refId": "C"
            },
            {
              "datasource": {
                "type": "prometheus"
              },
              "expr": "rate(txpool_pending_replace{instance=\"$instance\"}[1m])",
              "format": "time_series",
              "interval": "",
              "intervalFactor": 1,
              "legendFormat": "executable replace",
              "refId": "D"
            },
            {
              "datasource": {
                "type": "prometheus"
              },
              "expr": "rate(txpool_pending_ratelimit{instance=\"$instance\"}[1m])",
              "format": "time_series",
              "interval": "",
              "intervalFactor": 1,
              "legendFormat": "executable ratelimit",
              "refId": "E"
            },
            {
              "datasource": {
                "type": "prometheus"
              },
              "expr": "rate(txpool_pending_nofunds{instance=\"$instance\"}[1m])",
              "format": "time_series",
              "interval": "",
              "intervalFactor": 1,
              "legendFormat": "executable nofunds",
              "refId": "F"
            },
            {
              "datasource": {
                "type": "prometheus"
              },
              "expr": "rate(txpool_queued_discard{instance=\"$instance\"}[1m])",
              "format": "time_series",
              "hide": false,
              "interval": "",
              "intervalFactor": 1,
              "legendFormat": "gapped discard",
              "refId": "G"
            },
            {
              "datasource": {
                "type": "prometheus"
              },
              "expr": "rate(txpool_queued_replace{instance=\"$instance\"}[1m])",
              "format": "time_series",
              "hide": false,
              "interval": "",
              "intervalFactor": 1,
              "legendFormat": "gapped replace",
              "refId": "H"
            },
            {
              "datasource": {
                "type": "prometheus"
              },
              "expr": "rate(txpool_queued_ratelimit{instance=\"$instance\"}[1m])",
              "format": "time_series",
              "hide": false,
              "interval": "",
              "intervalFactor": 1,
              "legendFormat": "gapped ratelimit",
              "refId": "I"
            },
            {
              "datasource": {
                "type": "prometheus"
              },
              "expr": "rate(txpool_queued_nofunds{instance=\"$instance\"}[1m])",
              "format": "time_series",
              "hide": false,
              "interval": "",
              "intervalFactor": 1,
              "legendFormat": "gapped nofunds",
              "refId": "J"
            }
          ],
          "title": "Transaction propagation",
          "type": "timeseries"
        }
      ],
      "targets": [
        {
          "datasource": {
            "type": "prometheus"
          },
          "refId": "A"
        }
      ],
      "title": "TxPool",
      "type": "row"
    },
    {
      "collapsed": false,
      "datasource": {
        "type": "prometheus"
      },
      "gridPos": {
        "h": 1,
        "w": 24,
        "x": 0,
        "y": 59
      },
      "id": 183,
      "panels": [],
      "targets": [
        {
          "datasource": {
            "type": "prometheus"
          },
          "refId": "A"
        }
      ],
      "title": "RPC",
      "type": "row"
    },
    {
      "datasource": {
        "type": "prometheus"
      },
      "fieldConfig": {
        "defaults": {
          "color": {
            "mode": "palette-classic"
          },
          "custom": {
            "axisCenteredZero": false,
            "axisColorMode": "text",
            "axisLabel": "",
            "axisPlacement": "auto",
            "barAlignment": 0,
            "drawStyle": "line",
            "fillOpacity": 0,
            "gradientMode": "none",
            "hideFrom": {
              "legend": false,
              "tooltip": false,
              "viz": false
            },
            "lineInterpolation": "linear",
            "lineWidth": 1,
            "pointSize": 5,
            "scaleDistribution": {
              "type": "linear"
            },
            "showPoints": "auto",
            "spanNulls": false,
            "stacking": {
              "group": "A",
              "mode": "none"
            },
            "thresholdsStyle": {
              "mode": "off"
            }
          },
          "mappings": [],
          "thresholds": {
            "mode": "absolute",
            "steps": [
              {
                "color": "green",
                "value": null
              },
              {
                "color": "red",
                "value": 80
              }
            ]
          },
          "unit": "reqps"
        },
        "overrides": []
      },
      "gridPos": {
        "h": 8,
        "w": 12,
        "x": 0,
        "y": 60
      },
      "id": 185,
      "options": {
        "legend": {
          "calcs": [
            "mean",
            "last"
          ],
          "displayMode": "list",
          "placement": "bottom",
          "showLegend": true
        },
        "tooltip": {
          "mode": "single",
          "sort": "none"
        }
      },
      "targets": [
        {
          "datasource": {
            "type": "prometheus"
          },
          "exemplar": true,
          "expr": "rate(rpc_duration_seconds_count{instance=~\"$instance\",success=\"success\"}[1m])",
          "interval": "",
          "legendFormat": "success {{ method }} {{ instance }} ",
          "refId": "A"
        },
        {
          "datasource": {
            "type": "prometheus"
          },
          "exemplar": true,
          "expr": "rate(rpc_duration_seconds_count{instance=~\"$instance\",success=\"failure\"}[1m])",
          "hide": false,
          "interval": "",
          "legendFormat": "failure {{ method }} {{ instance }} ",
          "refId": "B"
        }
      ],
      "title": "RPS",
      "transformations": [],
      "type": "timeseries"
    },
    {
      "datasource": {
        "type": "prometheus"
      },
      "fieldConfig": {
        "defaults": {
          "color": {
            "mode": "palette-classic"
          },
          "custom": {
            "axisCenteredZero": false,
            "axisColorMode": "text",
            "axisLabel": "",
            "axisPlacement": "auto",
            "barAlignment": 0,
            "drawStyle": "line",
            "fillOpacity": 0,
            "gradientMode": "none",
            "hideFrom": {
              "legend": false,
              "tooltip": false,
              "viz": false
            },
            "lineInterpolation": "linear",
            "lineWidth": 1,
            "pointSize": 5,
            "scaleDistribution": {
              "type": "linear"
            },
            "showPoints": "auto",
            "spanNulls": false,
            "stacking": {
              "group": "A",
              "mode": "none"
            },
            "thresholdsStyle": {
              "mode": "off"
            }
          },
          "mappings": [],
          "thresholds": {
            "mode": "absolute",
            "steps": [
              {
                "color": "green",
                "value": null
              },
              {
                "color": "red",
                "value": 80
              }
            ]
          },
          "unit": "s"
        },
        "overrides": []
      },
      "gridPos": {
        "h": 8,
        "w": 12,
        "x": 12,
        "y": 60
      },
      "id": 187,
      "options": {
        "legend": {
          "calcs": [
            "mean",
            "last"
          ],
          "displayMode": "list",
          "placement": "bottom",
          "showLegend": true
        },
        "tooltip": {
          "mode": "single",
          "sort": "none"
        }
      },
      "targets": [
        {
          "datasource": {
            "type": "prometheus"
          },
          "exemplar": true,
          "expr": "rpc_duration_seconds{quantile=\"$quantile\",instance=~\"$instance\"}",
          "interval": "",
          "legendFormat": " {{ method }} {{ instance }} {{ success }}",
          "refId": "A"
        }
      ],
      "title": "Timings",
      "transformations": [],
      "type": "timeseries"
    },
    {
      "datasource": {
        "type": "prometheus"
      },
      "fieldConfig": {
        "defaults": {
          "color": {
            "mode": "palette-classic"
          },
          "custom": {
            "axisCenteredZero": false,
            "axisColorMode": "text",
            "axisLabel": "",
            "axisPlacement": "auto",
            "barAlignment": 0,
            "drawStyle": "line",
            "fillOpacity": 0,
            "gradientMode": "none",
            "hideFrom": {
              "legend": false,
              "tooltip": false,
              "viz": false
            },
            "lineInterpolation": "linear",
            "lineWidth": 1,
            "pointSize": 5,
            "scaleDistribution": {
              "type": "linear"
            },
            "showPoints": "auto",
            "spanNulls": false,
            "stacking": {
              "group": "A",
              "mode": "none"
            },
            "thresholdsStyle": {
              "mode": "off"
            }
          },
          "mappings": [],
          "thresholds": {
            "mode": "absolute",
            "steps": [
              {
                "color": "green",
                "value": null
              },
              {
                "color": "red",
                "value": 80
              }
            ]
          },
          "unit": "short"
        },
        "overrides": []
      },
      "gridPos": {
        "h": 8,
        "w": 7,
        "x": 12,
        "y": 68
      },
      "id": 189,
      "options": {
        "legend": {
          "calcs": [
            "mean",
            "last"
          ],
          "displayMode": "list",
          "placement": "bottom",
          "showLegend": true
        },
        "tooltip": {
          "mode": "single",
          "sort": "none"
        }
      },
      "targets": [
        {
          "datasource": {
            "type": "prometheus"
          },
          "exemplar": true,
          "expr": "cache_keys_total{name=\"rpc\",instance=~\"$instance\"}",
          "hide": false,
          "interval": "",
          "legendFormat": "keys: {{ instance }} ",
=======
          "expr": "sum(delta(cache_total{result=\"hit\",name=\"rpc\",instance=~\"$instance\"}[1m]))/sum(delta(cache_total{name=\"rpc\",instance=~\"$instance\"}[1m])) ",
          "hide": false,
          "interval": "",
          "legendFormat": "hit rate: {{ instance }} ",
          "range": true,
>>>>>>> b4358cca
          "refId": "A"
        },
        {
          "datasource": {
            "type": "prometheus"
          },
          "exemplar": true,
<<<<<<< HEAD
          "expr": "cache_list_total{name=\"rpc\",instance=~\"$instance\"}",
          "hide": false,
          "interval": "",
          "legendFormat": "list: {{ instance }} ",
          "refId": "B"
        },
        {
          "datasource": {
            "type": "prometheus"
          },
          "exemplar": true,
          "expr": "cache_code_keys_total{name=\"rpc\",instance=~\"$instance\"}",
          "hide": false,
          "interval": "",
          "legendFormat": "code_keys: {{ instance }} ",
          "refId": "C"
        },
        {
          "datasource": {
            "type": "prometheus"
          },
          "exemplar": true,
          "expr": "cache_code_list_total{name=\"rpc\",instance=~\"$instance\"}",
          "hide": false,
          "interval": "",
          "legendFormat": "code_list: {{ instance }} ",
          "refId": "D"
        }
      ],
      "title": "Cache keys",
=======
          "expr": "sum(delta(cache_code_total{result=\"hit\",name=\"rpc\",instance=~\"$instance\"}[1m]))/sum(delta(cache_code_total{name=\"rpc\",instance=~\"$instance\"}[1m])) ",
          "hide": false,
          "interval": "",
          "legendFormat": "code hit rate: {{ instance }} ",
          "refId": "B"
        }
      ],
      "title": "Cache hit-rate",
>>>>>>> b4358cca
      "type": "timeseries"
    },
    {
      "collapsed": true,
      "datasource": {
        "type": "prometheus"
      },
<<<<<<< HEAD
      "fieldConfig": {
        "defaults": {
          "color": {
            "mode": "palette-classic"
          },
          "custom": {
            "axisCenteredZero": false,
            "axisColorMode": "text",
            "axisLabel": "",
            "axisPlacement": "auto",
            "barAlignment": 0,
            "drawStyle": "line",
            "fillOpacity": 0,
            "gradientMode": "none",
            "hideFrom": {
              "legend": false,
              "tooltip": false,
              "viz": false
            },
            "lineInterpolation": "linear",
            "lineWidth": 1,
            "pointSize": 5,
            "scaleDistribution": {
              "type": "linear"
            },
            "showPoints": "auto",
            "spanNulls": false,
            "stacking": {
              "group": "A",
              "mode": "none"
            },
            "thresholdsStyle": {
              "mode": "off"
            }
          },
          "mappings": [],
          "thresholds": {
            "mode": "absolute",
            "steps": [
              {
                "color": "green",
                "value": null
              },
              {
                "color": "red",
                "value": 80
              }
            ]
          }
        },
        "overrides": []
      },
      "gridPos": {
        "h": 8,
        "w": 5,
        "x": 19,
        "y": 68
      },
      "id": 184,
      "options": {
        "legend": {
          "calcs": [
            "mean",
            "last"
          ],
          "displayMode": "list",
          "placement": "bottom",
          "showLegend": true
        },
        "tooltip": {
          "mode": "single",
          "sort": "none"
        }
      },
      "targets": [
        {
          "datasource": {
            "type": "prometheus"
          },
          "editorMode": "code",
          "exemplar": true,
          "expr": "sum(delta(cache_total{result=\"hit\",name=\"rpc\",instance=~\"$instance\"}[1m]))/sum(delta(cache_total{name=\"rpc\",instance=~\"$instance\"}[1m])) ",
          "hide": false,
          "interval": "",
          "legendFormat": "hit rate: {{ instance }} ",
          "range": true,
          "refId": "A"
        },
        {
          "datasource": {
            "type": "prometheus"
          },
          "exemplar": true,
          "expr": "sum(delta(cache_code_total{result=\"hit\",name=\"rpc\",instance=~\"$instance\"}[1m]))/sum(delta(cache_code_total{name=\"rpc\",instance=~\"$instance\"}[1m])) ",
          "hide": false,
          "interval": "",
          "legendFormat": "code hit rate: {{ instance }} ",
          "refId": "B"
        }
      ],
      "title": "Cache hit-rate",
      "type": "timeseries"
    },
    {
      "collapsed": true,
      "datasource": {
        "type": "prometheus"
      },
      "gridPos": {
        "h": 1,
        "w": 24,
        "x": 0,
        "y": 76
      },
      "id": 138,
      "panels": [
        {
          "aliasColors": {},
          "bars": false,
          "dashLength": 10,
          "dashes": false,
          "datasource": {
            "type": "prometheus"
          },
          "fill": 1,
          "fillGradient": 0,
          "gridPos": {
            "h": 8,
            "w": 12,
            "x": 0,
            "y": 124
          },
          "hiddenSeries": false,
          "id": 136,
          "legend": {
            "avg": false,
            "current": false,
            "max": false,
            "min": false,
            "show": true,
            "total": false,
            "values": false
          },
          "lines": true,
          "linewidth": 1,
          "nullPointMode": "null",
          "options": {
            "alertThreshold": true
          },
          "percentage": false,
          "pluginVersion": "10.0.3",
          "pointradius": 2,
          "points": false,
          "renderer": "flot",
          "seriesOverrides": [],
          "spaceLength": 10,
          "stack": false,
          "steppedLine": false,
          "targets": [
            {
              "datasource": {
                "type": "prometheus"
              },
              "expr": "sum by (grpc_service, grpc_method, instance) (rate(grpc_server_started_total{instance=~\"$instance\"}[1m]))",
              "interval": "",
              "legendFormat": "Calls: {{grpc_service}}.{{grpc_method}}, {{instance}}",
              "refId": "A"
            },
            {
              "datasource": {
                "type": "prometheus"
              },
              "expr": "sum by (grpc_service, grpc_method, instance) (rate(grpc_server_handled_total{instance=~\"$instance\",grpc_code!=\"OK\"}[1m])) ",
              "interval": "",
              "legendFormat": "Errors: {{grpc_service}}.{{grpc_method}}, {{instance}}",
              "refId": "B"
            }
          ],
          "thresholds": [],
          "timeRegions": [],
          "title": "gRPC call, error rates ",
          "tooltip": {
            "shared": true,
            "sort": 0,
            "value_type": "individual"
          },
          "type": "graph",
          "xaxis": {
            "mode": "time",
            "show": true,
            "values": []
          },
          "yaxes": [
            {
              "format": "short",
              "logBase": 1,
              "show": true
            },
            {
              "format": "short",
              "logBase": 1,
              "show": true
            }
          ],
          "yaxis": {
            "align": false
          }
        }
      ],
      "targets": [
        {
          "datasource": {
            "type": "prometheus"
          },
          "refId": "A"
        }
      ],
=======
      "gridPos": {
        "h": 1,
        "w": 24,
        "x": 0,
        "y": 48
      },
      "id": 138,
      "panels": [
        {
          "aliasColors": {},
          "bars": false,
          "dashLength": 10,
          "dashes": false,
          "datasource": {
            "type": "prometheus"
          },
          "fill": 1,
          "fillGradient": 0,
          "gridPos": {
            "h": 8,
            "w": 12,
            "x": 0,
            "y": 124
          },
          "hiddenSeries": false,
          "id": 136,
          "legend": {
            "avg": false,
            "current": false,
            "max": false,
            "min": false,
            "show": true,
            "total": false,
            "values": false
          },
          "lines": true,
          "linewidth": 1,
          "nullPointMode": "null",
          "options": {
            "alertThreshold": true
          },
          "percentage": false,
          "pluginVersion": "10.0.3",
          "pointradius": 2,
          "points": false,
          "renderer": "flot",
          "seriesOverrides": [],
          "spaceLength": 10,
          "stack": false,
          "steppedLine": false,
          "targets": [
            {
              "datasource": {
                "type": "prometheus"
              },
              "expr": "sum by (grpc_service, grpc_method, instance) (rate(grpc_server_started_total{instance=~\"$instance\"}[1m]))",
              "interval": "",
              "legendFormat": "Calls: {{grpc_service}}.{{grpc_method}}, {{instance}}",
              "refId": "A"
            },
            {
              "datasource": {
                "type": "prometheus"
              },
              "expr": "sum by (grpc_service, grpc_method, instance) (rate(grpc_server_handled_total{instance=~\"$instance\",grpc_code!=\"OK\"}[1m])) ",
              "interval": "",
              "legendFormat": "Errors: {{grpc_service}}.{{grpc_method}}, {{instance}}",
              "refId": "B"
            }
          ],
          "thresholds": [],
          "timeRegions": [],
          "title": "gRPC call, error rates ",
          "tooltip": {
            "shared": true,
            "sort": 0,
            "value_type": "individual"
          },
          "type": "graph",
          "xaxis": {
            "mode": "time",
            "show": true,
            "values": []
          },
          "yaxes": [
            {
              "format": "short",
              "logBase": 1,
              "show": true
            },
            {
              "format": "short",
              "logBase": 1,
              "show": true
            }
          ],
          "yaxis": {
            "align": false
          }
        }
      ],
      "targets": [
        {
          "datasource": {
            "type": "prometheus"
          },
          "refId": "A"
        }
      ],
>>>>>>> b4358cca
      "title": "Private api",
      "type": "row"
    }
  ],
  "refresh": "30s",
  "revision": 1,
  "schemaVersion": 38,
  "style": "dark",
  "tags": [],
  "templating": {
    "list": [
      {
        "current": {
          "selected": false,
          "text": "0.97",
          "value": "0.97"
        },
        "hide": 0,
        "includeAll": false,
        "multi": false,
        "name": "quantile",
        "options": [
          {
            "selected": false,
            "text": "0.0",
            "value": "0.0"
          },
          {
            "selected": false,
            "text": "0.25",
            "value": "0.25"
          },
          {
            "selected": false,
            "text": "0.5",
            "value": "0.5"
          },
          {
            "selected": false,
            "text": "0.9",
            "value": "0.9"
          },
          {
            "selected": true,
            "text": "0.97",
            "value": "0.97"
          },
          {
            "selected": false,
            "text": "0.99",
            "value": "0.99"
          },
          {
            "selected": false,
            "text": "1",
            "value": "1"
          }
        ],
        "query": "0.0,0.25,0.5, 0.9, 0.97, 0.99, 1",
        "queryValue": "",
        "skipUrlSync": false,
        "type": "custom"
      },
      {
        "current": {
          "selected": true,
          "text": [
            "mainnet2-1:6061"
          ],
          "value": [
            "mainnet2-1:6061"
          ]
        },
        "datasource": {
          "type": "prometheus"
        },
        "definition": "go_goroutines",
        "hide": 0,
        "includeAll": true,
        "label": "instance",
        "multi": true,
        "name": "instance",
        "options": [],
        "query": {
          "query": "go_goroutines",
          "refId": "StandardVariableQuery"
        },
        "refresh": 1,
        "regex": "/.*instance=\"([^\"]*).*/",
        "skipUrlSync": false,
        "sort": 0,
        "tagValuesQuery": "",
        "tagsQuery": "",
        "type": "query",
        "useTags": false
      },
      {
        "auto": false,
        "auto_count": 30,
        "auto_min": "10s",
        "current": {
          "selected": false,
          "text": "10m",
          "value": "10m"
        },
        "hide": 0,
        "label": "Rate Interval",
        "name": "rate_interval",
        "options": [
          {
            "selected": false,
            "text": "1m",
            "value": "1m"
          },
          {
            "selected": true,
            "text": "10m",
            "value": "10m"
          },
          {
            "selected": false,
            "text": "30m",
            "value": "30m"
          },
          {
            "selected": false,
            "text": "1h",
            "value": "1h"
          },
          {
            "selected": false,
            "text": "3h",
            "value": "3h"
          },
          {
            "selected": false,
            "text": "6h",
            "value": "6h"
          },
          {
            "selected": false,
            "text": "12h",
            "value": "12h"
          },
          {
            "selected": false,
            "text": "1d",
            "value": "1d"
          },
          {
            "selected": false,
            "text": "7d",
            "value": "7d"
          },
          {
            "selected": false,
            "text": "14d",
            "value": "14d"
          },
          {
            "selected": false,
            "text": "30d",
            "value": "30d"
          }
        ],
        "query": "1m,10m,30m,1h,3h,6h,12h,1d,7d,14d,30d",
        "queryValue": "",
        "refresh": 2,
        "skipUrlSync": false,
        "type": "interval"
      }
    ]
  },
  "time": {
    "from": "now-1h",
    "to": "now"
  },
  "timepicker": {
    "refresh_intervals": [
      "10s",
      "30s",
      "1m",
      "5m",
      "15m",
      "30m",
      "1h",
      "2h",
      "1d"
    ],
    "time_options": [
      "5m",
      "15m",
      "1h",
      "6h",
      "12h",
      "24h",
      "2d",
      "7d",
      "30d"
    ]
  },
  "timezone": "",
  "title": "Erigon",
  "uid": "FPpjH6Hik",
<<<<<<< HEAD
  "version": 139,
=======
  "version": 3,
>>>>>>> b4358cca
  "weekStart": ""
}<|MERGE_RESOLUTION|>--- conflicted
+++ resolved
@@ -1111,12 +1111,6 @@
           "legendFormat": "db_mi_last_pgno: {{instance}}",
           "range": true,
           "refId": "B"
-<<<<<<< HEAD
-        }
-      ],
-      "title": "DB Size",
-      "type": "timeseries"
-=======
         }
       ],
       "title": "DB Size",
@@ -1145,155 +1139,6 @@
       ],
       "title": "RPC",
       "type": "row"
->>>>>>> b4358cca
-    },
-    {
-      "collapsed": false,
-      "gridPos": {
-        "h": 1,
-        "w": 24,
-        "x": 0,
-        "y": 31
-      },
-      "id": 198,
-      "panels": [],
-      "title": "Exec",
-      "type": "row"
-    },
-    {
-      "datasource": {
-        "type": "prometheus"
-      },
-      "fieldConfig": {
-        "defaults": {
-          "color": {
-            "mode": "palette-classic"
-          },
-          "custom": {
-            "axisCenteredZero": false,
-            "axisColorMode": "text",
-            "axisLabel": "",
-            "axisPlacement": "auto",
-            "barAlignment": 0,
-            "drawStyle": "line",
-            "fillOpacity": 10,
-            "gradientMode": "none",
-            "hideFrom": {
-              "legend": false,
-              "tooltip": false,
-              "viz": false
-            },
-            "lineInterpolation": "linear",
-            "lineWidth": 1,
-            "pointSize": 5,
-            "scaleDistribution": {
-              "type": "linear"
-            },
-            "showPoints": "auto",
-            "spanNulls": false,
-            "stacking": {
-              "group": "A",
-              "mode": "none"
-            },
-            "thresholdsStyle": {
-              "mode": "off"
-            }
-          },
-          "mappings": [],
-          "thresholds": {
-            "mode": "absolute",
-            "steps": [
-              {
-                "color": "green",
-                "value": null
-              },
-              {
-                "color": "red",
-                "value": 80
-              }
-            ]
-          },
-<<<<<<< HEAD
-          "unit": "ops"
-=======
-          "unit": "reqps"
->>>>>>> b4358cca
-        },
-        "overrides": []
-      },
-      "gridPos": {
-<<<<<<< HEAD
-        "h": 5,
-        "w": 8,
-        "x": 0,
-        "y": 32
-      },
-      "id": 158,
-      "links": [],
-=======
-        "h": 8,
-        "w": 12,
-        "x": 0,
-        "y": 32
-      },
-      "id": 185,
->>>>>>> b4358cca
-      "options": {
-        "legend": {
-          "calcs": [
-            "mean",
-            "last"
-          ],
-          "displayMode": "list",
-          "placement": "bottom",
-          "showLegend": true
-        },
-        "tooltip": {
-          "mode": "single",
-          "sort": "none"
-        }
-      },
-      "targets": [
-        {
-          "datasource": {
-            "type": "prometheus"
-          },
-<<<<<<< HEAD
-          "editorMode": "code",
-          "exemplar": true,
-          "expr": "rate(sync{instance=~\"$instance\"}[$rate_interval])",
-          "format": "time_series",
-          "interval": "",
-          "intervalFactor": 1,
-          "legendFormat": "{{ stage }}:  {{instance}}",
-          "range": true,
-          "refId": "A"
-        }
-      ],
-      "title": "Sync Stages progress rate",
-=======
-          "exemplar": true,
-          "expr": "rate(rpc_duration_seconds_count{instance=~\"$instance\",success=\"success\"}[1m])",
-          "interval": "",
-          "legendFormat": "success {{ method }} {{ instance }} ",
-          "refId": "A"
-        },
-        {
-          "datasource": {
-            "type": "prometheus"
-          },
-          "exemplar": true,
-          "expr": "rate(rpc_duration_seconds_count{instance=~\"$instance\",success=\"failure\"}[1m])",
-          "hide": false,
-          "interval": "",
-          "legendFormat": "failure {{ method }} {{ instance }} ",
-          "refId": "B"
-        }
-      ],
-      "title": "RPS",
-      "transformations": [],
->>>>>>> b4358cca
-      "type": "timeseries"
     },
     {
       "datasource": {
@@ -1348,35 +1193,22 @@
               }
             ]
           },
-          "unit": "s"
+          "unit": "reqps"
         },
         "overrides": []
       },
       "gridPos": {
-<<<<<<< HEAD
-        "h": 10,
-        "w": 16,
-        "x": 8,
-        "y": 32
-      },
-      "id": 201,
-      "options": {
-        "legend": {
-          "calcs": [
-            "mean"
-=======
         "h": 8,
         "w": 12,
-        "x": 12,
+        "x": 0,
         "y": 32
       },
-      "id": 187,
+      "id": 185,
       "options": {
         "legend": {
           "calcs": [
             "mean",
             "last"
->>>>>>> b4358cca
           ],
           "displayMode": "list",
           "placement": "bottom",
@@ -1392,188 +1224,26 @@
           "datasource": {
             "type": "prometheus"
           },
-<<<<<<< HEAD
-          "editorMode": "code",
-          "expr": "latest_state_read{instance=~\"$instance\",quantile=\"$quantile\"}",
-          "instant": false,
-          "legendFormat": "{{type}}, {{found}}: {{instance}}",
-          "range": true,
+          "exemplar": true,
+          "expr": "rate(rpc_duration_seconds_count{instance=~\"$instance\",success=\"success\"}[1m])",
+          "interval": "",
+          "legendFormat": "success {{ method }} {{ instance }} ",
           "refId": "A"
+        },
+        {
+          "datasource": {
+            "type": "prometheus"
+          },
+          "exemplar": true,
+          "expr": "rate(rpc_duration_seconds_count{instance=~\"$instance\",success=\"failure\"}[1m])",
+          "hide": false,
+          "interval": "",
+          "legendFormat": "failure {{ method }} {{ instance }} ",
+          "refId": "B"
         }
       ],
-      "title": "Latest state read latency",
-=======
-          "exemplar": true,
-          "expr": "rpc_duration_seconds{quantile=\"$quantile\",instance=~\"$instance\"}",
-          "interval": "",
-          "legendFormat": " {{ method }} {{ instance }} {{ success }}",
-          "refId": "A"
-        }
-      ],
-      "title": "Timings",
+      "title": "RPS",
       "transformations": [],
->>>>>>> b4358cca
-      "type": "timeseries"
-    },
-    {
-      "datasource": {
-        "type": "prometheus"
-      },
-      "fieldConfig": {
-        "defaults": {
-          "color": {
-            "mode": "palette-classic"
-          },
-          "custom": {
-            "axisCenteredZero": false,
-            "axisColorMode": "text",
-            "axisLabel": "",
-            "axisPlacement": "auto",
-            "barAlignment": 0,
-            "drawStyle": "line",
-            "fillOpacity": 10,
-            "gradientMode": "none",
-            "hideFrom": {
-              "legend": false,
-              "tooltip": false,
-              "viz": false
-            },
-            "lineInterpolation": "linear",
-            "lineWidth": 1,
-            "pointSize": 5,
-            "scaleDistribution": {
-              "type": "linear"
-            },
-<<<<<<< HEAD
-            "showPoints": "never",
-            "spanNulls": true,
-=======
-            "showPoints": "auto",
-            "spanNulls": false,
->>>>>>> b4358cca
-            "stacking": {
-              "group": "A",
-              "mode": "none"
-            },
-            "thresholdsStyle": {
-              "mode": "off"
-            }
-          },
-          "mappings": [],
-          "thresholds": {
-            "mode": "absolute",
-            "steps": [
-              {
-                "color": "green",
-                "value": null
-              },
-              {
-                "color": "red",
-                "value": 80
-              }
-            ]
-          },
-          "unit": "ops"
-        },
-        "overrides": []
-      },
-      "gridPos": {
-<<<<<<< HEAD
-        "h": 5,
-        "w": 8,
-        "x": 0,
-        "y": 37
-      },
-      "id": 195,
-      "links": [],
-      "options": {
-        "legend": {
-          "calcs": [
-            "mean"
-=======
-        "h": 8,
-        "w": 7,
-        "x": 12,
-        "y": 40
-      },
-      "id": 189,
-      "options": {
-        "legend": {
-          "calcs": [
-            "mean",
-            "last"
->>>>>>> b4358cca
-          ],
-          "displayMode": "list",
-          "placement": "bottom",
-          "showLegend": true
-        },
-        "tooltip": {
-          "mode": "single",
-          "sort": "none"
-        }
-      },
-      "targets": [
-        {
-          "datasource": {
-            "type": "prometheus"
-          },
-          "editorMode": "code",
-          "exemplar": true,
-<<<<<<< HEAD
-          "expr": "rate(exec_txs_done{instance=~\"$instance\"}[$rate_interval])",
-          "format": "time_series",
-          "interval": "",
-          "intervalFactor": 1,
-          "legendFormat": "txs apply:  {{instance}}",
-          "range": true,
-          "refId": "A"
-        }
-      ],
-      "title": "Exec v3: txs/s ",
-=======
-          "expr": "cache_keys_total{name=\"rpc\",instance=~\"$instance\"}",
-          "hide": false,
-          "interval": "",
-          "legendFormat": "keys: {{ instance }} ",
-          "refId": "A"
-        },
-        {
-          "datasource": {
-            "type": "prometheus"
-          },
-          "exemplar": true,
-          "expr": "cache_list_total{name=\"rpc\",instance=~\"$instance\"}",
-          "hide": false,
-          "interval": "",
-          "legendFormat": "list: {{ instance }} ",
-          "refId": "B"
-        },
-        {
-          "datasource": {
-            "type": "prometheus"
-          },
-          "exemplar": true,
-          "expr": "cache_code_keys_total{name=\"rpc\",instance=~\"$instance\"}",
-          "hide": false,
-          "interval": "",
-          "legendFormat": "code_keys: {{ instance }} ",
-          "refId": "C"
-        },
-        {
-          "datasource": {
-            "type": "prometheus"
-          },
-          "exemplar": true,
-          "expr": "cache_code_list_total{name=\"rpc\",instance=~\"$instance\"}",
-          "hide": false,
-          "interval": "",
-          "legendFormat": "code_list: {{ instance }} ",
-          "refId": "D"
-        }
-      ],
-      "title": "Cache keys",
->>>>>>> b4358cca
       "type": "timeseries"
     },
     {
@@ -1605,8 +1275,8 @@
             "scaleDistribution": {
               "type": "linear"
             },
-            "showPoints": "never",
-            "spanNulls": true,
+            "showPoints": "auto",
+            "spanNulls": false,
             "stacking": {
               "group": "A",
               "mode": "none"
@@ -1615,7 +1285,6 @@
               "mode": "off"
             }
           },
-          "decimals": 2,
           "mappings": [],
           "thresholds": {
             "mode": "absolute",
@@ -1630,43 +1299,29 @@
               }
             ]
           },
-          "unit": "percentunit"
+          "unit": "s"
         },
         "overrides": []
       },
       "gridPos": {
-<<<<<<< HEAD
-        "h": 5,
-        "w": 8,
-        "x": 0,
-        "y": 42
-      },
-      "id": 194,
-      "links": [],
-      "options": {
-        "legend": {
-          "calcs": [
-            "mean"
-=======
         "h": 8,
-        "w": 5,
-        "x": 19,
-        "y": 40
-      },
-      "id": 184,
+        "w": 12,
+        "x": 12,
+        "y": 32
+      },
+      "id": 187,
       "options": {
         "legend": {
           "calcs": [
             "mean",
             "last"
->>>>>>> b4358cca
           ],
           "displayMode": "list",
           "placement": "bottom",
           "showLegend": true
         },
         "tooltip": {
-          "mode": "multi",
+          "mode": "single",
           "sort": "none"
         }
       },
@@ -1675,34 +1330,15 @@
           "datasource": {
             "type": "prometheus"
           },
-          "editorMode": "code",
-          "exemplar": true,
-<<<<<<< HEAD
-          "expr": "rate(exec_repeats{instance=~\"$instance\"}[$rate_interval])/rate(exec_txs_done{instance=~\"$instance\"}[$rate_interval])",
-          "format": "time_series",
-          "interval": "",
-          "intervalFactor": 1,
-          "legendFormat": "repeats: {{instance}}",
-          "range": true,
+          "exemplar": true,
+          "expr": "rpc_duration_seconds{quantile=\"$quantile\",instance=~\"$instance\"}",
+          "interval": "",
+          "legendFormat": " {{ method }} {{ instance }} {{ success }}",
           "refId": "A"
-        },
-        {
-          "datasource": {
-            "type": "prometheus"
-          },
-          "editorMode": "code",
-          "exemplar": true,
-          "expr": "rate(exec_triggers{instance=~\"$instance\"}[$rate_interval])/rate(exec_txs_done{instance=~\"$instance\"}[$rate_interval])",
-          "format": "time_series",
-          "hide": false,
-          "interval": "",
-          "intervalFactor": 1,
-          "legendFormat": "triggers: {{instance}}",
-          "range": true,
-          "refId": "B"
         }
       ],
-      "title": "par-exec v3 ",
+      "title": "Timings",
+      "transformations": [],
       "type": "timeseries"
     },
     {
@@ -1763,16 +1399,17 @@
         "overrides": []
       },
       "gridPos": {
-        "h": 9,
-        "w": 16,
-        "x": 8,
-        "y": 42
-      },
-      "id": 200,
+        "h": 8,
+        "w": 7,
+        "x": 12,
+        "y": 40
+      },
+      "id": 189,
       "options": {
         "legend": {
           "calcs": [
-            "mean"
+            "mean",
+            "last"
           ],
           "displayMode": "list",
           "placement": "bottom",
@@ -1788,15 +1425,48 @@
           "datasource": {
             "type": "prometheus"
           },
-          "editorMode": "code",
-          "expr": "latest_state_read_count{instance=~\"$instance\"}",
-          "instant": false,
-          "legendFormat": "{{type}}, {{found}}: {{instance}}",
-          "range": true,
+          "exemplar": true,
+          "expr": "cache_keys_total{name=\"rpc\",instance=~\"$instance\"}",
+          "hide": false,
+          "interval": "",
+          "legendFormat": "keys: {{ instance }} ",
           "refId": "A"
+        },
+        {
+          "datasource": {
+            "type": "prometheus"
+          },
+          "exemplar": true,
+          "expr": "cache_list_total{name=\"rpc\",instance=~\"$instance\"}",
+          "hide": false,
+          "interval": "",
+          "legendFormat": "list: {{ instance }} ",
+          "refId": "B"
+        },
+        {
+          "datasource": {
+            "type": "prometheus"
+          },
+          "exemplar": true,
+          "expr": "cache_code_keys_total{name=\"rpc\",instance=~\"$instance\"}",
+          "hide": false,
+          "interval": "",
+          "legendFormat": "code_keys: {{ instance }} ",
+          "refId": "C"
+        },
+        {
+          "datasource": {
+            "type": "prometheus"
+          },
+          "exemplar": true,
+          "expr": "cache_code_list_total{name=\"rpc\",instance=~\"$instance\"}",
+          "hide": false,
+          "interval": "",
+          "legendFormat": "code_list: {{ instance }} ",
+          "refId": "D"
         }
       ],
-      "title": "Latest state read",
+      "title": "Cache keys",
       "type": "timeseries"
     },
     {
@@ -1851,3346 +1521,6 @@
                 "value": 80
               }
             ]
-          },
-          "unit": "s"
-        },
-        "overrides": []
-      },
-      "gridPos": {
-        "h": 4,
-        "w": 8,
-        "x": 0,
-        "y": 47
-      },
-      "id": 202,
-      "options": {
-        "legend": {
-          "calcs": [],
-          "displayMode": "list",
-          "placement": "bottom",
-          "showLegend": true
-        },
-        "tooltip": {
-          "mode": "single",
-          "sort": "none"
-        }
-      },
-      "targets": [
-        {
-          "datasource": {
-            "type": "prometheus"
-          },
-          "editorMode": "code",
-          "expr": "domain_prune_took{quantile=\"$quantile\",instance=~\"$instance\"}",
-          "instant": false,
-          "legendFormat": "prune: {{type}}",
-          "range": true,
-          "refId": "A"
-        }
-      ],
-      "title": "prune took",
-      "type": "timeseries"
-    },
-    {
-      "datasource": {
-        "type": "prometheus"
-      },
-      "fieldConfig": {
-        "defaults": {
-          "color": {
-            "mode": "palette-classic"
-          },
-          "custom": {
-            "axisCenteredZero": false,
-            "axisColorMode": "text",
-            "axisLabel": "",
-            "axisPlacement": "auto",
-            "barAlignment": 0,
-            "drawStyle": "line",
-            "fillOpacity": 0,
-            "gradientMode": "none",
-            "hideFrom": {
-              "legend": false,
-              "tooltip": false,
-              "viz": false
-            },
-            "lineInterpolation": "linear",
-            "lineWidth": 1,
-            "pointSize": 5,
-            "scaleDistribution": {
-              "type": "linear"
-            },
-            "showPoints": "auto",
-            "spanNulls": false,
-            "stacking": {
-              "group": "A",
-              "mode": "none"
-            },
-            "thresholdsStyle": {
-              "mode": "off"
-            }
-          },
-          "mappings": [],
-          "thresholds": {
-            "mode": "absolute",
-            "steps": [
-              {
-                "color": "green",
-                "value": null
-              },
-              {
-                "color": "red",
-                "value": 80
-              }
-            ]
-          }
-        },
-        "overrides": []
-      },
-      "gridPos": {
-        "h": 5,
-        "w": 8,
-        "x": 0,
-        "y": 51
-      },
-      "id": 203,
-      "options": {
-        "legend": {
-          "calcs": [],
-          "displayMode": "list",
-          "placement": "bottom",
-          "showLegend": true
-        },
-        "tooltip": {
-          "mode": "single",
-          "sort": "none"
-        }
-      },
-      "targets": [
-        {
-          "datasource": {
-            "type": "prometheus"
-          },
-          "editorMode": "code",
-          "expr": "domain_prune_size{instance=~\"$instance\"}",
-          "instant": false,
-          "legendFormat": "pruned keys, {{type}}: {{instance}}",
-          "range": true,
-          "refId": "A"
-        }
-      ],
-      "title": "Pruned keys",
-      "type": "timeseries"
-    },
-    {
-      "collapsed": true,
-      "gridPos": {
-        "h": 1,
-        "w": 24,
-        "x": 0,
-        "y": 56
-      },
-      "id": 197,
-      "panels": [
-        {
-          "datasource": {
-            "type": "prometheus"
-          },
-          "fieldConfig": {
-            "defaults": {
-              "color": {
-                "mode": "palette-classic"
-              },
-              "custom": {
-                "axisCenteredZero": false,
-                "axisColorMode": "text",
-                "axisLabel": "",
-                "axisPlacement": "auto",
-                "barAlignment": 0,
-                "drawStyle": "line",
-                "fillOpacity": 0,
-                "gradientMode": "none",
-                "hideFrom": {
-                  "legend": false,
-                  "tooltip": false,
-                  "viz": false
-                },
-                "lineInterpolation": "linear",
-                "lineWidth": 1,
-                "pointSize": 5,
-                "scaleDistribution": {
-                  "type": "linear"
-                },
-                "showPoints": "never",
-                "spanNulls": true,
-                "stacking": {
-                  "group": "A",
-                  "mode": "none"
-                },
-                "thresholdsStyle": {
-                  "mode": "off"
-                }
-              },
-              "mappings": [],
-              "thresholds": {
-                "mode": "absolute",
-                "steps": [
-                  {
-                    "color": "green",
-                    "value": null
-                  },
-                  {
-                    "color": "red",
-                    "value": 80
-                  }
-                ]
-              },
-              "unit": "ops"
-            },
-            "overrides": []
-          },
-          "gridPos": {
-            "h": 5,
-            "w": 8,
-            "x": 0,
-            "y": 22
-          },
-          "id": 141,
-          "options": {
-            "legend": {
-              "calcs": [],
-              "displayMode": "list",
-              "placement": "bottom",
-              "showLegend": true
-            },
-            "tooltip": {
-              "mode": "multi",
-              "sort": "none"
-            }
-          },
-          "pluginVersion": "8.0.6",
-          "targets": [
-            {
-              "datasource": {
-                "type": "prometheus"
-              },
-              "editorMode": "code",
-              "exemplar": true,
-              "expr": "rate(db_commit_seconds_count{phase=\"total\",instance=~\"$instance\"}[$rate_interval])",
-              "interval": "",
-              "legendFormat": "commit: {{instance}}",
-              "range": true,
-              "refId": "A"
-            }
-          ],
-          "title": "Commit Events",
-          "type": "timeseries"
-        },
-        {
-          "datasource": {
-            "type": "prometheus"
-          },
-          "description": "",
-          "fieldConfig": {
-            "defaults": {
-              "color": {
-                "mode": "palette-classic"
-              },
-              "custom": {
-                "axisCenteredZero": false,
-                "axisColorMode": "text",
-                "axisLabel": "",
-                "axisPlacement": "auto",
-                "barAlignment": 0,
-                "drawStyle": "line",
-                "fillOpacity": 0,
-                "gradientMode": "none",
-                "hideFrom": {
-                  "legend": false,
-                  "tooltip": false,
-                  "viz": false
-                },
-                "lineInterpolation": "linear",
-                "lineWidth": 1,
-                "pointSize": 2,
-                "scaleDistribution": {
-                  "type": "linear"
-                },
-                "showPoints": "never",
-                "spanNulls": true,
-                "stacking": {
-                  "group": "A",
-                  "mode": "none"
-                },
-                "thresholdsStyle": {
-                  "mode": "off"
-                }
-              },
-              "mappings": [],
-              "thresholds": {
-                "mode": "absolute",
-                "steps": [
-                  {
-                    "color": "green",
-                    "value": null
-                  },
-                  {
-                    "color": "red",
-                    "value": 80
-                  }
-                ]
-              },
-              "unit": "s"
-            },
-            "overrides": []
-          },
-          "gridPos": {
-            "h": 6,
-            "w": 16,
-            "x": 8,
-            "y": 22
-          },
-          "id": 166,
-          "options": {
-            "legend": {
-              "calcs": [
-                "mean"
-              ],
-              "displayMode": "list",
-              "placement": "bottom",
-              "showLegend": true
-            },
-            "tooltip": {
-              "mode": "multi",
-              "sort": "none"
-            }
-          },
-          "pluginVersion": "8.0.6",
-          "targets": [
-            {
-              "datasource": {
-                "type": "prometheus"
-              },
-              "editorMode": "code",
-              "exemplar": true,
-              "expr": "db_commit_seconds{quantile=\"$quantile\",instance=~\"$instance\"}",
-              "interval": "",
-              "legendFormat": "{{phase}}: {{instance}}",
-              "range": true,
-              "refId": "A"
-            },
-            {
-              "datasource": {
-                "type": "prometheus"
-              },
-              "editorMode": "code",
-              "exemplar": true,
-              "expr": "db_gc_self_rtime_cpu{quantile=\"$quantile\",instance=~\"$instance\"}",
-              "hide": false,
-              "interval": "",
-              "legendFormat": "gc_self_rtime_cpu: {{instance}}",
-              "range": true,
-              "refId": "E"
-            },
-            {
-              "datasource": {
-                "type": "prometheus"
-              },
-              "editorMode": "code",
-              "exemplar": true,
-              "expr": "db_gc_work_rtime_cpu{quantile=\"$quantile\",instance=~\"$instance\"}",
-              "hide": false,
-              "interval": "",
-              "legendFormat": "gc_work_rtime_cpu: {{instance}}",
-              "range": true,
-              "refId": "F"
-            },
-            {
-              "datasource": {
-                "type": "prometheus"
-              },
-              "editorMode": "code",
-              "exemplar": true,
-              "expr": "db_gc_work_rtime{quantile=\"$quantile\",instance=~\"$instance\"}",
-              "hide": false,
-              "interval": "",
-              "legendFormat": "gc_work_rtime: {{instance}}",
-              "range": true,
-              "refId": "G"
-            },
-            {
-              "datasource": {
-                "type": "prometheus"
-              },
-              "editorMode": "code",
-              "exemplar": true,
-              "expr": "db_gc_self_rtime{quantile=\"$quantile\",instance=~\"$instance\"}",
-              "hide": false,
-              "interval": "",
-              "legendFormat": "gc_self_rtime: {{instance}}",
-              "range": true,
-              "refId": "H"
-            },
-            {
-              "datasource": {
-                "type": "prometheus"
-              },
-              "editorMode": "code",
-              "exemplar": true,
-              "expr": "db_commit_seconds{phase=\"gc_cpu_time\",quantile=\"$quantile\",instance=~\"$instance\"}",
-              "hide": false,
-              "interval": "",
-              "legendFormat": "gc_cpu_time: {{instance}}",
-              "range": true,
-              "refId": "I"
-            },
-            {
-              "datasource": {
-                "type": "prometheus"
-              },
-              "editorMode": "code",
-              "exemplar": true,
-              "expr": "db_gc_self_xtime{quantile=\"$quantile\",instance=~\"$instance\"}",
-              "hide": false,
-              "interval": "",
-              "legendFormat": "gc_self_xtime: {{instance}}",
-              "range": true,
-              "refId": "J"
-            },
-            {
-              "datasource": {
-                "type": "prometheus"
-              },
-              "editorMode": "code",
-              "exemplar": true,
-              "expr": "db_gc_work_pnl_merge_time{quantile=\"$quantile\",instance=~\"$instance\"}",
-              "hide": false,
-              "interval": "",
-              "legendFormat": "work_pnl_merge_time: {{instance}}",
-              "range": true,
-              "refId": "K"
-            },
-            {
-              "datasource": {
-                "type": "prometheus"
-              },
-              "editorMode": "code",
-              "exemplar": true,
-              "expr": "db_gc_slef_pnl_merge_time{quantile=\"$quantile\",instance=~\"$instance\"}",
-              "hide": false,
-              "interval": "",
-              "legendFormat": "self_pnl_merge_time: {{instance}}",
-              "range": true,
-              "refId": "L"
-            },
-            {
-              "datasource": {
-                "type": "prometheus"
-              },
-              "editorMode": "code",
-              "exemplar": true,
-              "expr": "db_gc_work_xtime{quantile=\"$quantile\",instance=~\"$instance\"}",
-              "hide": false,
-              "interval": "",
-              "legendFormat": "gc_work_xtime: {{instance}}",
-              "range": true,
-              "refId": "M"
-            }
-          ],
-          "title": "Commit speed",
-          "type": "timeseries"
-        },
-        {
-          "datasource": {
-            "type": "prometheus"
-          },
-          "description": "",
-          "fieldConfig": {
-            "defaults": {
-              "color": {
-                "mode": "palette-classic"
-              },
-              "custom": {
-                "axisCenteredZero": false,
-                "axisColorMode": "text",
-                "axisLabel": "",
-                "axisPlacement": "auto",
-                "barAlignment": 0,
-                "drawStyle": "line",
-                "fillOpacity": 0,
-                "gradientMode": "none",
-                "hideFrom": {
-                  "legend": false,
-                  "tooltip": false,
-                  "viz": false
-                },
-                "lineInterpolation": "linear",
-                "lineWidth": 1,
-                "pointSize": 5,
-                "scaleDistribution": {
-                  "type": "linear"
-                },
-                "showPoints": "never",
-                "spanNulls": true,
-                "stacking": {
-                  "group": "A",
-                  "mode": "none"
-                },
-                "thresholdsStyle": {
-                  "mode": "off"
-                }
-              },
-              "mappings": [],
-              "thresholds": {
-                "mode": "absolute",
-                "steps": [
-                  {
-                    "color": "green",
-                    "value": null
-                  },
-                  {
-                    "color": "red",
-                    "value": 80
-                  }
-                ]
-              },
-              "unit": "none"
-            },
-            "overrides": []
-          },
-          "gridPos": {
-            "h": 6,
-            "w": 8,
-            "x": 0,
-            "y": 27
-          },
-          "id": 155,
-          "links": [],
-          "options": {
-            "legend": {
-              "calcs": [
-                "mean"
-              ],
-              "displayMode": "list",
-              "placement": "bottom",
-              "showLegend": true
-            },
-            "tooltip": {
-              "mode": "multi",
-              "sort": "none"
-            }
-          },
-          "pluginVersion": "8.0.6",
-          "targets": [
-            {
-              "datasource": {
-                "type": "prometheus"
-              },
-              "exemplar": true,
-              "expr": "rate(process_io_write_syscalls_total{instance=~\"$instance\"}[$rate_interval])",
-              "format": "time_series",
-              "hide": false,
-              "interval": "",
-              "intervalFactor": 1,
-              "legendFormat": "in: {{instance}}",
-              "refId": "C"
-            },
-            {
-              "datasource": {
-                "type": "prometheus"
-              },
-              "exemplar": true,
-              "expr": "rate(process_io_read_syscalls_total{instance=~\"$instance\"}[$rate_interval])",
-              "format": "time_series",
-              "hide": false,
-              "interval": "",
-              "intervalFactor": 1,
-              "legendFormat": "out: {{instance}}",
-              "refId": "D"
-            }
-          ],
-          "title": "Read/Write syscall/sec",
-          "type": "timeseries"
-        },
-        {
-          "datasource": {
-            "type": "prometheus"
-          },
-          "fieldConfig": {
-            "defaults": {
-              "color": {
-                "mode": "palette-classic"
-              },
-              "custom": {
-                "axisCenteredZero": false,
-                "axisColorMode": "text",
-                "axisLabel": "",
-                "axisPlacement": "auto",
-                "barAlignment": 0,
-                "drawStyle": "line",
-                "fillOpacity": 0,
-                "gradientMode": "none",
-                "hideFrom": {
-                  "legend": false,
-                  "tooltip": false,
-                  "viz": false
-                },
-                "lineInterpolation": "linear",
-                "lineWidth": 1,
-                "pointSize": 5,
-                "scaleDistribution": {
-                  "type": "linear"
-                },
-                "showPoints": "never",
-                "spanNulls": false,
-                "stacking": {
-                  "group": "A",
-                  "mode": "normal"
-                },
-                "thresholdsStyle": {
-                  "mode": "off"
-                }
-              },
-              "mappings": [],
-              "thresholds": {
-                "mode": "absolute",
-                "steps": [
-                  {
-                    "color": "green",
-                    "value": null
-                  },
-                  {
-                    "color": "red",
-                    "value": 80
-                  }
-                ]
-              },
-              "unit": "short"
-            },
-            "overrides": []
-          },
-          "gridPos": {
-            "h": 7,
-            "w": 16,
-            "x": 8,
-            "y": 28
-          },
-          "id": 168,
-          "options": {
-            "legend": {
-              "calcs": [
-                "mean"
-              ],
-              "displayMode": "list",
-              "placement": "bottom",
-              "showLegend": true
-            },
-            "tooltip": {
-              "mode": "multi",
-              "sort": "none"
-            }
-          },
-          "pluginVersion": "8.0.6",
-          "targets": [
-            {
-              "datasource": {
-                "type": "prometheus"
-              },
-              "editorMode": "code",
-              "exemplar": true,
-              "expr": "rate(db_pgops{phase=\"newly\", instance=~\"$instance\"}[$rate_interval])",
-              "hide": false,
-              "interval": "",
-              "legendFormat": "newly: {{instance}}",
-              "range": true,
-              "refId": "A"
-            },
-            {
-              "datasource": {
-                "type": "prometheus"
-              },
-              "exemplar": true,
-              "expr": "rate(db_pgops{phase=\"cow\", instance=~\"$instance\"}[$rate_interval])",
-              "hide": false,
-              "interval": "",
-              "legendFormat": "cow: {{instance}}",
-              "refId": "B"
-            },
-            {
-              "datasource": {
-                "type": "prometheus"
-              },
-              "exemplar": true,
-              "expr": "rate(db_pgops{phase=\"clone\", instance=~\"$instance\"}[$rate_interval])",
-              "hide": false,
-              "interval": "",
-              "legendFormat": "clone: {{instance}}",
-              "refId": "C"
-            },
-            {
-              "datasource": {
-                "type": "prometheus"
-              },
-              "exemplar": true,
-              "expr": "rate(db_pgops{phase=\"split\", instance=~\"$instance\"}[$rate_interval])",
-              "hide": false,
-              "interval": "",
-              "legendFormat": "split: {{instance}}",
-              "refId": "D"
-            },
-            {
-              "datasource": {
-                "type": "prometheus"
-              },
-              "editorMode": "code",
-              "exemplar": true,
-              "expr": "rate(db_pgops{phase=\"merge\", instance=~\"$instance\"}[$rate_interval])",
-              "hide": false,
-              "interval": "",
-              "legendFormat": "merge: {{instance}}",
-              "range": true,
-              "refId": "E"
-            },
-            {
-              "datasource": {
-                "type": "prometheus"
-              },
-              "exemplar": true,
-              "expr": "rate(db_pgops{phase=\"spill\", instance=~\"$instance\"}[$rate_interval])",
-              "hide": false,
-              "interval": "",
-              "legendFormat": "spill: {{instance}}",
-              "refId": "F"
-            },
-            {
-              "datasource": {
-                "type": "prometheus"
-              },
-              "exemplar": true,
-              "expr": "rate(db_pgops{phase=\"wops\", instance=~\"$instance\"}[$rate_interval])",
-              "hide": false,
-              "interval": "",
-              "legendFormat": "wops: {{instance}}",
-              "refId": "G"
-            },
-            {
-              "datasource": {
-                "type": "prometheus"
-              },
-              "exemplar": true,
-              "expr": "rate(db_pgops{phase=\"unspill\", instance=~\"$instance\"}[$rate_interval])",
-              "hide": false,
-              "interval": "",
-              "legendFormat": "unspill: {{instance}}",
-              "refId": "H"
-            },
-            {
-              "datasource": {
-                "type": "prometheus"
-              },
-              "editorMode": "code",
-              "exemplar": true,
-              "expr": "rate(db_pgops{phase=\"gcrloops\", instance=~\"$instance\"}[$rate_interval])",
-              "hide": false,
-              "interval": "",
-              "legendFormat": "gcrloops: {{instance}}",
-              "range": true,
-              "refId": "I"
-            },
-            {
-              "datasource": {
-                "type": "prometheus"
-              },
-              "editorMode": "code",
-              "exemplar": true,
-              "expr": "rate(db_pgops{phase=\"gcwloops\", instance=~\"$instance\"}[$rate_interval])",
-              "hide": false,
-              "interval": "",
-              "legendFormat": "gcwloops: {{instance}}",
-              "range": true,
-              "refId": "J"
-            },
-            {
-              "datasource": {
-                "type": "prometheus"
-              },
-              "editorMode": "code",
-              "exemplar": true,
-              "expr": "rate(db_pgops{phase=\"gcxpages\", instance=~\"$instance\"}[$rate_interval])",
-              "hide": false,
-              "interval": "",
-              "legendFormat": "gcxpages: {{instance}}",
-              "range": true,
-              "refId": "K"
-            },
-            {
-              "datasource": {
-                "type": "prometheus"
-              },
-              "editorMode": "code",
-              "exemplar": true,
-              "expr": "rate(db_pgops{phase=\"msync\", instance=~\"$instance\"}[$rate_interval])",
-              "hide": false,
-              "interval": "",
-              "legendFormat": "msync: {{instance}}",
-              "range": true,
-              "refId": "L"
-            },
-            {
-              "datasource": {
-                "type": "prometheus"
-              },
-              "editorMode": "code",
-              "exemplar": true,
-              "expr": "rate(db_pgops{phase=\"fsync\", instance=~\"$instance\"}[$rate_interval])",
-              "hide": false,
-              "interval": "",
-              "legendFormat": "fsync: {{instance}}",
-              "range": true,
-              "refId": "M"
-            },
-            {
-              "datasource": {
-                "type": "prometheus"
-              },
-              "exemplar": true,
-              "expr": "rate(db_pgops{phase=\"minicore\", instance=~\"$instance\"}[$rate_interval])",
-              "hide": false,
-              "interval": "",
-              "legendFormat": "minicore: {{instance}}",
-              "refId": "N"
-            },
-            {
-              "datasource": {
-                "type": "prometheus"
-              },
-              "exemplar": true,
-              "expr": "rate(db_pgops{phase=\"prefault\", instance=~\"$instance\"}[$rate_interval])",
-              "hide": false,
-              "interval": "",
-              "legendFormat": "prefault: {{instance}}",
-              "refId": "O"
-            }
-          ],
-          "title": "DB Pages Ops/sec",
-          "type": "timeseries"
-        },
-        {
-          "datasource": {
-            "type": "prometheus"
-          },
-          "fieldConfig": {
-            "defaults": {
-              "color": {
-                "mode": "palette-classic"
-              },
-              "custom": {
-                "axisCenteredZero": false,
-                "axisColorMode": "text",
-                "axisLabel": "",
-                "axisPlacement": "auto",
-                "barAlignment": 0,
-                "drawStyle": "line",
-                "fillOpacity": 0,
-                "gradientMode": "none",
-                "hideFrom": {
-                  "legend": false,
-                  "tooltip": false,
-                  "viz": false
-                },
-                "lineInterpolation": "linear",
-                "lineWidth": 1,
-                "pointSize": 5,
-                "scaleDistribution": {
-                  "type": "linear"
-                },
-                "showPoints": "auto",
-                "spanNulls": false,
-                "stacking": {
-                  "group": "A",
-                  "mode": "normal"
-                },
-                "thresholdsStyle": {
-                  "mode": "off"
-                }
-              },
-              "mappings": [],
-              "thresholds": {
-                "mode": "absolute",
-                "steps": [
-                  {
-                    "color": "green",
-                    "value": null
-                  },
-                  {
-                    "color": "red",
-                    "value": 80
-                  }
-                ]
-              },
-              "unit": "short"
-            },
-            "overrides": []
-          },
-          "gridPos": {
-            "h": 7,
-            "w": 8,
-            "x": 0,
-            "y": 33
-          },
-          "id": 169,
-          "options": {
-            "legend": {
-              "calcs": [],
-              "displayMode": "list",
-              "placement": "bottom",
-              "showLegend": true
-            },
-            "tooltip": {
-              "mode": "multi",
-              "sort": "none"
-            }
-          },
-          "pluginVersion": "8.0.6",
-          "targets": [
-            {
-              "datasource": {
-                "type": "prometheus"
-              },
-              "exemplar": true,
-              "expr": "db_gc_leaf{instance=~\"$instance\"}",
-              "interval": "",
-              "legendFormat": "gc_leaf: {{instance}}",
-              "refId": "A"
-            },
-            {
-              "datasource": {
-                "type": "prometheus"
-              },
-              "exemplar": true,
-              "expr": "db_gc_overflow{instance=~\"$instance\"}",
-              "hide": false,
-              "interval": "",
-              "legendFormat": "gc_overflow: {{instance}}",
-              "refId": "B"
-            },
-            {
-              "datasource": {
-                "type": "prometheus"
-              },
-              "editorMode": "code",
-              "exemplar": true,
-              "expr": "exec_steps_in_db{instance=~\"$instance\"}/100",
-              "hide": false,
-              "interval": "",
-              "legendFormat": "exec_steps_in_db: {{instance}}",
-              "range": true,
-              "refId": "E"
-            }
-          ],
-          "title": "GC and State",
-          "type": "timeseries"
-        },
-        {
-          "datasource": {
-            "type": "prometheus"
-          },
-          "description": "",
-          "fieldConfig": {
-            "defaults": {
-              "color": {
-                "mode": "palette-classic"
-              },
-              "custom": {
-                "axisCenteredZero": false,
-                "axisColorMode": "text",
-                "axisLabel": "",
-                "axisPlacement": "auto",
-                "barAlignment": 0,
-                "drawStyle": "line",
-                "fillOpacity": 0,
-                "gradientMode": "none",
-                "hideFrom": {
-                  "legend": false,
-                  "tooltip": false,
-                  "viz": false
-                },
-                "lineInterpolation": "linear",
-                "lineWidth": 1,
-                "pointSize": 5,
-                "scaleDistribution": {
-                  "type": "linear"
-                },
-                "showPoints": "never",
-                "spanNulls": false,
-                "stacking": {
-                  "group": "A",
-                  "mode": "normal"
-                },
-                "thresholdsStyle": {
-                  "mode": "off"
-                }
-              },
-              "mappings": [],
-              "thresholds": {
-                "mode": "absolute",
-                "steps": [
-                  {
-                    "color": "green",
-                    "value": null
-                  },
-                  {
-                    "color": "red",
-                    "value": 80
-                  }
-                ]
-              },
-              "unit": "short"
-            },
-            "overrides": []
-          },
-          "gridPos": {
-            "h": 6,
-            "w": 16,
-            "x": 8,
-            "y": 35
-          },
-          "id": 150,
-          "options": {
-            "legend": {
-              "calcs": [],
-              "displayMode": "list",
-              "placement": "bottom",
-              "showLegend": true
-            },
-            "tooltip": {
-              "mode": "multi",
-              "sort": "none"
-            }
-          },
-          "pluginVersion": "8.0.6",
-          "targets": [
-            {
-              "datasource": {
-                "type": "prometheus"
-              },
-              "exemplar": true,
-              "expr": "rate(process_minor_pagefaults_total{instance=~\"$instance\"}[$rate_interval])",
-              "interval": "",
-              "legendFormat": "soft: {{instance}}",
-              "refId": "A"
-            },
-            {
-              "datasource": {
-                "type": "prometheus"
-              },
-              "exemplar": true,
-              "expr": "rate(process_major_pagefaults_total{instance=~\"$instance\"}[$rate_interval])",
-              "hide": false,
-              "interval": "",
-              "legendFormat": "hard: {{instance}}",
-              "refId": "B"
-            }
-          ],
-          "title": "getrusage: minflt - soft page faults (reclaims), majflt - hard faults",
-          "type": "timeseries"
-        },
-        {
-          "datasource": {
-            "type": "prometheus"
-          },
-          "fieldConfig": {
-            "defaults": {
-              "color": {
-                "mode": "palette-classic"
-              },
-              "custom": {
-                "axisCenteredZero": false,
-                "axisColorMode": "text",
-                "axisLabel": "",
-                "axisPlacement": "auto",
-                "barAlignment": 0,
-                "drawStyle": "line",
-                "fillOpacity": 0,
-                "gradientMode": "none",
-                "hideFrom": {
-                  "legend": false,
-                  "tooltip": false,
-                  "viz": false
-                },
-                "lineInterpolation": "linear",
-                "lineWidth": 1,
-                "pointSize": 5,
-                "scaleDistribution": {
-                  "type": "linear"
-                },
-                "showPoints": "never",
-                "spanNulls": true,
-                "stacking": {
-                  "group": "A",
-                  "mode": "none"
-                },
-                "thresholdsStyle": {
-                  "mode": "off"
-                }
-              },
-              "mappings": [],
-              "thresholds": {
-                "mode": "absolute",
-                "steps": [
-                  {
-                    "color": "green",
-                    "value": null
-                  },
-                  {
-                    "color": "red",
-                    "value": 80
-                  }
-                ]
-              },
-              "unit": "decbytes"
-            },
-            "overrides": []
-          },
-          "gridPos": {
-            "h": 7,
-            "w": 8,
-            "x": 0,
-            "y": 40
-          },
-          "id": 167,
-          "options": {
-            "legend": {
-              "calcs": [
-                "mean"
-              ],
-              "displayMode": "list",
-              "placement": "bottom",
-              "showLegend": true
-            },
-            "tooltip": {
-              "mode": "multi",
-              "sort": "none"
-            }
-          },
-          "pluginVersion": "8.0.6",
-          "targets": [
-            {
-              "datasource": {
-                "type": "prometheus"
-              },
-              "editorMode": "code",
-              "expr": "tx_limit{instance=~\"$instance\"}",
-              "interval": "",
-              "legendFormat": "limit: {{instance}}",
-              "range": true,
-              "refId": "A"
-            },
-            {
-              "datasource": {
-                "type": "prometheus"
-              },
-              "editorMode": "code",
-              "expr": "tx_dirty{instance=~\"$instance\"}",
-              "hide": false,
-              "interval": "",
-              "legendFormat": "dirty: {{instance}}",
-              "range": true,
-              "refId": "B"
-            }
-          ],
-          "title": "Tx Size",
-          "type": "timeseries"
-        },
-        {
-          "datasource": {
-            "type": "prometheus"
-          },
-          "fieldConfig": {
-            "defaults": {
-              "color": {
-                "mode": "palette-classic"
-              },
-              "custom": {
-                "axisCenteredZero": false,
-                "axisColorMode": "text",
-                "axisLabel": "",
-                "axisPlacement": "auto",
-                "barAlignment": 0,
-                "drawStyle": "line",
-                "fillOpacity": 0,
-                "gradientMode": "none",
-                "hideFrom": {
-                  "legend": false,
-                  "tooltip": false,
-                  "viz": false
-                },
-                "lineInterpolation": "linear",
-                "lineWidth": 1,
-                "pointSize": 5,
-                "scaleDistribution": {
-                  "type": "linear"
-                },
-                "showPoints": "auto",
-                "spanNulls": false,
-                "stacking": {
-                  "group": "A",
-                  "mode": "none"
-                },
-                "thresholdsStyle": {
-                  "mode": "off"
-                }
-              },
-              "mappings": [],
-              "thresholds": {
-                "mode": "absolute",
-                "steps": [
-                  {
-                    "color": "green",
-                    "value": null
-                  },
-                  {
-                    "color": "red",
-                    "value": 80
-                  }
-                ]
-              }
-            },
-            "overrides": []
-          },
-          "gridPos": {
-            "h": 7,
-            "w": 8,
-            "x": 0,
-            "y": 47
-          },
-          "id": 191,
-          "options": {
-            "legend": {
-              "calcs": [],
-              "displayMode": "list",
-              "placement": "bottom",
-              "showLegend": true
-            },
-            "tooltip": {
-              "mode": "single",
-              "sort": "none"
-            }
-          },
-          "pluginVersion": "8.0.6",
-          "targets": [
-            {
-              "datasource": {
-                "type": "prometheus"
-              },
-              "editorMode": "code",
-              "exemplar": true,
-              "expr": "db_gc{phase=\"work_rxpages\", instance=~\"$instance\"}",
-              "hide": false,
-              "interval": "",
-              "legendFormat": "work_rxpages: {{instance}}",
-              "range": true,
-              "refId": "B"
-            },
-            {
-              "datasource": {
-                "type": "prometheus"
-              },
-              "editorMode": "code",
-              "exemplar": true,
-              "expr": "db_gc{phase=\"self_rsteps\", instance=~\"$instance\"}",
-              "hide": false,
-              "interval": "",
-              "legendFormat": "self_rsteps: {{instance}}",
-              "range": true,
-              "refId": "C"
-            },
-            {
-              "datasource": {
-                "type": "prometheus"
-              },
-              "editorMode": "code",
-              "exemplar": true,
-              "expr": "db_gc{phase=\"wloop\", instance=~\"$instance\"}",
-              "hide": false,
-              "interval": "",
-              "legendFormat": "wloop: {{instance}}",
-              "range": true,
-              "refId": "D"
-            },
-            {
-              "datasource": {
-                "type": "prometheus"
-              },
-              "editorMode": "code",
-              "exemplar": true,
-              "expr": "db_gc{phase=\"coalescences\", instance=~\"$instance\"}",
-              "hide": false,
-              "interval": "",
-              "legendFormat": "coalescences: {{instance}}",
-              "range": true,
-              "refId": "E"
-            },
-            {
-              "datasource": {
-                "type": "prometheus"
-              },
-              "editorMode": "code",
-              "exemplar": true,
-              "expr": "db_gc{phase=\"wipes\", instance=~\"$instance\"}",
-              "hide": false,
-              "interval": "",
-              "legendFormat": "wipes: {{instance}}",
-              "range": true,
-              "refId": "F"
-            },
-            {
-              "datasource": {
-                "type": "prometheus"
-              },
-              "editorMode": "code",
-              "exemplar": true,
-              "expr": "db_gc{phase=\"flushes\", instance=~\"$instance\"}",
-              "hide": false,
-              "interval": "",
-              "legendFormat": "flushes: {{instance}}",
-              "range": true,
-              "refId": "G"
-            },
-            {
-              "datasource": {
-                "type": "prometheus"
-              },
-              "editorMode": "code",
-              "exemplar": true,
-              "expr": "db_gc{phase=\"kicks\", instance=~\"$instance\"}",
-              "hide": false,
-              "interval": "",
-              "legendFormat": "kicks: {{instance}}",
-              "range": true,
-              "refId": "H"
-            },
-            {
-              "datasource": {
-                "type": "prometheus"
-              },
-              "editorMode": "code",
-              "exemplar": true,
-              "expr": "db_gc{phase=\"work_rsteps\", instance=~\"$instance\"}",
-              "hide": false,
-              "interval": "",
-              "legendFormat": "gc_work_rsteps: {{instance}}",
-              "range": true,
-              "refId": "I"
-            },
-            {
-              "datasource": {
-                "type": "prometheus"
-              },
-              "editorMode": "code",
-              "exemplar": true,
-              "expr": "db_gc{phase=\"self_xpages\", instance=~\"$instance\"}",
-              "hide": false,
-              "interval": "",
-              "legendFormat": "self_xpages: {{instance}}",
-              "range": true,
-              "refId": "J"
-            },
-            {
-              "datasource": {
-                "type": "prometheus"
-              },
-              "editorMode": "code",
-              "exemplar": true,
-              "expr": "db_gc{phase=\"work_majflt\", instance=~\"$instance\"}",
-              "hide": false,
-              "interval": "",
-              "legendFormat": "gc_work_majflt: {{instance}}",
-              "range": true,
-              "refId": "A"
-            },
-            {
-              "datasource": {
-                "type": "prometheus"
-              },
-              "editorMode": "code",
-              "exemplar": true,
-              "expr": "db_gc{phase=\"self_majflt\", instance=~\"$instance\"}",
-              "hide": false,
-              "interval": "",
-              "legendFormat": "gc_self_majflt: {{instance}}",
-              "range": true,
-              "refId": "K"
-            },
-            {
-              "datasource": {
-                "type": "prometheus"
-              },
-              "editorMode": "code",
-              "exemplar": true,
-              "expr": "db_gc{phase=\"self_counter\", instance=~\"$instance\"}",
-              "hide": false,
-              "interval": "",
-              "legendFormat": "gc_self_counter: {{instance}}",
-              "range": true,
-              "refId": "L"
-            },
-            {
-              "datasource": {
-                "type": "prometheus"
-              },
-              "editorMode": "code",
-              "exemplar": true,
-              "expr": "db_gc{phase=\"work_counter\", instance=~\"$instance\"}",
-              "hide": false,
-              "interval": "",
-              "legendFormat": "gc_work_counter: {{instance}}",
-              "range": true,
-              "refId": "M"
-            }
-          ],
-          "title": "Commit counters",
-          "type": "timeseries"
-        }
-      ],
-      "title": "Database",
-      "type": "row"
-    },
-    {
-      "collapsed": true,
-      "datasource": {
-        "type": "prometheus"
-      },
-      "gridPos": {
-        "h": 1,
-        "w": 24,
-        "x": 0,
-        "y": 57
-      },
-      "id": 134,
-      "panels": [
-        {
-          "datasource": {
-            "type": "prometheus"
-          },
-          "description": "",
-          "fieldConfig": {
-            "defaults": {
-              "color": {
-                "mode": "palette-classic"
-              },
-              "custom": {
-                "axisCenteredZero": false,
-                "axisColorMode": "text",
-                "axisLabel": "",
-                "axisPlacement": "auto",
-                "barAlignment": 0,
-                "drawStyle": "line",
-                "fillOpacity": 0,
-                "gradientMode": "none",
-                "hideFrom": {
-                  "legend": false,
-                  "tooltip": false,
-                  "viz": false
-                },
-                "lineInterpolation": "linear",
-                "lineWidth": 1,
-                "pointSize": 5,
-                "scaleDistribution": {
-                  "type": "linear"
-                },
-                "showPoints": "never",
-                "spanNulls": true,
-                "stacking": {
-                  "group": "A",
-                  "mode": "none"
-                },
-                "thresholdsStyle": {
-                  "mode": "off"
-                }
-              },
-              "mappings": [],
-              "thresholds": {
-                "mode": "absolute",
-                "steps": [
-                  {
-                    "color": "green",
-                    "value": null
-                  },
-                  {
-                    "color": "red",
-                    "value": 80
-                  }
-                ]
-              },
-              "unit": "short"
-            },
-            "overrides": []
-          },
-          "gridPos": {
-            "h": 6,
-            "w": 8,
-            "x": 0,
-            "y": 23
-          },
-          "id": 86,
-          "links": [],
-          "options": {
-            "legend": {
-              "calcs": [],
-              "displayMode": "list",
-              "placement": "bottom",
-              "showLegend": true
-            },
-            "tooltip": {
-              "mode": "multi",
-              "sort": "none"
-            }
-          },
-          "pluginVersion": "8.0.6",
-          "targets": [
-            {
-              "datasource": {
-                "type": "prometheus"
-              },
-              "editorMode": "code",
-              "exemplar": true,
-              "expr": "rate(go_memstats_mallocs_total{instance=~\"$instance\"}[$rate_interval])",
-              "format": "time_series",
-              "interval": "",
-              "intervalFactor": 1,
-              "legendFormat": "memstats_mallocs_total: {{ instance }}",
-              "range": true,
-              "refId": "A"
-            },
-            {
-              "datasource": {
-                "type": "prometheus"
-              },
-              "editorMode": "code",
-              "exemplar": true,
-              "expr": "rate(go_memstats_frees_total{instance=~\"$instance\"}[$rate_interval])",
-              "format": "time_series",
-              "hide": false,
-              "interval": "",
-              "intervalFactor": 1,
-              "legendFormat": "memstats_frees_total: {{ instance }}",
-              "range": true,
-              "refId": "B"
-            }
-          ],
-          "title": "Process Mem: allocate objects/sec, free",
-          "type": "timeseries"
-        },
-        {
-          "datasource": {
-            "type": "prometheus"
-          },
-          "description": "",
-          "fieldConfig": {
-            "defaults": {
-              "color": {
-                "mode": "palette-classic"
-              },
-              "custom": {
-                "axisCenteredZero": false,
-                "axisColorMode": "text",
-                "axisLabel": "",
-                "axisPlacement": "auto",
-                "barAlignment": 0,
-                "drawStyle": "line",
-                "fillOpacity": 0,
-                "gradientMode": "none",
-                "hideFrom": {
-                  "legend": false,
-                  "tooltip": false,
-                  "viz": false
-                },
-                "lineInterpolation": "linear",
-                "lineWidth": 1,
-                "pointSize": 5,
-                "scaleDistribution": {
-                  "type": "linear"
-                },
-                "showPoints": "never",
-                "spanNulls": true,
-                "stacking": {
-                  "group": "A",
-                  "mode": "none"
-                },
-                "thresholdsStyle": {
-                  "mode": "off"
-                }
-              },
-              "mappings": [],
-              "thresholds": {
-                "mode": "absolute",
-                "steps": [
-                  {
-                    "color": "green",
-                    "value": null
-                  },
-                  {
-                    "color": "red",
-                    "value": 80
-                  }
-                ]
-              },
-              "unit": "decbytes"
-            },
-            "overrides": []
-          },
-          "gridPos": {
-            "h": 6,
-            "w": 8,
-            "x": 8,
-            "y": 23
-          },
-          "id": 148,
-          "options": {
-            "legend": {
-              "calcs": [
-                "max"
-              ],
-              "displayMode": "list",
-              "placement": "bottom",
-              "showLegend": true
-            },
-            "tooltip": {
-              "mode": "multi",
-              "sort": "none"
-            }
-          },
-          "pluginVersion": "8.0.6",
-          "targets": [
-            {
-              "datasource": {
-                "type": "prometheus"
-              },
-              "exemplar": true,
-              "expr": "process_virtual_memory_bytes{instance=~\"$instance\"}",
-              "hide": true,
-              "interval": "",
-              "legendFormat": "resident virtual mem: {{instance}}",
-              "refId": "A"
-            },
-            {
-              "datasource": {
-                "type": "prometheus"
-              },
-              "exemplar": true,
-              "expr": "process_resident_memory_anon_bytes{instance=~\"$instance\"}",
-              "hide": true,
-              "interval": "",
-              "legendFormat": "resident anon mem: {{instance}}",
-              "refId": "B"
-            },
-            {
-              "datasource": {
-                "type": "prometheus"
-              },
-              "exemplar": true,
-              "expr": "process_resident_memory_bytes{instance=~\"$instance\"}",
-              "hide": false,
-              "interval": "",
-              "legendFormat": "resident mem: {{instance}}",
-              "refId": "C"
-            },
-            {
-              "datasource": {
-                "type": "prometheus"
-              },
-              "expr": "mem_data{instance=~\"$instance\"}",
-              "hide": false,
-              "interval": "",
-              "legendFormat": "data: {{instance}}",
-              "refId": "D"
-            },
-            {
-              "datasource": {
-                "type": "prometheus"
-              },
-              "expr": "mem_stack{instance=~\"$instance\"}",
-              "hide": false,
-              "interval": "",
-              "legendFormat": "stack: {{instance}}",
-              "refId": "E"
-            },
-            {
-              "datasource": {
-                "type": "prometheus"
-              },
-              "expr": "mem_locked{instance=~\"$instance\"}",
-              "hide": false,
-              "interval": "",
-              "legendFormat": "locked: {{instance}}",
-              "refId": "F"
-            },
-            {
-              "datasource": {
-                "type": "prometheus"
-              },
-              "expr": "mem_swap{instance=~\"$instance\"}",
-              "hide": false,
-              "interval": "",
-              "legendFormat": "swap: {{instance}}",
-              "refId": "G"
-            }
-          ],
-          "title": "mem: resident set size",
-          "type": "timeseries"
-        },
-        {
-          "datasource": {
-            "type": "prometheus"
-          },
-          "description": "",
-          "fieldConfig": {
-            "defaults": {
-              "color": {
-                "mode": "palette-classic"
-              },
-              "custom": {
-                "axisCenteredZero": false,
-                "axisColorMode": "text",
-                "axisLabel": "",
-                "axisPlacement": "auto",
-                "barAlignment": 0,
-                "drawStyle": "line",
-                "fillOpacity": 10,
-                "gradientMode": "none",
-                "hideFrom": {
-                  "legend": false,
-                  "tooltip": false,
-                  "viz": false
-                },
-                "lineInterpolation": "linear",
-                "lineWidth": 1,
-                "pointSize": 5,
-                "scaleDistribution": {
-                  "type": "linear"
-                },
-                "showPoints": "never",
-                "spanNulls": true,
-                "stacking": {
-                  "group": "A",
-                  "mode": "none"
-                },
-                "thresholdsStyle": {
-                  "mode": "off"
-                }
-              },
-              "mappings": [],
-              "thresholds": {
-                "mode": "absolute",
-                "steps": [
-                  {
-                    "color": "green",
-                    "value": null
-                  },
-                  {
-                    "color": "red",
-                    "value": 80
-                  }
-                ]
-              },
-              "unit": "cps"
-            },
-            "overrides": []
-          },
-          "gridPos": {
-            "h": 6,
-            "w": 8,
-            "x": 16,
-            "y": 23
-          },
-          "id": 153,
-          "options": {
-            "legend": {
-              "calcs": [
-                "mean"
-              ],
-              "displayMode": "list",
-              "placement": "bottom",
-              "showLegend": true
-            },
-            "tooltip": {
-              "mode": "multi",
-              "sort": "none"
-            }
-          },
-          "pluginVersion": "8.0.6",
-          "targets": [
-            {
-              "datasource": {
-                "type": "prometheus"
-              },
-              "editorMode": "code",
-              "exemplar": true,
-              "expr": "rate(go_cgo_calls_count{instance=~\"$instance\"}[$rate_interval])",
-              "interval": "",
-              "legendFormat": "cgo_calls_count: {{instance}}",
-              "range": true,
-              "refId": "A"
-            }
-          ],
-          "title": "cgo calls",
-          "type": "timeseries"
-        },
-        {
-          "datasource": {
-            "type": "prometheus"
-          },
-          "fieldConfig": {
-            "defaults": {
-              "color": {
-                "mode": "palette-classic"
-              },
-              "custom": {
-                "axisCenteredZero": false,
-                "axisColorMode": "text",
-                "axisLabel": "",
-                "axisPlacement": "auto",
-                "barAlignment": 0,
-                "drawStyle": "line",
-                "fillOpacity": 10,
-                "gradientMode": "none",
-                "hideFrom": {
-                  "legend": false,
-                  "tooltip": false,
-                  "viz": false
-                },
-                "lineInterpolation": "linear",
-                "lineWidth": 1,
-                "pointSize": 5,
-                "scaleDistribution": {
-                  "type": "linear"
-                },
-                "showPoints": "never",
-                "spanNulls": true,
-                "stacking": {
-                  "group": "A",
-                  "mode": "none"
-                },
-                "thresholdsStyle": {
-                  "mode": "off"
-                }
-              },
-              "mappings": [],
-              "thresholds": {
-                "mode": "absolute",
-                "steps": [
-                  {
-                    "color": "green",
-                    "value": null
-                  },
-                  {
-                    "color": "red",
-                    "value": 80
-                  }
-                ]
-              },
-              "unit": "s"
-            },
-            "overrides": []
-          },
-          "gridPos": {
-            "h": 6,
-            "w": 8,
-            "x": 8,
-            "y": 29
-          },
-          "id": 124,
-          "options": {
-            "legend": {
-              "calcs": [],
-              "displayMode": "list",
-              "placement": "bottom",
-              "showLegend": true
-            },
-            "tooltip": {
-              "mode": "multi",
-              "sort": "none"
-            }
-          },
-          "pluginVersion": "8.0.6",
-          "targets": [
-            {
-              "datasource": {
-                "type": "prometheus"
-              },
-              "editorMode": "code",
-              "exemplar": true,
-              "expr": "rate(go_gc_duration_seconds{quantile=\"0.75\",instance=~\"$instance\"}[$rate_interval])",
-              "instant": false,
-              "interval": "",
-              "legendFormat": "",
-              "refId": "A"
-            }
-          ],
-          "title": "GC Stop the World per sec",
-          "type": "timeseries"
-        },
-        {
-          "datasource": {
-            "type": "prometheus"
-          },
-          "fieldConfig": {
-            "defaults": {
-              "color": {
-                "mode": "palette-classic"
-              },
-              "custom": {
-                "axisCenteredZero": false,
-                "axisColorMode": "text",
-                "axisLabel": "",
-                "axisPlacement": "auto",
-                "barAlignment": 0,
-                "drawStyle": "line",
-                "fillOpacity": 0,
-                "gradientMode": "none",
-                "hideFrom": {
-                  "legend": false,
-                  "tooltip": false,
-                  "viz": false
-                },
-                "lineInterpolation": "linear",
-                "lineWidth": 1,
-                "pointSize": 5,
-                "scaleDistribution": {
-                  "type": "linear"
-                },
-                "showPoints": "never",
-                "spanNulls": true,
-                "stacking": {
-                  "group": "A",
-                  "mode": "none"
-                },
-                "thresholdsStyle": {
-                  "mode": "off"
-                }
-              },
-              "mappings": [],
-              "thresholds": {
-                "mode": "absolute",
-                "steps": [
-                  {
-                    "color": "green",
-                    "value": null
-                  },
-                  {
-                    "color": "red",
-                    "value": 80
-                  }
-                ]
-              },
-              "unit": "none"
-            },
-            "overrides": []
-          },
-          "gridPos": {
-            "h": 6,
-            "w": 8,
-            "x": 16,
-            "y": 29
-          },
-          "id": 128,
-          "options": {
-            "legend": {
-              "calcs": [],
-              "displayMode": "list",
-              "placement": "bottom",
-              "showLegend": true
-            },
-            "tooltip": {
-              "mode": "multi",
-              "sort": "none"
-            }
-          },
-          "pluginVersion": "8.0.6",
-          "targets": [
-            {
-              "datasource": {
-                "type": "prometheus"
-              },
-              "editorMode": "code",
-              "expr": "go_goroutines{instance=~\"$instance\"}",
-              "instant": false,
-              "interval": "",
-              "legendFormat": "goroutines: {{instance}}",
-              "refId": "A"
-            },
-            {
-              "datasource": {
-                "type": "prometheus"
-              },
-              "editorMode": "code",
-              "expr": "go_threads{instance=~\"$instance\"}",
-              "instant": false,
-              "interval": "",
-              "legendFormat": "threads: {{instance}}",
-              "refId": "B"
-            }
-          ],
-          "title": "GO Goroutines and Threads",
-          "type": "timeseries"
-        }
-      ],
-      "targets": [
-        {
-          "datasource": {
-            "type": "prometheus"
-          },
-          "refId": "A"
-        }
-      ],
-      "title": "Memory",
-      "type": "row"
-    },
-    {
-      "collapsed": true,
-      "datasource": {
-        "type": "prometheus"
-      },
-      "gridPos": {
-        "h": 1,
-        "w": 24,
-        "x": 0,
-        "y": 58
-      },
-      "id": 173,
-      "panels": [
-        {
-          "datasource": {
-            "type": "prometheus"
-          },
-          "fieldConfig": {
-            "defaults": {
-              "color": {
-                "mode": "palette-classic"
-              },
-              "custom": {
-                "axisCenteredZero": false,
-                "axisColorMode": "text",
-                "axisLabel": "",
-                "axisPlacement": "auto",
-                "barAlignment": 0,
-                "drawStyle": "line",
-                "fillOpacity": 0,
-                "gradientMode": "none",
-                "hideFrom": {
-                  "legend": false,
-                  "tooltip": false,
-                  "viz": false
-                },
-                "lineInterpolation": "linear",
-                "lineWidth": 1,
-                "pointSize": 5,
-                "scaleDistribution": {
-                  "type": "linear"
-                },
-                "showPoints": "auto",
-                "spanNulls": false,
-                "stacking": {
-                  "group": "A",
-                  "mode": "none"
-                },
-                "thresholdsStyle": {
-                  "mode": "off"
-                }
-              },
-              "mappings": [],
-              "thresholds": {
-                "mode": "absolute",
-                "steps": [
-                  {
-                    "color": "green",
-                    "value": null
-                  },
-                  {
-                    "color": "red",
-                    "value": 80
-                  }
-                ]
-              },
-              "unit": "s"
-            },
-            "overrides": []
-          },
-          "gridPos": {
-            "h": 7,
-            "w": 8,
-            "x": 0,
-            "y": 35
-          },
-          "id": 175,
-          "options": {
-            "legend": {
-              "calcs": [
-                "mean",
-                "last"
-              ],
-              "displayMode": "list",
-              "placement": "bottom",
-              "showLegend": true
-            },
-            "tooltip": {
-              "mode": "single",
-              "sort": "none"
-            }
-          },
-          "targets": [
-            {
-              "datasource": {
-                "type": "prometheus"
-              },
-              "exemplar": true,
-              "expr": "pool_process_remote_txs{quantile=\"$quantile\",instance=~\"$instance\"}",
-              "interval": "",
-              "legendFormat": "process_remote_txs: {{ instance }}",
-              "refId": "A"
-            },
-            {
-              "datasource": {
-                "type": "prometheus"
-              },
-              "exemplar": true,
-              "expr": "pool_add_remote_txs{quantile=\"$quantile\",instance=~\"$instance\"}",
-              "hide": false,
-              "interval": "",
-              "legendFormat": "add_remote_txs: {{ instance }}",
-              "refId": "B"
-            },
-            {
-              "datasource": {
-                "type": "prometheus"
-              },
-              "exemplar": true,
-              "expr": "pool_new_block{quantile=\"$quantile\",instance=~\"$instance\"}",
-              "hide": false,
-              "interval": "",
-              "legendFormat": "new_block: {{ instance }}",
-              "refId": "C"
-            },
-            {
-              "datasource": {
-                "type": "prometheus"
-              },
-              "exemplar": true,
-              "expr": "pool_write_to_db{quantile=\"$quantile\",instance=~\"$instance\"}",
-              "hide": false,
-              "interval": "",
-              "legendFormat": "write_to_db: {{ instance }}",
-              "refId": "D"
-            },
-            {
-              "datasource": {
-                "type": "prometheus"
-              },
-              "exemplar": true,
-              "expr": "pool_propagate_to_new_peer{quantile=\"$quantile\",instance=~\"$instance\"}",
-              "hide": false,
-              "interval": "",
-              "legendFormat": "propagate_to_new_peer: {{ instance }}",
-              "refId": "E"
-            },
-            {
-              "datasource": {
-                "type": "prometheus"
-              },
-              "exemplar": true,
-              "expr": "pool_propagate_new_txs{quantile=\"$quantile\",instance=~\"$instance\"}",
-              "hide": false,
-              "interval": "",
-              "legendFormat": "propagate_new_txs: {{ instance }}",
-              "refId": "F"
-            }
-          ],
-          "title": "Timings",
-          "transformations": [],
-          "type": "timeseries"
-        },
-        {
-          "datasource": {
-            "type": "prometheus"
-          },
-          "fieldConfig": {
-            "defaults": {
-              "color": {
-                "mode": "palette-classic"
-              },
-              "custom": {
-                "axisCenteredZero": false,
-                "axisColorMode": "text",
-                "axisLabel": "",
-                "axisPlacement": "auto",
-                "barAlignment": 0,
-                "drawStyle": "line",
-                "fillOpacity": 0,
-                "gradientMode": "none",
-                "hideFrom": {
-                  "legend": false,
-                  "tooltip": false,
-                  "viz": false
-                },
-                "lineInterpolation": "linear",
-                "lineWidth": 1,
-                "pointSize": 5,
-                "scaleDistribution": {
-                  "type": "linear"
-                },
-                "showPoints": "auto",
-                "spanNulls": false,
-                "stacking": {
-                  "group": "A",
-                  "mode": "none"
-                },
-                "thresholdsStyle": {
-                  "mode": "off"
-                }
-              },
-              "mappings": [],
-              "thresholds": {
-                "mode": "absolute",
-                "steps": [
-                  {
-                    "color": "green",
-                    "value": null
-                  },
-                  {
-                    "color": "red",
-                    "value": 80
-                  }
-                ]
-              },
-              "unit": "reqps"
-            },
-            "overrides": []
-          },
-          "gridPos": {
-            "h": 7,
-            "w": 8,
-            "x": 8,
-            "y": 35
-          },
-          "id": 177,
-          "options": {
-            "legend": {
-              "calcs": [
-                "mean",
-                "last"
-              ],
-              "displayMode": "list",
-              "placement": "bottom",
-              "showLegend": true
-            },
-            "tooltip": {
-              "mode": "single",
-              "sort": "none"
-            }
-          },
-          "targets": [
-            {
-              "datasource": {
-                "type": "prometheus"
-              },
-              "exemplar": true,
-              "expr": "rate(pool_process_remote_txs_count{instance=~\"$instance\"}[$rate_interval])",
-              "hide": false,
-              "interval": "",
-              "legendFormat": "pool_process_remote_txs_count: {{ instance }}",
-              "refId": "A"
-            },
-            {
-              "datasource": {
-                "type": "prometheus"
-              },
-              "exemplar": true,
-              "expr": "rate(pool_add_remote_txs_count{instance=~\"$instance\"}[$rate_interval])",
-              "hide": false,
-              "interval": "",
-              "legendFormat": "pool_add_remote_txs_count: {{ instance }}",
-              "refId": "B"
-            },
-            {
-              "datasource": {
-                "type": "prometheus"
-              },
-              "exemplar": true,
-              "expr": "rate(pool_new_block_count{instance=~\"$instance\"}[$rate_interval])",
-              "hide": false,
-              "interval": "",
-              "legendFormat": "pool_new_block_count: {{ instance }}",
-              "refId": "C"
-            },
-            {
-              "datasource": {
-                "type": "prometheus"
-              },
-              "exemplar": true,
-              "expr": "rate(pool_write_to_db_count{instance=~\"$instance\"}[$rate_interval])",
-              "hide": false,
-              "interval": "",
-              "legendFormat": "pool_write_to_db_count: {{ instance }}",
-              "refId": "D"
-            }
-          ],
-          "title": "RPS",
-          "transformations": [],
-          "type": "timeseries"
-        },
-        {
-          "datasource": {
-            "type": "prometheus"
-          },
-          "fieldConfig": {
-            "defaults": {
-              "color": {
-                "mode": "palette-classic"
-              },
-              "custom": {
-                "axisCenteredZero": false,
-                "axisColorMode": "text",
-                "axisLabel": "",
-                "axisPlacement": "auto",
-                "barAlignment": 0,
-                "drawStyle": "line",
-                "fillOpacity": 0,
-                "gradientMode": "none",
-                "hideFrom": {
-                  "legend": false,
-                  "tooltip": false,
-                  "viz": false
-                },
-                "lineInterpolation": "linear",
-                "lineWidth": 1,
-                "pointSize": 5,
-                "scaleDistribution": {
-                  "type": "linear"
-                },
-                "showPoints": "auto",
-                "spanNulls": false,
-                "stacking": {
-                  "group": "A",
-                  "mode": "none"
-                },
-                "thresholdsStyle": {
-                  "mode": "off"
-                }
-              },
-              "mappings": [],
-              "thresholds": {
-                "mode": "absolute",
-                "steps": [
-                  {
-                    "color": "green",
-                    "value": null
-                  },
-                  {
-                    "color": "red",
-                    "value": 80
-                  }
-                ]
-              },
-              "unit": "binBps"
-            },
-            "overrides": []
-          },
-          "gridPos": {
-            "h": 7,
-            "w": 8,
-            "x": 16,
-            "y": 35
-          },
-          "id": 178,
-          "options": {
-            "legend": {
-              "calcs": [
-                "mean",
-                "last"
-              ],
-              "displayMode": "list",
-              "placement": "bottom",
-              "showLegend": true
-            },
-            "tooltip": {
-              "mode": "single",
-              "sort": "none"
-            }
-          },
-          "targets": [
-            {
-              "datasource": {
-                "type": "prometheus"
-              },
-              "exemplar": true,
-              "expr": "rate(pool_write_to_db_bytes{instance=~\"$instance\"}[$rate_interval])",
-              "hide": false,
-              "interval": "",
-              "legendFormat": "pool_write_to_db_bytes: {{ instance }}",
-              "refId": "A"
-            }
-          ],
-          "title": "DB",
-          "type": "timeseries"
-        },
-        {
-          "datasource": {
-            "type": "prometheus"
-          },
-          "fieldConfig": {
-            "defaults": {
-              "color": {
-                "mode": "palette-classic"
-              },
-              "custom": {
-                "axisCenteredZero": false,
-                "axisColorMode": "text",
-                "axisLabel": "",
-                "axisPlacement": "auto",
-                "barAlignment": 0,
-                "drawStyle": "line",
-                "fillOpacity": 0,
-                "gradientMode": "none",
-                "hideFrom": {
-                  "legend": false,
-                  "tooltip": false,
-                  "viz": false
-                },
-                "lineInterpolation": "linear",
-                "lineWidth": 1,
-                "pointSize": 5,
-                "scaleDistribution": {
-                  "type": "linear"
-                },
-                "showPoints": "auto",
-                "spanNulls": false,
-                "stacking": {
-                  "group": "A",
-                  "mode": "none"
-                },
-                "thresholdsStyle": {
-                  "mode": "off"
-                }
-              },
-              "mappings": [],
-              "thresholds": {
-                "mode": "absolute",
-                "steps": [
-                  {
-                    "color": "green",
-                    "value": null
-                  },
-                  {
-                    "color": "red",
-                    "value": 80
-                  }
-                ]
-              }
-            },
-            "overrides": []
-          },
-          "gridPos": {
-            "h": 6,
-            "w": 8,
-            "x": 0,
-            "y": 42
-          },
-          "id": 176,
-          "options": {
-            "legend": {
-              "calcs": [
-                "mean",
-                "last"
-              ],
-              "displayMode": "list",
-              "placement": "bottom",
-              "showLegend": true
-            },
-            "tooltip": {
-              "mode": "single",
-              "sort": "none"
-            }
-          },
-          "targets": [
-            {
-              "datasource": {
-                "type": "prometheus"
-              },
-              "exemplar": true,
-              "expr": "sum(delta(cache_total{result=\"hit\",name=\"txpool\",instance=~\"$instance\"}[1m]))/sum(delta(cache_total{name=\"txpool\",instance=~\"$instance\"}[1m])) ",
-              "hide": false,
-              "interval": "",
-              "legendFormat": "hit rate: {{ instance }} ",
-              "refId": "A"
-            }
-          ],
-          "title": "Cache hit-rate",
-          "type": "timeseries"
-        },
-        {
-          "datasource": {
-            "type": "prometheus"
-          },
-          "fieldConfig": {
-            "defaults": {
-              "color": {
-                "mode": "palette-classic"
-              },
-              "custom": {
-                "axisCenteredZero": false,
-                "axisColorMode": "text",
-                "axisLabel": "",
-                "axisPlacement": "auto",
-                "barAlignment": 0,
-                "drawStyle": "line",
-                "fillOpacity": 0,
-                "gradientMode": "none",
-                "hideFrom": {
-                  "legend": false,
-                  "tooltip": false,
-                  "viz": false
-                },
-                "lineInterpolation": "linear",
-                "lineWidth": 1,
-                "pointSize": 5,
-                "scaleDistribution": {
-                  "type": "linear"
-                },
-                "showPoints": "auto",
-                "spanNulls": false,
-                "stacking": {
-                  "group": "A",
-                  "mode": "none"
-                },
-                "thresholdsStyle": {
-                  "mode": "off"
-                }
-              },
-              "mappings": [],
-              "thresholds": {
-                "mode": "absolute",
-                "steps": [
-                  {
-                    "color": "green",
-                    "value": null
-                  },
-                  {
-                    "color": "red",
-                    "value": 80
-                  }
-                ]
-              }
-            },
-            "overrides": []
-          },
-          "gridPos": {
-            "h": 6,
-            "w": 8,
-            "x": 8,
-            "y": 42
-          },
-          "id": 180,
-          "options": {
-            "legend": {
-              "calcs": [
-                "mean",
-                "last"
-              ],
-              "displayMode": "list",
-              "placement": "bottom",
-              "showLegend": true
-            },
-            "tooltip": {
-              "mode": "single",
-              "sort": "none"
-            }
-          },
-          "targets": [
-            {
-              "datasource": {
-                "type": "prometheus"
-              },
-              "exemplar": true,
-              "expr": "rate(cache_total{name=\"txpool\",instance=~\"$instance\"}[1m])",
-              "hide": false,
-              "interval": "",
-              "legendFormat": "{{ result }}: {{ instance }} ",
-              "refId": "A"
-            },
-            {
-              "datasource": {
-                "type": "prometheus"
-              },
-              "exemplar": true,
-              "expr": "rate(cache_timeout_total{name=\"txpool\",instance=~\"$instance\"}[1m])",
-              "hide": false,
-              "interval": "",
-              "legendFormat": "timeout: {{ instance }} ",
-              "refId": "B"
-            }
-          ],
-          "title": "Cache rps",
-          "type": "timeseries"
-        },
-        {
-          "datasource": {
-            "type": "prometheus"
-          },
-          "fieldConfig": {
-            "defaults": {
-              "color": {
-                "mode": "palette-classic"
-              },
-              "custom": {
-                "axisCenteredZero": false,
-                "axisColorMode": "text",
-                "axisLabel": "",
-                "axisPlacement": "auto",
-                "barAlignment": 0,
-                "drawStyle": "line",
-                "fillOpacity": 0,
-                "gradientMode": "none",
-                "hideFrom": {
-                  "legend": false,
-                  "tooltip": false,
-                  "viz": false
-                },
-                "lineInterpolation": "linear",
-                "lineWidth": 1,
-                "pointSize": 5,
-                "scaleDistribution": {
-                  "type": "linear"
-                },
-                "showPoints": "auto",
-                "spanNulls": false,
-                "stacking": {
-                  "group": "A",
-                  "mode": "none"
-                },
-                "thresholdsStyle": {
-                  "mode": "off"
-                }
-              },
-              "mappings": [],
-              "thresholds": {
-                "mode": "absolute",
-                "steps": [
-                  {
-                    "color": "green",
-                    "value": null
-                  },
-                  {
-                    "color": "red",
-                    "value": 80
-                  }
-                ]
-              },
-              "unit": "short"
-            },
-            "overrides": []
-          },
-          "gridPos": {
-            "h": 6,
-            "w": 8,
-            "x": 16,
-            "y": 42
-          },
-          "id": 181,
-          "options": {
-            "legend": {
-              "calcs": [
-                "mean",
-                "last"
-              ],
-              "displayMode": "list",
-              "placement": "bottom",
-              "showLegend": true
-            },
-            "tooltip": {
-              "mode": "single",
-              "sort": "none"
-            }
-          },
-          "targets": [
-            {
-              "datasource": {
-                "type": "prometheus"
-              },
-              "exemplar": true,
-              "expr": "cache_keys_total{name=\"txpool\",instance=~\"$instance\"}",
-              "hide": false,
-              "interval": "",
-              "legendFormat": "keys: {{ instance }} ",
-              "refId": "A"
-            },
-            {
-              "datasource": {
-                "type": "prometheus"
-              },
-              "exemplar": true,
-              "expr": "cache_list_total{name=\"txpool\",instance=~\"$instance\"}",
-              "hide": false,
-              "interval": "",
-              "legendFormat": "list: {{ instance }} ",
-              "refId": "B"
-            }
-          ],
-          "title": "Cache keys",
-          "type": "timeseries"
-        },
-        {
-          "datasource": {
-            "type": "prometheus"
-          },
-          "fieldConfig": {
-            "defaults": {
-              "color": {
-                "mode": "palette-classic"
-              },
-              "custom": {
-                "axisCenteredZero": false,
-                "axisColorMode": "text",
-                "axisLabel": "",
-                "axisPlacement": "auto",
-                "barAlignment": 0,
-                "drawStyle": "line",
-                "fillOpacity": 10,
-                "gradientMode": "none",
-                "hideFrom": {
-                  "legend": false,
-                  "tooltip": false,
-                  "viz": false
-                },
-                "lineInterpolation": "linear",
-                "lineWidth": 1,
-                "pointSize": 5,
-                "scaleDistribution": {
-                  "type": "linear"
-                },
-                "showPoints": "never",
-                "spanNulls": true,
-                "stacking": {
-                  "group": "A",
-                  "mode": "none"
-                },
-                "thresholdsStyle": {
-                  "mode": "off"
-                }
-              },
-              "mappings": [],
-              "thresholds": {
-                "mode": "absolute",
-                "steps": [
-                  {
-                    "color": "green",
-                    "value": null
-                  },
-                  {
-                    "color": "red",
-                    "value": 80
-                  }
-                ]
-              },
-              "unit": "none"
-            },
-            "overrides": []
-          },
-          "gridPos": {
-            "h": 6,
-            "w": 8,
-            "x": 0,
-            "y": 48
-          },
-          "id": 117,
-          "links": [],
-          "options": {
-            "legend": {
-              "calcs": [
-                "mean",
-                "lastNotNull",
-                "max",
-                "min"
-              ],
-              "displayMode": "table",
-              "placement": "right",
-              "showLegend": true
-            },
-            "tooltip": {
-              "mode": "single",
-              "sort": "none"
-            }
-          },
-          "pluginVersion": "8.0.6",
-          "targets": [
-            {
-              "datasource": {
-                "type": "prometheus"
-              },
-              "expr": "rate(txpool_valid{instance=~\"$instance\"}[1m])",
-              "format": "time_series",
-              "interval": "",
-              "intervalFactor": 1,
-              "legendFormat": "valid: {{instance}}",
-              "refId": "K"
-            },
-            {
-              "datasource": {
-                "type": "prometheus"
-              },
-              "expr": "rate(txpool_invalid{instance=~\"$instance\"}[1m])",
-              "format": "time_series",
-              "interval": "",
-              "intervalFactor": 1,
-              "legendFormat": "invalid: {{instance}}",
-              "refId": "A"
-            },
-            {
-              "datasource": {
-                "type": "prometheus"
-              },
-              "expr": "rate(txpool_underpriced{instance=\"$instance\"}[1m])",
-              "format": "time_series",
-              "hide": false,
-              "interval": "",
-              "intervalFactor": 1,
-              "legendFormat": "underpriced",
-              "refId": "B"
-            },
-            {
-              "datasource": {
-                "type": "prometheus"
-              },
-              "expr": "rate(txpool_pending_discard{instance=\"$instance\"}[1m])",
-              "format": "time_series",
-              "hide": false,
-              "interval": "",
-              "intervalFactor": 1,
-              "legendFormat": "executable discard",
-              "refId": "C"
-            },
-            {
-              "datasource": {
-                "type": "prometheus"
-              },
-              "expr": "rate(txpool_pending_replace{instance=\"$instance\"}[1m])",
-              "format": "time_series",
-              "interval": "",
-              "intervalFactor": 1,
-              "legendFormat": "executable replace",
-              "refId": "D"
-            },
-            {
-              "datasource": {
-                "type": "prometheus"
-              },
-              "expr": "rate(txpool_pending_ratelimit{instance=\"$instance\"}[1m])",
-              "format": "time_series",
-              "interval": "",
-              "intervalFactor": 1,
-              "legendFormat": "executable ratelimit",
-              "refId": "E"
-            },
-            {
-              "datasource": {
-                "type": "prometheus"
-              },
-              "expr": "rate(txpool_pending_nofunds{instance=\"$instance\"}[1m])",
-              "format": "time_series",
-              "interval": "",
-              "intervalFactor": 1,
-              "legendFormat": "executable nofunds",
-              "refId": "F"
-            },
-            {
-              "datasource": {
-                "type": "prometheus"
-              },
-              "expr": "rate(txpool_queued_discard{instance=\"$instance\"}[1m])",
-              "format": "time_series",
-              "hide": false,
-              "interval": "",
-              "intervalFactor": 1,
-              "legendFormat": "gapped discard",
-              "refId": "G"
-            },
-            {
-              "datasource": {
-                "type": "prometheus"
-              },
-              "expr": "rate(txpool_queued_replace{instance=\"$instance\"}[1m])",
-              "format": "time_series",
-              "hide": false,
-              "interval": "",
-              "intervalFactor": 1,
-              "legendFormat": "gapped replace",
-              "refId": "H"
-            },
-            {
-              "datasource": {
-                "type": "prometheus"
-              },
-              "expr": "rate(txpool_queued_ratelimit{instance=\"$instance\"}[1m])",
-              "format": "time_series",
-              "hide": false,
-              "interval": "",
-              "intervalFactor": 1,
-              "legendFormat": "gapped ratelimit",
-              "refId": "I"
-            },
-            {
-              "datasource": {
-                "type": "prometheus"
-              },
-              "expr": "rate(txpool_queued_nofunds{instance=\"$instance\"}[1m])",
-              "format": "time_series",
-              "hide": false,
-              "interval": "",
-              "intervalFactor": 1,
-              "legendFormat": "gapped nofunds",
-              "refId": "J"
-            }
-          ],
-          "title": "Transaction propagation",
-          "type": "timeseries"
-        }
-      ],
-      "targets": [
-        {
-          "datasource": {
-            "type": "prometheus"
-          },
-          "refId": "A"
-        }
-      ],
-      "title": "TxPool",
-      "type": "row"
-    },
-    {
-      "collapsed": false,
-      "datasource": {
-        "type": "prometheus"
-      },
-      "gridPos": {
-        "h": 1,
-        "w": 24,
-        "x": 0,
-        "y": 59
-      },
-      "id": 183,
-      "panels": [],
-      "targets": [
-        {
-          "datasource": {
-            "type": "prometheus"
-          },
-          "refId": "A"
-        }
-      ],
-      "title": "RPC",
-      "type": "row"
-    },
-    {
-      "datasource": {
-        "type": "prometheus"
-      },
-      "fieldConfig": {
-        "defaults": {
-          "color": {
-            "mode": "palette-classic"
-          },
-          "custom": {
-            "axisCenteredZero": false,
-            "axisColorMode": "text",
-            "axisLabel": "",
-            "axisPlacement": "auto",
-            "barAlignment": 0,
-            "drawStyle": "line",
-            "fillOpacity": 0,
-            "gradientMode": "none",
-            "hideFrom": {
-              "legend": false,
-              "tooltip": false,
-              "viz": false
-            },
-            "lineInterpolation": "linear",
-            "lineWidth": 1,
-            "pointSize": 5,
-            "scaleDistribution": {
-              "type": "linear"
-            },
-            "showPoints": "auto",
-            "spanNulls": false,
-            "stacking": {
-              "group": "A",
-              "mode": "none"
-            },
-            "thresholdsStyle": {
-              "mode": "off"
-            }
-          },
-          "mappings": [],
-          "thresholds": {
-            "mode": "absolute",
-            "steps": [
-              {
-                "color": "green",
-                "value": null
-              },
-              {
-                "color": "red",
-                "value": 80
-              }
-            ]
-          },
-          "unit": "reqps"
-        },
-        "overrides": []
-      },
-      "gridPos": {
-        "h": 8,
-        "w": 12,
-        "x": 0,
-        "y": 60
-      },
-      "id": 185,
-      "options": {
-        "legend": {
-          "calcs": [
-            "mean",
-            "last"
-          ],
-          "displayMode": "list",
-          "placement": "bottom",
-          "showLegend": true
-        },
-        "tooltip": {
-          "mode": "single",
-          "sort": "none"
-        }
-      },
-      "targets": [
-        {
-          "datasource": {
-            "type": "prometheus"
-          },
-          "exemplar": true,
-          "expr": "rate(rpc_duration_seconds_count{instance=~\"$instance\",success=\"success\"}[1m])",
-          "interval": "",
-          "legendFormat": "success {{ method }} {{ instance }} ",
-          "refId": "A"
-        },
-        {
-          "datasource": {
-            "type": "prometheus"
-          },
-          "exemplar": true,
-          "expr": "rate(rpc_duration_seconds_count{instance=~\"$instance\",success=\"failure\"}[1m])",
-          "hide": false,
-          "interval": "",
-          "legendFormat": "failure {{ method }} {{ instance }} ",
-          "refId": "B"
-        }
-      ],
-      "title": "RPS",
-      "transformations": [],
-      "type": "timeseries"
-    },
-    {
-      "datasource": {
-        "type": "prometheus"
-      },
-      "fieldConfig": {
-        "defaults": {
-          "color": {
-            "mode": "palette-classic"
-          },
-          "custom": {
-            "axisCenteredZero": false,
-            "axisColorMode": "text",
-            "axisLabel": "",
-            "axisPlacement": "auto",
-            "barAlignment": 0,
-            "drawStyle": "line",
-            "fillOpacity": 0,
-            "gradientMode": "none",
-            "hideFrom": {
-              "legend": false,
-              "tooltip": false,
-              "viz": false
-            },
-            "lineInterpolation": "linear",
-            "lineWidth": 1,
-            "pointSize": 5,
-            "scaleDistribution": {
-              "type": "linear"
-            },
-            "showPoints": "auto",
-            "spanNulls": false,
-            "stacking": {
-              "group": "A",
-              "mode": "none"
-            },
-            "thresholdsStyle": {
-              "mode": "off"
-            }
-          },
-          "mappings": [],
-          "thresholds": {
-            "mode": "absolute",
-            "steps": [
-              {
-                "color": "green",
-                "value": null
-              },
-              {
-                "color": "red",
-                "value": 80
-              }
-            ]
-          },
-          "unit": "s"
-        },
-        "overrides": []
-      },
-      "gridPos": {
-        "h": 8,
-        "w": 12,
-        "x": 12,
-        "y": 60
-      },
-      "id": 187,
-      "options": {
-        "legend": {
-          "calcs": [
-            "mean",
-            "last"
-          ],
-          "displayMode": "list",
-          "placement": "bottom",
-          "showLegend": true
-        },
-        "tooltip": {
-          "mode": "single",
-          "sort": "none"
-        }
-      },
-      "targets": [
-        {
-          "datasource": {
-            "type": "prometheus"
-          },
-          "exemplar": true,
-          "expr": "rpc_duration_seconds{quantile=\"$quantile\",instance=~\"$instance\"}",
-          "interval": "",
-          "legendFormat": " {{ method }} {{ instance }} {{ success }}",
-          "refId": "A"
-        }
-      ],
-      "title": "Timings",
-      "transformations": [],
-      "type": "timeseries"
-    },
-    {
-      "datasource": {
-        "type": "prometheus"
-      },
-      "fieldConfig": {
-        "defaults": {
-          "color": {
-            "mode": "palette-classic"
-          },
-          "custom": {
-            "axisCenteredZero": false,
-            "axisColorMode": "text",
-            "axisLabel": "",
-            "axisPlacement": "auto",
-            "barAlignment": 0,
-            "drawStyle": "line",
-            "fillOpacity": 0,
-            "gradientMode": "none",
-            "hideFrom": {
-              "legend": false,
-              "tooltip": false,
-              "viz": false
-            },
-            "lineInterpolation": "linear",
-            "lineWidth": 1,
-            "pointSize": 5,
-            "scaleDistribution": {
-              "type": "linear"
-            },
-            "showPoints": "auto",
-            "spanNulls": false,
-            "stacking": {
-              "group": "A",
-              "mode": "none"
-            },
-            "thresholdsStyle": {
-              "mode": "off"
-            }
-          },
-          "mappings": [],
-          "thresholds": {
-            "mode": "absolute",
-            "steps": [
-              {
-                "color": "green",
-                "value": null
-              },
-              {
-                "color": "red",
-                "value": 80
-              }
-            ]
-          },
-          "unit": "short"
-        },
-        "overrides": []
-      },
-      "gridPos": {
-        "h": 8,
-        "w": 7,
-        "x": 12,
-        "y": 68
-      },
-      "id": 189,
-      "options": {
-        "legend": {
-          "calcs": [
-            "mean",
-            "last"
-          ],
-          "displayMode": "list",
-          "placement": "bottom",
-          "showLegend": true
-        },
-        "tooltip": {
-          "mode": "single",
-          "sort": "none"
-        }
-      },
-      "targets": [
-        {
-          "datasource": {
-            "type": "prometheus"
-          },
-          "exemplar": true,
-          "expr": "cache_keys_total{name=\"rpc\",instance=~\"$instance\"}",
-          "hide": false,
-          "interval": "",
-          "legendFormat": "keys: {{ instance }} ",
-=======
-          "expr": "sum(delta(cache_total{result=\"hit\",name=\"rpc\",instance=~\"$instance\"}[1m]))/sum(delta(cache_total{name=\"rpc\",instance=~\"$instance\"}[1m])) ",
-          "hide": false,
-          "interval": "",
-          "legendFormat": "hit rate: {{ instance }} ",
-          "range": true,
->>>>>>> b4358cca
-          "refId": "A"
-        },
-        {
-          "datasource": {
-            "type": "prometheus"
-          },
-          "exemplar": true,
-<<<<<<< HEAD
-          "expr": "cache_list_total{name=\"rpc\",instance=~\"$instance\"}",
-          "hide": false,
-          "interval": "",
-          "legendFormat": "list: {{ instance }} ",
-          "refId": "B"
-        },
-        {
-          "datasource": {
-            "type": "prometheus"
-          },
-          "exemplar": true,
-          "expr": "cache_code_keys_total{name=\"rpc\",instance=~\"$instance\"}",
-          "hide": false,
-          "interval": "",
-          "legendFormat": "code_keys: {{ instance }} ",
-          "refId": "C"
-        },
-        {
-          "datasource": {
-            "type": "prometheus"
-          },
-          "exemplar": true,
-          "expr": "cache_code_list_total{name=\"rpc\",instance=~\"$instance\"}",
-          "hide": false,
-          "interval": "",
-          "legendFormat": "code_list: {{ instance }} ",
-          "refId": "D"
-        }
-      ],
-      "title": "Cache keys",
-=======
-          "expr": "sum(delta(cache_code_total{result=\"hit\",name=\"rpc\",instance=~\"$instance\"}[1m]))/sum(delta(cache_code_total{name=\"rpc\",instance=~\"$instance\"}[1m])) ",
-          "hide": false,
-          "interval": "",
-          "legendFormat": "code hit rate: {{ instance }} ",
-          "refId": "B"
-        }
-      ],
-      "title": "Cache hit-rate",
->>>>>>> b4358cca
-      "type": "timeseries"
-    },
-    {
-      "collapsed": true,
-      "datasource": {
-        "type": "prometheus"
-      },
-<<<<<<< HEAD
-      "fieldConfig": {
-        "defaults": {
-          "color": {
-            "mode": "palette-classic"
-          },
-          "custom": {
-            "axisCenteredZero": false,
-            "axisColorMode": "text",
-            "axisLabel": "",
-            "axisPlacement": "auto",
-            "barAlignment": 0,
-            "drawStyle": "line",
-            "fillOpacity": 0,
-            "gradientMode": "none",
-            "hideFrom": {
-              "legend": false,
-              "tooltip": false,
-              "viz": false
-            },
-            "lineInterpolation": "linear",
-            "lineWidth": 1,
-            "pointSize": 5,
-            "scaleDistribution": {
-              "type": "linear"
-            },
-            "showPoints": "auto",
-            "spanNulls": false,
-            "stacking": {
-              "group": "A",
-              "mode": "none"
-            },
-            "thresholdsStyle": {
-              "mode": "off"
-            }
-          },
-          "mappings": [],
-          "thresholds": {
-            "mode": "absolute",
-            "steps": [
-              {
-                "color": "green",
-                "value": null
-              },
-              {
-                "color": "red",
-                "value": 80
-              }
-            ]
           }
         },
         "overrides": []
@@ -5199,7 +1529,7 @@
         "h": 8,
         "w": 5,
         "x": 19,
-        "y": 68
+        "y": 40
       },
       "id": 184,
       "options": {
@@ -5255,7 +1585,7 @@
         "h": 1,
         "w": 24,
         "x": 0,
-        "y": 76
+        "y": 48
       },
       "id": 138,
       "panels": [
@@ -5360,117 +1690,6 @@
           "refId": "A"
         }
       ],
-=======
-      "gridPos": {
-        "h": 1,
-        "w": 24,
-        "x": 0,
-        "y": 48
-      },
-      "id": 138,
-      "panels": [
-        {
-          "aliasColors": {},
-          "bars": false,
-          "dashLength": 10,
-          "dashes": false,
-          "datasource": {
-            "type": "prometheus"
-          },
-          "fill": 1,
-          "fillGradient": 0,
-          "gridPos": {
-            "h": 8,
-            "w": 12,
-            "x": 0,
-            "y": 124
-          },
-          "hiddenSeries": false,
-          "id": 136,
-          "legend": {
-            "avg": false,
-            "current": false,
-            "max": false,
-            "min": false,
-            "show": true,
-            "total": false,
-            "values": false
-          },
-          "lines": true,
-          "linewidth": 1,
-          "nullPointMode": "null",
-          "options": {
-            "alertThreshold": true
-          },
-          "percentage": false,
-          "pluginVersion": "10.0.3",
-          "pointradius": 2,
-          "points": false,
-          "renderer": "flot",
-          "seriesOverrides": [],
-          "spaceLength": 10,
-          "stack": false,
-          "steppedLine": false,
-          "targets": [
-            {
-              "datasource": {
-                "type": "prometheus"
-              },
-              "expr": "sum by (grpc_service, grpc_method, instance) (rate(grpc_server_started_total{instance=~\"$instance\"}[1m]))",
-              "interval": "",
-              "legendFormat": "Calls: {{grpc_service}}.{{grpc_method}}, {{instance}}",
-              "refId": "A"
-            },
-            {
-              "datasource": {
-                "type": "prometheus"
-              },
-              "expr": "sum by (grpc_service, grpc_method, instance) (rate(grpc_server_handled_total{instance=~\"$instance\",grpc_code!=\"OK\"}[1m])) ",
-              "interval": "",
-              "legendFormat": "Errors: {{grpc_service}}.{{grpc_method}}, {{instance}}",
-              "refId": "B"
-            }
-          ],
-          "thresholds": [],
-          "timeRegions": [],
-          "title": "gRPC call, error rates ",
-          "tooltip": {
-            "shared": true,
-            "sort": 0,
-            "value_type": "individual"
-          },
-          "type": "graph",
-          "xaxis": {
-            "mode": "time",
-            "show": true,
-            "values": []
-          },
-          "yaxes": [
-            {
-              "format": "short",
-              "logBase": 1,
-              "show": true
-            },
-            {
-              "format": "short",
-              "logBase": 1,
-              "show": true
-            }
-          ],
-          "yaxis": {
-            "align": false
-          }
-        }
-      ],
-      "targets": [
-        {
-          "datasource": {
-            "type": "prometheus"
-          },
-          "refId": "A"
-        }
-      ],
->>>>>>> b4358cca
       "title": "Private api",
       "type": "row"
     }
@@ -5675,10 +1894,6 @@
   "timezone": "",
   "title": "Erigon",
   "uid": "FPpjH6Hik",
-<<<<<<< HEAD
-  "version": 139,
-=======
   "version": 3,
->>>>>>> b4358cca
   "weekStart": ""
 }