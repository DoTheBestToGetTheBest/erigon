--- conflicted
+++ resolved
@@ -123,11 +123,7 @@
 	commitEvery := time.NewTicker(30 * time.Second)
 	defer commitEvery.Stop()
 
-<<<<<<< HEAD
-	engine := initConsensusEngine(chainConfig, logger)
-=======
 	engine := initConsensusEngine(chainConfig, allSnapshots, blockReader, logger)
->>>>>>> 6d2a9aed
 
 	for !interrupt {
 
