--- conflicted
+++ resolved
@@ -80,12 +80,8 @@
 	if err != nil {
 		return err
 	}
-<<<<<<< HEAD
 	dirs := datadir.New(datadirCli)
-	allSnapshots := freezeblocks.NewRoSnapshots(ethconfig.NewSnapCfg(true, false, true), dirs.Snap, snapshotVersion, logger)
-=======
-	allSnapshots := freezeblocks.NewRoSnapshots(ethconfig.NewSnapCfg(true, false, true), path.Join(datadirCli, "snapshots"), 0, logger)
->>>>>>> 3190d319
+	allSnapshots := freezeblocks.NewRoSnapshots(ethconfig.NewSnapCfg(true, false, true), dirs.Snap, 0, logger)
 	defer allSnapshots.Close()
 	if err := allSnapshots.ReopenFolder(); err != nil {
 		return fmt.Errorf("reopen snapshot segments: %w", err)
