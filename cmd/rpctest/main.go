package main

import (
	"context"
	"fmt"
	"os"
	"os/signal"
	"syscall"

	"github.com/ledgerwatch/erigon/cmd/rpctest/rpctest"
	"github.com/ledgerwatch/erigon/turbo/logging"
	"github.com/ledgerwatch/log/v3"
	"github.com/spf13/cobra"
)

func main() {
	log.Root().SetHandler(log.LvlFilterHandler(log.LvlInfo, log.StderrHandler))
	logger := logging.SetupLogger("rpctest")

	var (
		needCompare bool
		fullTest    bool
		gethURL     string
		erigonURL   string
		blockFrom   uint64
		blockTo     uint64
		latest      bool
		recordFile  string
		errorFile   string
	)
	withErigonUrl := func(cmd *cobra.Command) {
		cmd.Flags().StringVar(&erigonURL, "erigonUrl", "http://localhost:8545", "Erigon rpcdaemon url")
	}
	withGethUrl := func(cmd *cobra.Command) {
		cmd.Flags().StringVar(&gethURL, "gethUrl", "http://localhost:8546", "geth rpc url")
	}
	withBlockNum := func(cmd *cobra.Command) {
		cmd.Flags().Uint64Var(&blockFrom, "blockFrom", 2000000, "Block number to start test generation from")
		cmd.Flags().Uint64Var(&blockTo, "blockTo", 2101000, "Block number to end test generation at")
	}
	withLatest := func(cmd *cobra.Command) {
		cmd.Flags().BoolVar(&latest, "latest", false, "Exec on latest ")
	}
	withNeedCompare := func(cmd *cobra.Command) {
		cmd.Flags().BoolVar(&needCompare, "needCompare", false, "need compare with geth")
	}
	withRecord := func(cmd *cobra.Command) {
		cmd.Flags().StringVar(&recordFile, "recordFile", "", "File where to record requests and responses to")
	}
	withErrorFile := func(cmd *cobra.Command) {
		cmd.Flags().StringVar(&errorFile, "errorFile", "", "File where to record errors (when responses do not match)")
	}
	with := func(cmd *cobra.Command, opts ...func(*cobra.Command)) {
		for i := range opts {
			opts[i](cmd)
		}
	}

	var benchEthCallCmd = &cobra.Command{
		Use:   "benchEthCall",
		Short: "",
		Long:  ``,
		Run: func(cmd *cobra.Command, args []string) {
			err := rpctest.BenchEthCall(erigonURL, gethURL, needCompare, latest, blockFrom, blockTo, recordFile, errorFile)
			if err != nil {
				logger.Error(err.Error())
			}
		},
	}
	with(benchEthCallCmd, withErigonUrl, withGethUrl, withNeedCompare, withBlockNum, withRecord, withErrorFile, withLatest)

	var benchEthGetBlockByHashCmd = &cobra.Command{
		Use:   "benchEthGetBlockByHash",
		Short: "",
		Long:  ``,
		Run: func(cmd *cobra.Command, args []string) {
			err := rpctest.BenchEthGetBlockByHash(erigonURL, gethURL, needCompare, latest, blockFrom, blockTo, recordFile, errorFile)
			if err != nil {
				logger.Error(err.Error())
			}
		},
	}
	with(benchEthGetBlockByHashCmd, withErigonUrl, withGethUrl, withNeedCompare, withBlockNum, withRecord, withErrorFile, withLatest)

	var benchEthGetBlockByNumber2Cmd = &cobra.Command{
		Use:   "benchEthGetBlockByNumber2",
		Short: "",
		Long:  ``,
		Run: func(cmd *cobra.Command, args []string) {
			err := rpctest.BenchEthGetBlockByNumber2(erigonURL, gethURL, needCompare, latest, blockFrom, blockTo, recordFile, errorFile)
			if err != nil {
				logger.Error(err.Error())
			}
		},
	}
	with(benchEthGetBlockByNumber2Cmd, withErigonUrl, withGethUrl, withNeedCompare, withBlockNum, withRecord, withErrorFile, withLatest)

	var benchEthGetTransactionByHashCmd = &cobra.Command{
		Use:   "benchEthGetTransactionByHash",
		Short: "",
		Long:  ``,
		Run: func(cmd *cobra.Command, args []string) {
			err := rpctest.BenchEthGetTransactionByHash(erigonURL, gethURL, needCompare, blockFrom, blockTo, recordFile, errorFile)
			if err != nil {
				logger.Error(err.Error())
			}
		},
	}
	with(benchEthGetTransactionByHashCmd, withErigonUrl, withGethUrl, withNeedCompare, withBlockNum, withRecord, withErrorFile, withLatest)

	var bench1Cmd = &cobra.Command{
		Use:   "bench1",
		Short: "",
		Long:  ``,
		Run: func(cmd *cobra.Command, args []string) {
			err := rpctest.Bench1(erigonURL, gethURL, needCompare, fullTest, blockFrom, blockTo, recordFile)
			if err != nil {
				logger.Error(err.Error())
			}
		},
	}
	with(bench1Cmd, withErigonUrl, withGethUrl, withNeedCompare, withBlockNum, withRecord)
	bench1Cmd.Flags().BoolVar(&fullTest, "fullTest", false, "some text")

	var bench2Cmd = &cobra.Command{
		Use:   "bench2",
		Short: "",
		Long:  ``,
		Run: func(cmd *cobra.Command, args []string) {
			err := rpctest.Bench2(erigonURL)
			if err != nil {
				logger.Error(err.Error())
			}
		},
	}
	var bench3Cmd = &cobra.Command{
		Use:   "bench3",
		Short: "",
		Long:  ``,
		Run: func(cmd *cobra.Command, args []string) {
			err := rpctest.Bench3(erigonURL, gethURL)
			if err != nil {
				logger.Error(err.Error())
			}
		},
	}
	with(bench3Cmd, withErigonUrl, withGethUrl)

	var bench4Cmd = &cobra.Command{
		Use:   "bench4",
		Short: "",
		Long:  ``,
		Run: func(cmd *cobra.Command, args []string) {
			rpctest.Bench4(erigonURL)
		},
	}
	with(bench4Cmd, withErigonUrl)

	var bench5Cmd = &cobra.Command{
		Use:   "bench5",
		Short: "",
		Long:  ``,
		Run: func(cmd *cobra.Command, args []string) {
			rpctest.Bench5(erigonURL)
		},
	}
	with(bench5Cmd, withErigonUrl)
	var bench6Cmd = &cobra.Command{
		Use:   "bench6",
		Short: "",
		Long:  ``,
		Run: func(cmd *cobra.Command, args []string) {
			rpctest.Bench6(erigonURL)
		},
	}
	with(bench6Cmd, withErigonUrl)

	var bench7Cmd = &cobra.Command{
		Use:   "bench7",
		Short: "",
		Long:  ``,
		Run: func(cmd *cobra.Command, args []string) {
			rpctest.Bench7(erigonURL, gethURL)
		},
	}
	with(bench7Cmd, withErigonUrl, withGethUrl)

	var benchEthGetLogsCmd = &cobra.Command{
		Use:   "benchEthGetLogs",
		Short: "",
		Long:  ``,
		Run: func(cmd *cobra.Command, args []string) {
			rpctest.BenchEthGetLogs(erigonURL, gethURL, needCompare, blockFrom, blockTo, recordFile, errorFile)
		},
	}
	with(benchEthGetLogsCmd, withErigonUrl, withGethUrl, withNeedCompare, withBlockNum, withRecord, withErrorFile)

	var bench9Cmd = &cobra.Command{
		Use:   "bench9",
		Short: "",
		Long:  ``,
		Run: func(cmd *cobra.Command, args []string) {
			rpctest.Bench9(erigonURL, gethURL, needCompare)
		},
	}
	with(bench9Cmd, withErigonUrl, withGethUrl, withNeedCompare)

	var benchTraceBlockByHashCmd = &cobra.Command{
		Use:   "benchTraceBlockByHash",
		Short: "",
		Long:  ``,
		Run: func(cmd *cobra.Command, args []string) {
			rpctest.BenchTraceBlockByHash(erigonURL, gethURL, needCompare, blockFrom, blockTo, recordFile, errorFile)
		},
	}
	with(benchTraceBlockByHashCmd, withGethUrl, withErigonUrl, withNeedCompare, withBlockNum, withRecord, withErrorFile)

	var benchTraceTransactionCmd = &cobra.Command{
		Use:   "benchTraceTransaction",
		Short: "",
		Long:  ``,
		Run: func(cmd *cobra.Command, args []string) {
			rpctest.BenchTraceTransaction(erigonURL, gethURL, needCompare, blockFrom, blockTo, recordFile, errorFile)
		},
	}
	with(benchTraceTransactionCmd, withGethUrl, withErigonUrl, withNeedCompare, withBlockNum, withRecord, withErrorFile)

	var benchTraceCallCmd = &cobra.Command{
		Use:   "benchTraceCall",
		Short: "",
		Long:  ``,
		Run: func(cmd *cobra.Command, args []string) {
			rpctest.BenchTraceCall(erigonURL, gethURL, needCompare, blockFrom, blockTo, recordFile, errorFile)
		},
	}
	with(benchTraceCallCmd, withGethUrl, withErigonUrl, withNeedCompare, withBlockNum, withRecord, withErrorFile)

	var benchDebugTraceCallCmd = &cobra.Command{
		Use:   "benchDebugTraceCall",
		Short: "",
		Long:  ``,
		Run: func(cmd *cobra.Command, args []string) {
			rpctest.BenchDebugTraceCall(erigonURL, gethURL, needCompare, blockFrom, blockTo, recordFile, errorFile)
		},
	}
	with(benchDebugTraceCallCmd, withGethUrl, withErigonUrl, withNeedCompare, withBlockNum, withRecord, withErrorFile)

	var benchTraceCallManyCmd = &cobra.Command{
		Use:   "benchTraceCallMany",
		Short: "",
		Long:  ``,
		Run: func(cmd *cobra.Command, args []string) {
			rpctest.BenchTraceCallMany(erigonURL, gethURL, needCompare, blockFrom, blockTo, recordFile, errorFile)
		},
	}
	with(benchTraceCallManyCmd, withGethUrl, withErigonUrl, withNeedCompare, withBlockNum, withRecord, withErrorFile)

	var benchTraceBlockCmd = &cobra.Command{
		Use:   "benchTraceBlock",
		Short: "",
		Long:  ``,
		Run: func(cmd *cobra.Command, args []string) {
			rpctest.BenchTraceBlock(erigonURL, gethURL, needCompare, blockFrom, blockTo, recordFile, errorFile)
		},
	}
	with(benchTraceBlockCmd, withGethUrl, withErigonUrl, withNeedCompare, withBlockNum, withRecord, withErrorFile)

	var benchTraceFilterCmd = &cobra.Command{
		Use:   "benchTraceFilter",
		Short: "",
		Long:  ``,
		Run: func(cmd *cobra.Command, args []string) {
			rpctest.BenchTraceFilter(erigonURL, gethURL, needCompare, blockFrom, blockTo, recordFile, errorFile)
		},
	}
	with(benchTraceFilterCmd, withGethUrl, withErigonUrl, withNeedCompare, withBlockNum, withRecord, withErrorFile)

	var benchTxReceiptCmd = &cobra.Command{
		Use:   "benchTxReceipt",
		Short: "",
		Long:  ``,
		Run: func(cmd *cobra.Command, args []string) {
			err := rpctest.BenchTxReceipt(erigonURL, gethURL, needCompare, blockFrom, blockTo, recordFile, errorFile)
			if err != nil {
				logger.Error(err.Error())
			}
		},
	}
	with(benchTxReceiptCmd, withGethUrl, withErigonUrl, withNeedCompare, withBlockNum, withRecord, withErrorFile)

	var benchTraceReplayTransactionCmd = &cobra.Command{
		Use:   "benchTraceReplayTransaction",
		Short: "",
		Long:  ``,
		Run: func(cmd *cobra.Command, args []string) {
			rpctest.BenchTraceReplayTransaction(erigonURL, gethURL, needCompare, blockFrom, blockTo, recordFile, errorFile)
		},
	}
	with(benchTraceReplayTransactionCmd, withGethUrl, withErigonUrl, withNeedCompare, withBlockNum, withRecord, withErrorFile)

	var benchEthBlockByNumberCmd = &cobra.Command{
		Use:   "benchBlockByNumber",
		Short: "",
		Long:  ``,
		Run: func(cmd *cobra.Command, args []string) {
			rpctest.BenchEthGetBlockByNumber(erigonURL)
		},
	}
	with(benchEthBlockByNumberCmd, withErigonUrl)

	var benchEthGetBalanceCmd = &cobra.Command{
		Use:   "benchEthGetBalance",
		Short: "",
		Long:  ``,
		Run: func(cmd *cobra.Command, args []string) {
			rpctest.BenchEthGetBalance(erigonURL, gethURL, needCompare, blockFrom, blockTo)
		},
	}
	with(benchEthGetBalanceCmd, withErigonUrl, withGethUrl, withNeedCompare, withBlockNum)

	var replayCmd = &cobra.Command{
		Use:   "replay",
		Short: "",
		Long:  ``,
		RunE: func(cmd *cobra.Command, args []string) error {
			return rpctest.Replay(erigonURL, recordFile)
		},
	}
	with(replayCmd, withErigonUrl, withRecord)

	var tmpDataDir, tmpDataDirOrig string
	var notRegenerateGethData bool
	var compareAccountRange = &cobra.Command{
		Use:   "compareAccountRange",
		Short: "",
		Long:  ``,
		Run: func(cmd *cobra.Command, args []string) {
			rpctest.CompareAccountRange(log.New(), erigonURL, gethURL, tmpDataDir, tmpDataDirOrig, blockFrom, notRegenerateGethData)
		},
	}
	with(compareAccountRange, withErigonUrl, withGethUrl, withBlockNum)
	compareAccountRange.Flags().BoolVar(&notRegenerateGethData, "regenGethData", false, "")
	compareAccountRange.Flags().StringVar(&tmpDataDir, "tmpdir", "/media/b00ris/nvme/accrange1", "dir for tmp db")
	compareAccountRange.Flags().StringVar(&tmpDataDirOrig, "gethtmpdir", "/media/b00ris/nvme/accrangeorig1", "dir for tmp db")

	var rootCmd = &cobra.Command{Use: "test"}
	rootCmd.Flags().StringVar(&erigonURL, "erigonUrl", "http://localhost:8545", "Erigon rpcdaemon url")
	rootCmd.Flags().StringVar(&gethURL, "gethUrl", "http://localhost:8546", "geth rpc url")
	rootCmd.Flags().Uint64Var(&blockFrom, "blockFrom", 2000000, "Block number to start test generation from")
	rootCmd.Flags().Uint64Var(&blockTo, "blockTo", 2101000, "Block number to end test generation at")

	rootCmd.AddCommand(
<<<<<<< HEAD
		benchEthGetBlockByHashCmd,
=======
		benchEthGetBlockByNumber2Cmd,
		benchEthGetBlockByHash,
>>>>>>> 93be5ecd
		benchEthCallCmd,
		benchEthGetTransactionByHashCmd,
		bench1Cmd,
		bench2Cmd,
		bench3Cmd,
		bench4Cmd,
		bench5Cmd,
		bench6Cmd,
		bench7Cmd,
		benchEthGetLogsCmd,
		bench9Cmd,
		benchTraceTransactionCmd,
		benchTraceCallCmd,
		benchDebugTraceCallCmd,
		benchTraceCallManyCmd,
		benchTraceBlockCmd,
		benchTraceFilterCmd,
		benchTxReceiptCmd,
		compareAccountRange,
		benchTraceReplayTransactionCmd,
		benchEthBlockByNumberCmd,
		benchEthGetBalanceCmd,
		replayCmd,
	)
	if err := rootCmd.ExecuteContext(rootContext()); err != nil {
		fmt.Println(err)
		os.Exit(1)
	}
}

func rootContext() context.Context {
	ctx, cancel := context.WithCancel(context.Background())
	go func() {
		ch := make(chan os.Signal, 1)
		signal.Notify(ch, os.Interrupt, syscall.SIGTERM)
		defer signal.Stop(ch)

		select {
		case <-ch:
			log.Info("Got interrupt, shutting down...")
		case <-ctx.Done():
		}

		cancel()
	}()
	return ctx
}<|MERGE_RESOLUTION|>--- conflicted
+++ resolved
@@ -350,12 +350,9 @@
 	rootCmd.Flags().Uint64Var(&blockTo, "blockTo", 2101000, "Block number to end test generation at")
 
 	rootCmd.AddCommand(
-<<<<<<< HEAD
 		benchEthGetBlockByHashCmd,
-=======
 		benchEthGetBlockByNumber2Cmd,
 		benchEthGetBlockByHash,
->>>>>>> 93be5ecd
 		benchEthCallCmd,
 		benchEthGetTransactionByHashCmd,
 		bench1Cmd,
