--- conflicted
+++ resolved
@@ -661,12 +661,6 @@
 		return fmt.Errorf("writing elias fano: %w", err)
 	}
 
-<<<<<<< HEAD
-	_ = rs.indexW.Flush()
-	rs.fsync()
-	_ = rs.indexF.Close()
-	_ = os.Rename(tmpIdxFilePath, rs.indexFile)
-=======
 	if err = rs.indexW.Flush(); err != nil {
 		return err
 	}
@@ -695,7 +689,6 @@
 		rs.logger.Warn("couldn't fsync", "err", err, "file", rs.tmpFilePath)
 		return err
 	}
->>>>>>> 287e32e3
 	return nil
 }
 
