package freezeblocks

import (
	"bytes"
	"context"
	"encoding/binary"
	"errors"
	"fmt"
	"os"
	"path/filepath"
	"reflect"
	"runtime"
<<<<<<< HEAD
	"slices"
	"sync"
	"sync/atomic"
=======
>>>>>>> 3190d319
	"time"

	"github.com/ledgerwatch/log/v3"

	"github.com/ledgerwatch/erigon-lib/chain"
	common2 "github.com/ledgerwatch/erigon-lib/common"
	"github.com/ledgerwatch/erigon-lib/common/background"
	"github.com/ledgerwatch/erigon-lib/common/dbg"
	"github.com/ledgerwatch/erigon-lib/common/hexutility"
	"github.com/ledgerwatch/erigon-lib/common/length"
	"github.com/ledgerwatch/erigon-lib/compress"
	"github.com/ledgerwatch/erigon-lib/downloader/snaptype"
	"github.com/ledgerwatch/erigon-lib/kv"
	"github.com/ledgerwatch/erigon-lib/recsplit"
	"github.com/ledgerwatch/erigon/cmd/hack/tool/fromdb"
	"github.com/ledgerwatch/erigon/core/rawdb"
	"github.com/ledgerwatch/erigon/core/types"
	"github.com/ledgerwatch/erigon/eth/ethconfig"
	"github.com/ledgerwatch/erigon/polygon/heimdall"
	"github.com/ledgerwatch/erigon/turbo/services"
)

func (br *BlockRetire) retireBorBlocks(ctx context.Context, minBlockNum uint64, maxBlockNum uint64, lvl log.Lvl, seedNewSnapshots func(downloadRequest []services.DownloadRequest) error, onDelete func(l []string) error) (bool, error) {
	chainConfig := fromdb.ChainConfig(br.db)
	notifier, logger, blockReader, tmpDir, db, workers := br.notifier, br.logger, br.blockReader, br.tmpDir, br.db, br.workers
	snapshots := br.borSnapshots()

	blockFrom, blockTo, ok := CanRetire(maxBlockNum, minBlockNum, br.chainConfig)
	if ok {
		logger.Log(lvl, "[bor snapshots] Retire Bor Blocks", "range", fmt.Sprintf("%dk-%dk", blockFrom/1000, blockTo/1000))
		if err := DumpBorBlocks(ctx, blockFrom, blockTo, chainConfig, tmpDir, snapshots.Dir(), db, workers, lvl, logger, blockReader); err != nil {
			return ok, fmt.Errorf("DumpBorBlocks: %w", err)
		}
		if err := snapshots.ReopenFolder(); err != nil {
			return ok, fmt.Errorf("reopen: %w", err)
		}
		snapshots.LogStat("retire")
		if notifier != nil && !reflect.ValueOf(notifier).IsNil() { // notify about new snapshots of any size
			notifier.OnNewSnapshot()
		}
	}

	merger := NewMerger(tmpDir, workers, lvl, db, chainConfig, logger)
	rangesToMerge := merger.FindMergeRanges(snapshots.Ranges(), snapshots.BlocksAvailable())
	logger.Log(lvl, "[bor snapshots] Retire Bor Blocks", "rangesToMerge", Ranges(rangesToMerge))
	if len(rangesToMerge) == 0 {
		return ok, nil
	}
	ok = true // have something to merge
	onMerge := func(r Range) error {
		if notifier != nil && !reflect.ValueOf(notifier).IsNil() { // notify about new snapshots of any size
			notifier.OnNewSnapshot()
		}

		if seedNewSnapshots != nil {
			downloadRequest := []services.DownloadRequest{
				services.NewDownloadRequest("", ""),
			}
			if err := seedNewSnapshots(downloadRequest); err != nil {
				return err
			}
		}
		return nil
	}

	err := merger.Merge(ctx, &snapshots.RoSnapshots, snaptype.BorSnapshotTypes, rangesToMerge, snapshots.Dir(), true /* doIndex */, onMerge, onDelete)

	if err != nil {
		return ok, err
	}
	return ok, nil
}

func DumpBorBlocks(ctx context.Context, blockFrom, blockTo uint64, chainConfig *chain.Config, tmpDir, snapDir string, chainDB kv.RoDB, workers int, lvl log.Lvl, logger log.Logger, blockReader services.FullBlockReader) error {
	for i := blockFrom; i < blockTo; i = chooseSegmentEnd(i, blockTo, chainConfig) {
		if err := dumpBorBlocksRange(ctx, i, chooseSegmentEnd(i, blockTo, chainConfig), tmpDir, snapDir, chainDB, chainConfig, workers, lvl, logger, blockReader); err != nil {
			return err
		}
	}

	return nil
}

func dumpBorBlocksRange(ctx context.Context, blockFrom, blockTo uint64, tmpDir, snapDir string, chainDB kv.RoDB, chainConfig *chain.Config, workers int, lvl log.Lvl, logger log.Logger, blockReader services.FullBlockReader) error {

	if _, err := dumpRange(ctx, snaptype.BorEvents.FileInfo(snapDir, blockFrom, blockTo),
		DumpBorEvents, nil, chainDB, chainConfig, tmpDir, workers, lvl, logger); err != nil {
		return err
	}

	if _, err := dumpRange(ctx, snaptype.BorSpans.FileInfo(snapDir, blockFrom, blockTo),
		DumpBorSpans, nil, chainDB, chainConfig, tmpDir, workers, lvl, logger); err != nil {
		return err
	}

	return nil
}

func dumpBorEventRange(startEventId, endEventId uint64, tx kv.Tx, blockNum uint64, blockHash common2.Hash, collect func([]byte) error) error {
	var blockNumBuf [8]byte
	var eventIdBuf [8]byte
	txnHash := types.ComputeBorTxHash(blockNum, blockHash)
	binary.BigEndian.PutUint64(blockNumBuf[:], blockNum)
	for eventId := startEventId; eventId < endEventId; eventId++ {
		binary.BigEndian.PutUint64(eventIdBuf[:], eventId)
		event, err := tx.GetOne(kv.BorEvents, eventIdBuf[:])
		if err != nil {
			return err
		}
		snapshotRecord := make([]byte, len(event)+length.Hash+length.BlockNum+8)
		copy(snapshotRecord, txnHash[:])
		copy(snapshotRecord[length.Hash:], blockNumBuf[:])
		binary.BigEndian.PutUint64(snapshotRecord[length.Hash+length.BlockNum:], eventId)
		copy(snapshotRecord[length.Hash+length.BlockNum+8:], event)
		if err := collect(snapshotRecord); err != nil {
			return err
		}
	}
	return nil
}

// DumpBorEvents - [from, to)
func DumpBorEvents(ctx context.Context, db kv.RoDB, chainConfig *chain.Config, blockFrom, blockTo uint64, _ firstKeyGetter, collect func([]byte) error, workers int, lvl log.Lvl, logger log.Logger) (uint64, error) {
	logEvery := time.NewTicker(20 * time.Second)
	defer logEvery.Stop()

	from := hexutility.EncodeTs(blockFrom)
	var first bool = true
	var prevBlockNum uint64
	var startEventId uint64
	var lastEventId uint64
	if err := kv.BigChunks(db, kv.BorEventNums, from, func(tx kv.Tx, blockNumBytes, eventIdBytes []byte) (bool, error) {
		blockNum := binary.BigEndian.Uint64(blockNumBytes)
		if first {
			startEventId = binary.BigEndian.Uint64(eventIdBytes)
			first = false
			prevBlockNum = blockNum
		} else if blockNum != prevBlockNum {
			endEventId := binary.BigEndian.Uint64(eventIdBytes)
			blockHash, e := rawdb.ReadCanonicalHash(tx, prevBlockNum)
			if e != nil {
				return false, e
			}
			if e := dumpBorEventRange(startEventId, endEventId, tx, prevBlockNum, blockHash, collect); e != nil {
				return false, e
			}
			startEventId = endEventId
			prevBlockNum = blockNum
		}
		if blockNum >= blockTo {
			return false, nil
		}
		lastEventId = binary.BigEndian.Uint64(eventIdBytes)
		select {
		case <-ctx.Done():
			return false, ctx.Err()
		case <-logEvery.C:
			var m runtime.MemStats
			if lvl >= log.LvlInfo {
				dbg.ReadMemStats(&m)
			}
			logger.Log(lvl, "[bor snapshots] Dumping bor events", "block num", blockNum,
				"alloc", common2.ByteCount(m.Alloc), "sys", common2.ByteCount(m.Sys),
			)
		default:
		}
		return true, nil
	}); err != nil {
		return 0, err
	}
	if lastEventId > startEventId {
		if err := db.View(ctx, func(tx kv.Tx) error {
			blockHash, e := rawdb.ReadCanonicalHash(tx, prevBlockNum)
			if e != nil {
				return e
			}
			return dumpBorEventRange(startEventId, lastEventId+1, tx, prevBlockNum, blockHash, collect)
		}); err != nil {
			return 0, err
		}
	}

	return lastEventId, nil
}

// DumpBorSpans - [from, to)
func DumpBorSpans(ctx context.Context, db kv.RoDB, chainConfig *chain.Config, blockFrom, blockTo uint64, _ firstKeyGetter, collect func([]byte) error, workers int, lvl log.Lvl, logger log.Logger) (uint64, error) {
	logEvery := time.NewTicker(20 * time.Second)
	defer logEvery.Stop()

	spanFrom := uint64(heimdall.SpanIdAt(blockFrom))
	spanTo := uint64(heimdall.SpanIdAt(blockTo))

	if err := kv.BigChunks(db, kv.BorSpans, hexutility.EncodeTs(spanFrom), func(tx kv.Tx, spanIdBytes, spanBytes []byte) (bool, error) {
		spanId := binary.BigEndian.Uint64(spanIdBytes)
		if spanId >= spanTo {
			return false, nil
		}
		if e := collect(spanBytes); e != nil {
			return false, e
		}
		select {
		case <-ctx.Done():
			return false, ctx.Err()
		case <-logEvery.C:
			var m runtime.MemStats
			if lvl >= log.LvlInfo {
				dbg.ReadMemStats(&m)
			}
			logger.Log(lvl, "[bor snapshots] Dumping bor spans", "spanId", spanId,
				"alloc", common2.ByteCount(m.Alloc), "sys", common2.ByteCount(m.Sys),
			)
		default:
		}
		return true, nil
	}); err != nil {
		return spanTo, err
	}
	return spanTo, nil
}

func BorEventsIdx(ctx context.Context, sn snaptype.FileInfo, tmpDir string, p *background.Progress, lvl log.Lvl, logger log.Logger) (err error) {
	defer func() {
		if rec := recover(); rec != nil {
			err = fmt.Errorf("BorEventsIdx: at=%d-%d, %v, %s", sn.From, sn.To, rec, dbg.Stack())
		}
	}()
	// Calculate how many records there will be in the index
	d, err := compress.NewDecompressor(sn.Path)
	if err != nil {
		return err
	}
	defer d.Close()
	g := d.MakeGetter()
	var blockNumBuf [length.BlockNum]byte
	var first bool = true
	word := make([]byte, 0, 4096)
	var blockCount int
	var baseEventId uint64
	for g.HasNext() {
		word, _ = g.Next(word[:0])
		if first || !bytes.Equal(blockNumBuf[:], word[length.Hash:length.Hash+length.BlockNum]) {
			blockCount++
			copy(blockNumBuf[:], word[length.Hash:length.Hash+length.BlockNum])
		}
		if first {
			baseEventId = binary.BigEndian.Uint64(word[length.Hash+length.BlockNum : length.Hash+length.BlockNum+8])
			first = false
		}
		select {
		case <-ctx.Done():
			return ctx.Err()
		default:
		}
	}

	rs, err := recsplit.NewRecSplit(recsplit.RecSplitArgs{
		KeyCount:   blockCount,
		Enums:      blockCount > 0,
		BucketSize: 2000,
		LeafSize:   8,
		TmpDir:     tmpDir,
		IndexFile:  filepath.Join(sn.Dir(), snaptype.IdxFileName(sn.Version, sn.From, sn.To, snaptype.BorEvents.String())),
		BaseDataID: baseEventId,
	}, logger)
	if err != nil {
		return err
	}
	rs.LogLvl(log.LvlDebug)

RETRY:
	g.Reset(0)
	first = true
	var i, offset, nextPos uint64
	for g.HasNext() {
		word, nextPos = g.Next(word[:0])
		i++
		if first || !bytes.Equal(blockNumBuf[:], word[length.Hash:length.Hash+length.BlockNum]) {
			if err = rs.AddKey(word[:length.Hash], offset); err != nil {
				return err
			}
			copy(blockNumBuf[:], word[length.Hash:length.Hash+length.BlockNum])
		}
		if first {
			first = false
		}
		select {
		case <-ctx.Done():
			return ctx.Err()
		default:
		}
		offset = nextPos
	}
	if err = rs.Build(ctx); err != nil {
		if errors.Is(err, recsplit.ErrCollision) {
			logger.Info("Building recsplit. Collision happened. It's ok. Restarting with another salt...", "err", err)
			rs.ResetNextSalt()
			goto RETRY
		}
		return err
	}

	return nil
}

func BorSpansIdx(ctx context.Context, sn snaptype.FileInfo, tmpDir string, p *background.Progress, lvl log.Lvl, logger log.Logger) (err error) {
	defer func() {
		if rec := recover(); rec != nil {
			err = fmt.Errorf("BorSpansIdx: at=%d-%d, %v, %s", sn.From, sn.To, rec, dbg.Stack())
		}
	}()
	// Calculate how many records there will be in the index
	d, err := compress.NewDecompressor(sn.Path)
	if err != nil {
		return err
	}
	defer d.Close()

	baseSpanId := heimdall.SpanIdAt(sn.From)

	rs, err := recsplit.NewRecSplit(recsplit.RecSplitArgs{
		KeyCount:   d.Count(),
		Enums:      d.Count() > 0,
		BucketSize: 2000,
		LeafSize:   8,
		TmpDir:     tmpDir,
		IndexFile:  filepath.Join(sn.Dir(), sn.Type.IdxFileName(sn.Version, sn.From, sn.To)),
		BaseDataID: uint64(baseSpanId),
	}, logger)
	if err != nil {
		return err
	}
	rs.LogLvl(log.LvlDebug)

RETRY:
	g := d.MakeGetter()
	var i, offset, nextPos uint64
	var key [8]byte
	for g.HasNext() {
		nextPos, _ = g.Skip()
		binary.BigEndian.PutUint64(key[:], i)
		i++
		if err = rs.AddKey(key[:], offset); err != nil {
			return err
		}
		select {
		case <-ctx.Done():
			return ctx.Err()
		default:
		}
		offset = nextPos
	}
	if err = rs.Build(ctx); err != nil {
		if errors.Is(err, recsplit.ErrCollision) {
			logger.Info("Building recsplit. Collision happened. It's ok. Restarting with another salt...", "err", err)
			rs.ResetNextSalt()
			goto RETRY
		}
		return err
	}

	return nil
}

// Bor Events
// value: event_rlp
// bor_transaction_hash  -> bor_event_segment_offset

// Bor Spans
// value: span_json
// span_id -> offset

type BorRoSnapshots struct {
	RoSnapshots
}

// NewBorRoSnapshots - opens all bor snapshots. But to simplify everything:
//   - it opens snapshots only on App start and immutable after
//   - all snapshots of given blocks range must exist - to make this blocks range available
//   - gaps are not allowed
//   - segment have [from:to) semantic
func NewBorRoSnapshots(cfg ethconfig.BlocksFreezing, snapDir string, segmentsMin uint64, logger log.Logger) *BorRoSnapshots {
	return &BorRoSnapshots{*newRoSnapshots(cfg, snapDir, snaptype.BorSnapshotTypes, segmentsMin, logger)}
}

func (s *BorRoSnapshots) Ranges() []Range {
	view := s.View()
	defer view.Close()
	return view.base.Ranges()
}

// this is one off code to fix an issue in 2.49.x->2.52.x which missed
// removal of intermediate segments after a merge operation
func removeBorOverlaps(dir string, active []snaptype.FileInfo, max uint64) {
	list, err := snaptype.Segments(dir)

	if err != nil {
		return
	}

	var toDel []string
	l := make([]snaptype.FileInfo, 0, len(list))

	for _, f := range list {
		if !(f.Type.Enum() == snaptype.Enums.BorSpans || f.Type.Enum() == snaptype.Enums.BorEvents) {
			continue
		}
		l = append(l, f)
	}

	// added overhead to make sure we don't delete in the
	// current 500k block segment
	if max > 500_001 {
		max -= 500_001
	}

	for _, f := range l {
		if max < f.From {
			continue
		}

		for _, a := range active {
			if a.Type.Enum() != snaptype.Enums.BorSpans {
				continue
			}

			if f.From < a.From {
				continue
			}

			if f.From == a.From {
				if f.To < a.To {
					toDel = append(toDel, f.Path)
				}

				break
			}

			if f.From < a.To {
				toDel = append(toDel, f.Path)
				break
			}
		}
	}

	for _, f := range toDel {
		_ = os.Remove(f)
		ext := filepath.Ext(f)
		withoutExt := f[:len(f)-len(ext)]
		_ = os.Remove(withoutExt + ".idx")
	}
}

<<<<<<< HEAD
func (s *BorRoSnapshots) EnsureExpectedBlocksAreAvailable(cfg *snapcfg.Cfg) error {
	if s.BlocksAvailable() < cfg.ExpectBlocks {
		return fmt.Errorf("app must wait until all expected bor snapshots are available. Expected: %d, Available: %d", cfg.ExpectBlocks, s.BlocksAvailable())
	}
	return nil
}

func (s *BorRoSnapshots) idxAvailability() uint64 {
	var events, spans uint64
	for _, seg := range s.Events.segments {
		if seg.IdxBorTxnHash == nil {
			break
		}
		events = seg.to - 1
	}
	for _, seg := range s.Spans.segments {
		if seg.idx == nil {
			break
		}
		spans = seg.to - 1
	}
	return cmp.Min(events, spans)
}

// OptimisticReopenWithDB - optimistically open snapshots (ignoring error), useful at App startup because:
// - user must be able: delete any snapshot file and Erigon will self-heal by re-downloading
// - RPC return Nil for historical blocks if snapshots are not open
func (s *BorRoSnapshots) OptimisticReopenWithDB(db kv.RoDB) {
	_ = db.View(context.Background(), func(tx kv.Tx) error {
		snList, _, err := rawdb.ReadSnapshots(tx)
		if err != nil {
			return err
		}
		return s.ReopenList(snList, true)
	})
}

func (s *BorRoSnapshots) Files() (list []string) {
	s.Events.lock.RLock()
	defer s.Events.lock.RUnlock()
	s.Spans.lock.RLock()
	defer s.Spans.lock.RUnlock()
	max := s.BlocksAvailable()
	for _, seg := range s.Events.segments {
		if seg.seg == nil {
			continue
		}
		if seg.from > max {
			continue
		}
		_, fName := filepath.Split(seg.seg.FilePath())
		list = append(list, fName)
	}
	for _, seg := range s.Spans.segments {
		if seg.seg == nil {
			continue
		}
		if seg.from > max {
			continue
		}
		_, fName := filepath.Split(seg.seg.FilePath())
		list = append(list, fName)
	}
	slices.Sort(list)
	return list
}

// ReopenList stops on optimistic=false, continue opening files on optimistic=true
func (s *BorRoSnapshots) ReopenList(fileNames []string, optimistic bool) error {
	s.Events.lock.Lock()
	defer s.Events.lock.Unlock()
	s.Spans.lock.Lock()
	defer s.Spans.lock.Unlock()

	s.closeWhatNotInList(fileNames)
	var segmentsMax uint64
	var segmentsMaxSet bool
Loop:
	for _, fName := range fileNames {
		f, ok := snaptype.ParseFileName(s.dir, fName)
		if !ok {
			s.logger.Trace("BorRoSnapshots.ReopenList: skip", "file", fName)
			continue
		}

		var processed bool = true
		switch f.T {
		case snaptype.BorEvents:
			var sn *BorEventSegment
			var exists bool
			for _, sn2 := range s.Events.segments {
				if sn2.seg == nil { // it's ok if some segment was not able to open
					continue
				}
				if fName == sn2.seg.FileName() {
					sn = sn2
					exists = true
					break
				}
			}
			if !exists {
				sn = &BorEventSegment{version: f.Version, Range: Range{f.From, f.To}}
			}
			if err := sn.reopenSeg(s.dir); err != nil {
				if errors.Is(err, os.ErrNotExist) {
					if optimistic {
						continue Loop
					} else {
						break Loop
					}
				}
				if optimistic {
					s.logger.Warn("[bor snapshots] open segment", "err", err)
					continue Loop
				} else {
					return err
				}
			}

			if !exists {
				// it's possible to iterate over .seg file even if you don't have index
				// then make segment availabe even if index open may fail
				s.Events.segments = append(s.Events.segments, sn)
			}
			if err := sn.reopenIdxIfNeed(s.dir, optimistic); err != nil {
				return err
			}
		case snaptype.BorSpans:
			var sn *BorSpanSegment
			var exists bool
			for _, sn2 := range s.Spans.segments {
				if sn2.seg == nil { // it's ok if some segment was not able to open
					continue
				}
				if fName == sn2.seg.FileName() {
					sn = sn2
					exists = true
					break
				}
			}
			if !exists {
				sn = &BorSpanSegment{version: f.Version, Range: Range{f.From, f.To}}
			}
			if err := sn.reopenSeg(s.dir); err != nil {
				if errors.Is(err, os.ErrNotExist) {
					if optimistic {
						continue Loop
					} else {
						break Loop
					}
				}
				if optimistic {
					s.logger.Warn("[bor snapshots] open segment", "err", err)
					continue Loop
				} else {
					return err
				}
			}

			if !exists {
				// it's possible to iterate over .seg file even if you don't have index
				// then make segment availabe even if index open may fail
				s.Spans.segments = append(s.Spans.segments, sn)
			}
			if err := sn.reopenIdxIfNeed(s.dir, optimistic); err != nil {
				return err
			}
		default:
			processed = false
		}

		if processed {
			if f.To > 0 {
				segmentsMax = f.To - 1
			} else {
				segmentsMax = 0
			}
			segmentsMaxSet = true
		}
	}
	if segmentsMaxSet {
		s.segmentsMax.Store(segmentsMax)
	}
	s.segmentsReady.Store(true)
	s.idxMax.Store(s.idxAvailability())
	s.indicesReady.Store(true)

	return nil
}

func (s *BorRoSnapshots) Ranges() (ranges []Range) {
	view := s.View()
	defer view.Close()

	for _, sn := range view.Events() {
		ranges = append(ranges, sn.Range)
	}
	return ranges
}

func (s *BorRoSnapshots) OptimisticalyReopenFolder()           { _ = s.ReopenFolder() }
func (s *BorRoSnapshots) OptimisticalyReopenWithDB(db kv.RoDB) { _ = s.ReopenWithDB(db) }
=======
>>>>>>> 3190d319
func (s *BorRoSnapshots) ReopenFolder() error {
	files, _, err := typedSegments(s.dir, s.segmentsMin.Load(), snaptype.BorSnapshotTypes)
	if err != nil {
		return err
	}

	// this is one off code to fix an issue in 2.49.x->2.52.x which missed
	// removal of intermediate segments after a merge operation
	removeBorOverlaps(s.dir, files, s.BlocksAvailable())

	list := make([]string, 0, len(files))
	for _, f := range files {
		_, fName := filepath.Split(f.Path)
		list = append(list, fName)
	}
	return s.ReopenList(list, false)
}

type BorView struct {
	base *View
}

func (s *BorRoSnapshots) View() *BorView {
	v := &BorView{base: s.RoSnapshots.View()}
	v.base.baseSegType = snaptype.BorSpans
	return v
}

func (v *BorView) Close() {
	v.base.Close()
}

func (v *BorView) Events() []*Segment { return v.base.Segments(snaptype.BorEvents) }
func (v *BorView) Spans() []*Segment  { return v.base.Segments(snaptype.BorSpans) }

func (v *BorView) EventsSegment(blockNum uint64) (*Segment, bool) {
	return v.base.Segment(snaptype.BorEvents, blockNum)
}

func (v *BorView) SpansSegment(blockNum uint64) (*Segment, bool) {
	return v.base.Segment(snaptype.BorSpans, blockNum)
}<|MERGE_RESOLUTION|>--- conflicted
+++ resolved
@@ -10,15 +10,7 @@
 	"path/filepath"
 	"reflect"
 	"runtime"
-<<<<<<< HEAD
-	"slices"
-	"sync"
-	"sync/atomic"
-=======
->>>>>>> 3190d319
 	"time"
-
-	"github.com/ledgerwatch/log/v3"
 
 	"github.com/ledgerwatch/erigon-lib/chain"
 	common2 "github.com/ledgerwatch/erigon-lib/common"
@@ -36,6 +28,7 @@
 	"github.com/ledgerwatch/erigon/eth/ethconfig"
 	"github.com/ledgerwatch/erigon/polygon/heimdall"
 	"github.com/ledgerwatch/erigon/turbo/services"
+	"github.com/ledgerwatch/log/v3"
 )
 
 func (br *BlockRetire) retireBorBlocks(ctx context.Context, minBlockNum uint64, maxBlockNum uint64, lvl log.Lvl, seedNewSnapshots func(downloadRequest []services.DownloadRequest) error, onDelete func(l []string) error) (bool, error) {
@@ -469,211 +462,6 @@
 	}
 }
 
-<<<<<<< HEAD
-func (s *BorRoSnapshots) EnsureExpectedBlocksAreAvailable(cfg *snapcfg.Cfg) error {
-	if s.BlocksAvailable() < cfg.ExpectBlocks {
-		return fmt.Errorf("app must wait until all expected bor snapshots are available. Expected: %d, Available: %d", cfg.ExpectBlocks, s.BlocksAvailable())
-	}
-	return nil
-}
-
-func (s *BorRoSnapshots) idxAvailability() uint64 {
-	var events, spans uint64
-	for _, seg := range s.Events.segments {
-		if seg.IdxBorTxnHash == nil {
-			break
-		}
-		events = seg.to - 1
-	}
-	for _, seg := range s.Spans.segments {
-		if seg.idx == nil {
-			break
-		}
-		spans = seg.to - 1
-	}
-	return cmp.Min(events, spans)
-}
-
-// OptimisticReopenWithDB - optimistically open snapshots (ignoring error), useful at App startup because:
-// - user must be able: delete any snapshot file and Erigon will self-heal by re-downloading
-// - RPC return Nil for historical blocks if snapshots are not open
-func (s *BorRoSnapshots) OptimisticReopenWithDB(db kv.RoDB) {
-	_ = db.View(context.Background(), func(tx kv.Tx) error {
-		snList, _, err := rawdb.ReadSnapshots(tx)
-		if err != nil {
-			return err
-		}
-		return s.ReopenList(snList, true)
-	})
-}
-
-func (s *BorRoSnapshots) Files() (list []string) {
-	s.Events.lock.RLock()
-	defer s.Events.lock.RUnlock()
-	s.Spans.lock.RLock()
-	defer s.Spans.lock.RUnlock()
-	max := s.BlocksAvailable()
-	for _, seg := range s.Events.segments {
-		if seg.seg == nil {
-			continue
-		}
-		if seg.from > max {
-			continue
-		}
-		_, fName := filepath.Split(seg.seg.FilePath())
-		list = append(list, fName)
-	}
-	for _, seg := range s.Spans.segments {
-		if seg.seg == nil {
-			continue
-		}
-		if seg.from > max {
-			continue
-		}
-		_, fName := filepath.Split(seg.seg.FilePath())
-		list = append(list, fName)
-	}
-	slices.Sort(list)
-	return list
-}
-
-// ReopenList stops on optimistic=false, continue opening files on optimistic=true
-func (s *BorRoSnapshots) ReopenList(fileNames []string, optimistic bool) error {
-	s.Events.lock.Lock()
-	defer s.Events.lock.Unlock()
-	s.Spans.lock.Lock()
-	defer s.Spans.lock.Unlock()
-
-	s.closeWhatNotInList(fileNames)
-	var segmentsMax uint64
-	var segmentsMaxSet bool
-Loop:
-	for _, fName := range fileNames {
-		f, ok := snaptype.ParseFileName(s.dir, fName)
-		if !ok {
-			s.logger.Trace("BorRoSnapshots.ReopenList: skip", "file", fName)
-			continue
-		}
-
-		var processed bool = true
-		switch f.T {
-		case snaptype.BorEvents:
-			var sn *BorEventSegment
-			var exists bool
-			for _, sn2 := range s.Events.segments {
-				if sn2.seg == nil { // it's ok if some segment was not able to open
-					continue
-				}
-				if fName == sn2.seg.FileName() {
-					sn = sn2
-					exists = true
-					break
-				}
-			}
-			if !exists {
-				sn = &BorEventSegment{version: f.Version, Range: Range{f.From, f.To}}
-			}
-			if err := sn.reopenSeg(s.dir); err != nil {
-				if errors.Is(err, os.ErrNotExist) {
-					if optimistic {
-						continue Loop
-					} else {
-						break Loop
-					}
-				}
-				if optimistic {
-					s.logger.Warn("[bor snapshots] open segment", "err", err)
-					continue Loop
-				} else {
-					return err
-				}
-			}
-
-			if !exists {
-				// it's possible to iterate over .seg file even if you don't have index
-				// then make segment availabe even if index open may fail
-				s.Events.segments = append(s.Events.segments, sn)
-			}
-			if err := sn.reopenIdxIfNeed(s.dir, optimistic); err != nil {
-				return err
-			}
-		case snaptype.BorSpans:
-			var sn *BorSpanSegment
-			var exists bool
-			for _, sn2 := range s.Spans.segments {
-				if sn2.seg == nil { // it's ok if some segment was not able to open
-					continue
-				}
-				if fName == sn2.seg.FileName() {
-					sn = sn2
-					exists = true
-					break
-				}
-			}
-			if !exists {
-				sn = &BorSpanSegment{version: f.Version, Range: Range{f.From, f.To}}
-			}
-			if err := sn.reopenSeg(s.dir); err != nil {
-				if errors.Is(err, os.ErrNotExist) {
-					if optimistic {
-						continue Loop
-					} else {
-						break Loop
-					}
-				}
-				if optimistic {
-					s.logger.Warn("[bor snapshots] open segment", "err", err)
-					continue Loop
-				} else {
-					return err
-				}
-			}
-
-			if !exists {
-				// it's possible to iterate over .seg file even if you don't have index
-				// then make segment availabe even if index open may fail
-				s.Spans.segments = append(s.Spans.segments, sn)
-			}
-			if err := sn.reopenIdxIfNeed(s.dir, optimistic); err != nil {
-				return err
-			}
-		default:
-			processed = false
-		}
-
-		if processed {
-			if f.To > 0 {
-				segmentsMax = f.To - 1
-			} else {
-				segmentsMax = 0
-			}
-			segmentsMaxSet = true
-		}
-	}
-	if segmentsMaxSet {
-		s.segmentsMax.Store(segmentsMax)
-	}
-	s.segmentsReady.Store(true)
-	s.idxMax.Store(s.idxAvailability())
-	s.indicesReady.Store(true)
-
-	return nil
-}
-
-func (s *BorRoSnapshots) Ranges() (ranges []Range) {
-	view := s.View()
-	defer view.Close()
-
-	for _, sn := range view.Events() {
-		ranges = append(ranges, sn.Range)
-	}
-	return ranges
-}
-
-func (s *BorRoSnapshots) OptimisticalyReopenFolder()           { _ = s.ReopenFolder() }
-func (s *BorRoSnapshots) OptimisticalyReopenWithDB(db kv.RoDB) { _ = s.ReopenWithDB(db) }
-=======
->>>>>>> 3190d319
 func (s *BorRoSnapshots) ReopenFolder() error {
 	files, _, err := typedSegments(s.dir, s.segmentsMin.Load(), snaptype.BorSnapshotTypes)
 	if err != nil {
