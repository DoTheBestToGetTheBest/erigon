package freezeblocks

import (
	"bytes"
	"context"
	"encoding/binary"
	"encoding/hex"
	"errors"
	"fmt"
	"os"
	"path/filepath"
	"reflect"
	"runtime"
	"strings"
	"sync"
	"sync/atomic"
	"time"

	"golang.org/x/sync/semaphore"

	"github.com/holiman/uint256"
	"github.com/ledgerwatch/log/v3"
	"golang.org/x/exp/slices"
	"golang.org/x/sync/errgroup"

	"github.com/ledgerwatch/erigon-lib/chain"
	"github.com/ledgerwatch/erigon-lib/chain/snapcfg"
	common2 "github.com/ledgerwatch/erigon-lib/common"
	"github.com/ledgerwatch/erigon-lib/common/background"
	"github.com/ledgerwatch/erigon-lib/common/cmp"
	"github.com/ledgerwatch/erigon-lib/common/datadir"
	"github.com/ledgerwatch/erigon-lib/common/dbg"
	dir2 "github.com/ledgerwatch/erigon-lib/common/dir"
	"github.com/ledgerwatch/erigon-lib/common/hexutility"
	"github.com/ledgerwatch/erigon-lib/compress"
	"github.com/ledgerwatch/erigon-lib/diagnostics"
	"github.com/ledgerwatch/erigon-lib/downloader/snaptype"
	"github.com/ledgerwatch/erigon-lib/etl"
	"github.com/ledgerwatch/erigon-lib/kv"
	"github.com/ledgerwatch/erigon-lib/recsplit"
	types2 "github.com/ledgerwatch/erigon-lib/types"
	"github.com/ledgerwatch/erigon/cmd/hack/tool/fromdb"
	"github.com/ledgerwatch/erigon/consensus/bor/heimdall/span"
	"github.com/ledgerwatch/erigon/core/rawdb"
	"github.com/ledgerwatch/erigon/core/rawdb/blockio"
	"github.com/ledgerwatch/erigon/core/types"
	"github.com/ledgerwatch/erigon/crypto"
	"github.com/ledgerwatch/erigon/crypto/cryptopool"
	"github.com/ledgerwatch/erigon/eth/ethconfig"
	"github.com/ledgerwatch/erigon/eth/ethconfig/estimate"
	"github.com/ledgerwatch/erigon/eth/stagedsync/stages"
	"github.com/ledgerwatch/erigon/params"
	"github.com/ledgerwatch/erigon/rlp"
	"github.com/ledgerwatch/erigon/turbo/services"
	"github.com/ledgerwatch/erigon/turbo/silkworm"
)

type HeaderSegment struct {
	seg           *compress.Decompressor // value: first_byte_of_header_hash + header_rlp
	idxHeaderHash *recsplit.Index        // header_hash       -> headers_segment_offset
	Range
	version uint8
}

type BodySegment struct {
	seg           *compress.Decompressor // value: rlp(types.BodyForStorage)
	idxBodyNumber *recsplit.Index        // block_num_u64     -> bodies_segment_offset
	Range
	version uint8
}

type TxnSegment struct {
	Seg                 *compress.Decompressor // value: first_byte_of_transaction_hash + sender_address + transaction_rlp
	IdxTxnHash          *recsplit.Index        // transaction_hash  -> transactions_segment_offset
	IdxTxnHash2BlockNum *recsplit.Index        // transaction_hash  -> block_number
	Range
	version uint8
}

func (sn *HeaderSegment) closeIdx() {
	if sn.idxHeaderHash != nil {
		sn.idxHeaderHash.Close()
		sn.idxHeaderHash = nil
	}
}
func (sn *HeaderSegment) closeSeg() {
	if sn.seg != nil {
		sn.seg.Close()
		sn.seg = nil
	}
}
func (sn *HeaderSegment) close() {
	sn.closeSeg()
	sn.closeIdx()
}

func (sn *HeaderSegment) openFiles() []string {
	var files []string

	if sn.seg.IsOpen() {
		files = append(files, sn.seg.FilePath())
	}

	if sn.idxHeaderHash != nil {
		files = append(files, sn.idxHeaderHash.FilePath())
	}

	return files
}

func (sn *HeaderSegment) reopenSeg(dir string) (err error) {
	sn.closeSeg()
	fileName := snaptype.SegmentFileName(sn.version, sn.from, sn.to, snaptype.Headers)
	sn.seg, err = compress.NewDecompressor(filepath.Join(dir, fileName))
	if err != nil {
		return fmt.Errorf("%w, fileName: %s", err, fileName)
	}
	return nil
}
func (sn *HeaderSegment) reopenIdxIfNeed(dir string, optimistic bool) (err error) {
	if sn.idxHeaderHash != nil {
		return nil
	}
	err = sn.reopenIdx(dir)
	if err != nil {
		if !errors.Is(err, os.ErrNotExist) {
			if optimistic {
				log.Warn("[snapshots] open index", "err", err)
			} else {
				return err
			}
		}
	}
	return nil
}
func (sn *HeaderSegment) reopenIdx(dir string) (err error) {
	sn.closeIdx()
	if sn.seg == nil {
		return nil
	}
	fileName := snaptype.IdxFileName(sn.version, sn.from, sn.to, snaptype.Headers.String())
	sn.idxHeaderHash, err = recsplit.OpenIndex(filepath.Join(dir, fileName))
	if err != nil {
		return fmt.Errorf("%w, fileName: %s", err, fileName)
	}

	return nil
}

func (sn *BodySegment) closeSeg() {
	if sn.seg != nil {
		sn.seg.Close()
		sn.seg = nil
	}
}
func (sn *BodySegment) closeIdx() {
	if sn.idxBodyNumber != nil {
		sn.idxBodyNumber.Close()
		sn.idxBodyNumber = nil
	}
}
func (sn *BodySegment) close() {
	sn.closeSeg()
	sn.closeIdx()
}

func (sn *BodySegment) openFiles() []string {
	var files []string

	if sn.seg.IsOpen() {
		files = append(files, sn.seg.FilePath())
	}

	if sn.idxBodyNumber != nil {
		files = append(files, sn.idxBodyNumber.FilePath())
	}

	return files
}

func (sn *BodySegment) reopenSeg(dir string) (err error) {
	sn.closeSeg()
	fileName := snaptype.SegmentFileName(sn.version, sn.from, sn.to, snaptype.Bodies)
	sn.seg, err = compress.NewDecompressor(filepath.Join(dir, fileName))
	if err != nil {
		return fmt.Errorf("%w, fileName: %s", err, fileName)
	}
	return nil
}
func (sn *BodySegment) reopenIdxIfNeed(dir string, optimistic bool) (err error) {
	if sn.idxBodyNumber != nil {
		return nil
	}
	err = sn.reopenIdx(dir)
	if err != nil {
		if !errors.Is(err, os.ErrNotExist) {
			if optimistic {
				log.Warn("[snapshots] open index", "err", err)
			} else {
				return err
			}
		}
	}
	return nil
}

func (sn *BodySegment) reopenIdx(dir string) (err error) {
	sn.closeIdx()
	if sn.seg == nil {
		return nil
	}
	fileName := snaptype.IdxFileName(sn.version, sn.from, sn.to, snaptype.Bodies.String())
	sn.idxBodyNumber, err = recsplit.OpenIndex(filepath.Join(dir, fileName))
	if err != nil {
		return fmt.Errorf("%w, fileName: %s", err, fileName)
	}
	return nil
}

func (sn *TxnSegment) closeIdx() {
	if sn.IdxTxnHash != nil {
		sn.IdxTxnHash.Close()
		sn.IdxTxnHash = nil
	}
	if sn.IdxTxnHash2BlockNum != nil {
		sn.IdxTxnHash2BlockNum.Close()
		sn.IdxTxnHash2BlockNum = nil
	}
}
func (sn *TxnSegment) closeSeg() {
	if sn.Seg != nil {
		sn.Seg.Close()
		sn.Seg = nil
	}
}
func (sn *TxnSegment) close() {
	sn.closeSeg()
	sn.closeIdx()
}

func (sn *TxnSegment) openFiles() []string {
	var files []string

	if sn.Seg.IsOpen() {
		files = append(files, sn.Seg.FilePath())
	}

	if sn.IdxTxnHash != nil && sn.IdxTxnHash.IsOpen() {
		files = append(files, sn.IdxTxnHash.FilePath())
	}

	if sn.IdxTxnHash2BlockNum != nil && sn.IdxTxnHash2BlockNum.IsOpen() {
		files = append(files, sn.IdxTxnHash2BlockNum.FilePath())
	}

	return files
}

func (sn *TxnSegment) reopenSeg(dir string) (err error) {
	sn.closeSeg()
	fileName := snaptype.SegmentFileName(sn.version, sn.from, sn.to, snaptype.Transactions)
	sn.Seg, err = compress.NewDecompressor(filepath.Join(dir, fileName))
	if err != nil {
		return fmt.Errorf("%w, fileName: %s", err, fileName)
	}
	return nil
}
func (sn *TxnSegment) reopenIdx(dir string) (err error) {
	sn.closeIdx()
	if sn.Seg == nil {
		return nil
	}
	fileName := snaptype.IdxFileName(sn.version, sn.from, sn.to, snaptype.Transactions.String())
	sn.IdxTxnHash, err = recsplit.OpenIndex(filepath.Join(dir, fileName))
	if err != nil {
		return fmt.Errorf("%w, fileName: %s", err, fileName)
	}

	/*
		// Historically we had several times when:
		//  - erigon downloaded new version of .seg file
		//  - or didn't finish download and start indexing
		// this was a "quick-fix protection" against this cases
		// but now we have other protections for this cases
		// let's try to remove this one - because it's not compatible with "copy datadir" and "restore datadir from backup" scenarios
		if sn.IdxTxnHash.ModTime().Before(sn.Seg.ModTime()) {
			log.Trace("[snapshots] skip index because it modify time is ahead before .seg file", "name", sn.IdxTxnHash.FileName())
			//Index has been created before the segment file, needs to be ignored (and rebuilt) as inconsistent
			sn.IdxTxnHash.Close()
			sn.IdxTxnHash = nil
		}
	*/

	fileName = snaptype.IdxFileName(sn.version, sn.from, sn.to, snaptype.Transactions2Block.String())
	sn.IdxTxnHash2BlockNum, err = recsplit.OpenIndex(filepath.Join(dir, fileName))
	if err != nil {
		return fmt.Errorf("%w, fileName: %s", err, fileName)
	}
	return nil
}

func (sn *TxnSegment) reopenIdxIfNeed(dir string, optimistic bool) (err error) {
	if sn.IdxTxnHash != nil && sn.IdxTxnHash2BlockNum != nil {
		return nil
	}
	err = sn.reopenIdx(dir)
	if err != nil {
		if !errors.Is(err, os.ErrNotExist) {
			if optimistic {
				log.Warn("[snapshots] open index", "err", err)
			} else {
				return err
			}
		}
	}
	return nil
}

type headerSegments struct {
	lock     sync.RWMutex
	segments []*HeaderSegment
}

func (s *headerSegments) View(f func(segments []*HeaderSegment) error) error {
	s.lock.RLock()
	defer s.lock.RUnlock()
	return f(s.segments)
}

type bodySegments struct {
	lock     sync.RWMutex
	segments []*BodySegment
}

func (s *bodySegments) View(f func([]*BodySegment) error) error {
	s.lock.RLock()
	defer s.lock.RUnlock()
	return f(s.segments)
}
func (s *bodySegments) ViewSegment(blockNum uint64, f func(*BodySegment) error) (found bool, err error) {
	s.lock.RLock()
	defer s.lock.RUnlock()
	for _, seg := range s.segments {
		if !(blockNum >= seg.from && blockNum < seg.to) {
			continue
		}
		return true, f(seg)
	}
	return false, nil
}

type txnSegments struct {
	lock     sync.RWMutex
	segments []*TxnSegment
}

func (s *txnSegments) View(f func([]*TxnSegment) error) error {
	s.lock.RLock()
	defer s.lock.RUnlock()
	return f(s.segments)
}
func (s *txnSegments) ViewSegment(blockNum uint64, f func(*TxnSegment) error) (found bool, err error) {
	s.lock.RLock()
	defer s.lock.RUnlock()
	for _, seg := range s.segments {
		if !(blockNum >= seg.from && blockNum < seg.to) {
			continue
		}
		return true, f(seg)
	}
	return false, nil
}

type RoSnapshots struct {
	indicesReady  atomic.Bool
	segmentsReady atomic.Bool

	Headers *headerSegments
	Bodies  *bodySegments
	Txs     *txnSegments

	dir         string
	segmentsMax atomic.Uint64 // all types of .seg files are available - up to this number
	idxMax      atomic.Uint64 // all types of .idx files are available - up to this number
	cfg         ethconfig.BlocksFreezing
	version     uint8
	logger      log.Logger

	// allows for pruning segments - this is the min availible segment
	segmentsMin atomic.Uint64
}

// NewRoSnapshots - opens all snapshots. But to simplify everything:
//   - it opens snapshots only on App start and immutable after
//   - all snapshots of given blocks range must exist - to make this blocks range available
//   - gaps are not allowed
//   - segment have [from:to) semantic
func NewRoSnapshots(cfg ethconfig.BlocksFreezing, snapDir string, version uint8, logger log.Logger) *RoSnapshots {
	return &RoSnapshots{dir: snapDir, cfg: cfg, version: version, Headers: &headerSegments{}, Bodies: &bodySegments{}, Txs: &txnSegments{}, logger: logger}
}

func (s *RoSnapshots) Version() uint8                { return s.version }
func (s *RoSnapshots) Cfg() ethconfig.BlocksFreezing { return s.cfg }
func (s *RoSnapshots) Dir() string                   { return s.dir }
func (s *RoSnapshots) SegmentsReady() bool           { return s.segmentsReady.Load() }
func (s *RoSnapshots) IndicesReady() bool            { return s.indicesReady.Load() }
func (s *RoSnapshots) IndicesMax() uint64            { return s.idxMax.Load() }
func (s *RoSnapshots) SegmentsMax() uint64           { return s.segmentsMax.Load() }
func (s *RoSnapshots) SegmentsMin() uint64           { return s.segmentsMin.Load() }
func (s *RoSnapshots) SetSegmentsMin(min uint64)     { s.segmentsMin.Store(min) }
func (s *RoSnapshots) blocksAvailable() uint64       { return s.idxMax.Load() }
func (s *RoSnapshots) LogStat(label string) {
	var m runtime.MemStats
	dbg.ReadMemStats(&m)
	s.logger.Info(fmt.Sprintf("[snapshots:%s] Blocks Stat", label),
		"blocks", fmt.Sprintf("%dk", (s.blocksAvailable()+1)/1000),
		"indices", fmt.Sprintf("%dk", (s.IndicesMax()+1)/1000),
		"alloc", common2.ByteCount(m.Alloc), "sys", common2.ByteCount(m.Sys))
}

func (s *RoSnapshots) EnsureExpectedBlocksAreAvailable(cfg *snapcfg.Cfg) error {
	if s.blocksAvailable() < cfg.ExpectBlocks {
		return fmt.Errorf("app must wait until all expected snapshots are available. Expected: %d, Available: %d", cfg.ExpectBlocks, s.blocksAvailable())
	}
	return nil
}

func (s *RoSnapshots) idxAvailability() uint64 {
	var headers, bodies, txs uint64
	for _, seg := range s.Headers.segments {
		if seg.idxHeaderHash == nil {
			break
		}
		headers = seg.to - 1
	}
	for _, seg := range s.Bodies.segments {
		if seg.idxBodyNumber == nil {
			break
		}
		bodies = seg.to - 1
	}
	for _, seg := range s.Txs.segments {
		if seg.IdxTxnHash == nil || seg.IdxTxnHash2BlockNum == nil {
			break
		}
		txs = seg.to - 1
	}
	return cmp.Min(headers, cmp.Min(bodies, txs))
}

// OptimisticReopenWithDB - optimistically open snapshots (ignoring error), useful at App startup because:
// - user must be able: delete any snapshot file and Erigon will self-heal by re-downloading
// - RPC return Nil for historical blocks if snapshots are not open
func (s *RoSnapshots) OptimisticReopenWithDB(db kv.RoDB) {
	_ = db.View(context.Background(), func(tx kv.Tx) error {
		snList, _, err := rawdb.ReadSnapshots(tx)
		if err != nil {
			return err
		}
		return s.ReopenList(snList, true)
	})
}

func (s *RoSnapshots) Files() (list []string) {
	s.Headers.lock.RLock()
	defer s.Headers.lock.RUnlock()
	s.Bodies.lock.RLock()
	defer s.Bodies.lock.RUnlock()
	s.Txs.lock.RLock()
	defer s.Txs.lock.RUnlock()
	maxBlockNumInFiles := s.blocksAvailable()
	for _, seg := range s.Bodies.segments {
		if seg.seg == nil {
			continue
		}
		if seg.from > maxBlockNumInFiles {
			continue
		}
		_, fName := filepath.Split(seg.seg.FilePath())
		list = append(list, fName)
	}
	for _, seg := range s.Headers.segments {
		if seg.seg == nil {
			continue
		}
		if seg.from > maxBlockNumInFiles {
			continue
		}
		_, fName := filepath.Split(seg.seg.FilePath())
		list = append(list, fName)
	}
	for _, seg := range s.Txs.segments {
		if seg.Seg == nil {
			continue
		}
		if seg.from > maxBlockNumInFiles {
			continue
		}
		_, fName := filepath.Split(seg.Seg.FilePath())
		list = append(list, fName)
	}
	slices.Sort(list)
	return list
}

func (s *RoSnapshots) OpenFiles() (list []string) {
	s.Headers.lock.RLock()
	defer s.Headers.lock.RUnlock()
	s.Bodies.lock.RLock()
	defer s.Bodies.lock.RUnlock()
	s.Txs.lock.RLock()
	defer s.Txs.lock.RUnlock()

	for _, header := range s.Headers.segments {
		list = append(list, header.openFiles()...)
	}

	for _, body := range s.Bodies.segments {
		list = append(list, body.openFiles()...)
	}

	for _, txs := range s.Txs.segments {
		list = append(list, txs.openFiles()...)
	}

	return list
}

// ReopenList stops on optimistic=false, continue opening files on optimistic=true
func (s *RoSnapshots) ReopenList(fileNames []string, optimistic bool) error {
	return s.rebuildSegments(fileNames, true, optimistic)
}

func (s *RoSnapshots) InitSegments(fileNames []string) error {
	return s.rebuildSegments(fileNames, false, true)
}

func (s *RoSnapshots) rebuildSegments(fileNames []string, open bool, optimistic bool) error {
	s.Headers.lock.Lock()
	defer s.Headers.lock.Unlock()
	s.Bodies.lock.Lock()
	defer s.Bodies.lock.Unlock()
	s.Txs.lock.Lock()
	defer s.Txs.lock.Unlock()

	s.closeWhatNotInList(fileNames)
	var segmentsMax uint64
	var segmentsMaxSet bool
Loop:
	for _, fName := range fileNames {
		f, ok := snaptype.ParseFileName(s.dir, fName)
		if !ok {
			continue
		}
		var processed bool = true

		switch f.T {
		case snaptype.Headers:
			var sn *HeaderSegment
			var exists bool
			for _, sn2 := range s.Headers.segments {
				if sn2.seg == nil { // it's ok if some segment was not able to open
					continue
				}
				if fName == sn2.seg.FileName() {
					sn = sn2
					exists = true
					break
				}
			}
			if !exists {
				sn = &HeaderSegment{version: f.Version, Range: Range{f.From, f.To}}
			}

			if open {
				if err := sn.reopenSeg(s.dir); err != nil {
					if errors.Is(err, os.ErrNotExist) {
						if optimistic {
							continue Loop
						} else {
							break Loop
						}
					}
					if optimistic {
						s.logger.Warn("[snapshots] open segment", "err", err)
						continue Loop
					} else {
						return err
					}
				}
			}

			if !exists {
				// it's possible to iterate over .seg file even if you don't have index
				// then make segment available even if index open may fail
				s.Headers.segments = append(s.Headers.segments, sn)
			}

			if open {
				if err := sn.reopenIdxIfNeed(s.dir, optimistic); err != nil {
					return err
				}
			}
		case snaptype.Bodies:
			var sn *BodySegment
			var exists bool
			for _, sn2 := range s.Bodies.segments {
				if sn2.seg == nil { // it's ok if some segment was not able to open
					continue
				}
				if fName == sn2.seg.FileName() {
					sn = sn2
					exists = true
					break
				}
			}
			if !exists {
				sn = &BodySegment{version: f.Version, Range: Range{f.From, f.To}}
			}

			if open {
				if err := sn.reopenSeg(s.dir); err != nil {
					if errors.Is(err, os.ErrNotExist) {
						if optimistic {
							continue Loop
						} else {
							break Loop
						}
					}
					if optimistic {
						s.logger.Warn("[snapshots] open segment", "err", err)
						continue Loop
					} else {
						return err
					}
				}
			}
			if !exists {
				s.Bodies.segments = append(s.Bodies.segments, sn)
			}

			if open {
				if err := sn.reopenIdxIfNeed(s.dir, optimistic); err != nil {
					return err
				}
			}
		case snaptype.Transactions:
			var sn *TxnSegment
			var exists bool
			for _, sn2 := range s.Txs.segments {
				if sn2.Seg == nil { // it's ok if some segment was not able to open
					continue
				}
				if fName == sn2.Seg.FileName() {
					sn = sn2
					exists = true
					break
				}
			}
			if !exists {
				sn = &TxnSegment{version: f.Version, Range: Range{f.From, f.To}}
			}

			if open {
				if err := sn.reopenSeg(s.dir); err != nil {
					if errors.Is(err, os.ErrNotExist) {
						if optimistic {
							continue Loop
						} else {
							break Loop
						}
					}
					if optimistic {
						s.logger.Warn("[snapshots] open segment", "err", err)
						continue Loop
					} else {
						return err
					}
				}
			}

			if !exists {
				s.Txs.segments = append(s.Txs.segments, sn)
			}

			if open {
				if err := sn.reopenIdxIfNeed(s.dir, optimistic); err != nil {
					return err
				}
			}
		default:
			processed = false
		}

		if processed {
			if f.To > 0 {
				segmentsMax = f.To - 1
			} else {
				segmentsMax = 0
			}
			segmentsMaxSet = true
		}
	}
	if segmentsMaxSet {
		s.segmentsMax.Store(segmentsMax)
	}
	s.segmentsReady.Store(true)
	s.idxMax.Store(s.idxAvailability())
	s.indicesReady.Store(true)

	return nil
}

func (s *RoSnapshots) Ranges() (ranges []Range) {
	view := s.View()
	defer view.Close()

	for _, sn := range view.Headers() {
		ranges = append(ranges, sn.Range)
	}
	return ranges
}

func (s *RoSnapshots) OptimisticalyReopenFolder()           { _ = s.ReopenFolder() }
func (s *RoSnapshots) OptimisticalyReopenWithDB(db kv.RoDB) { _ = s.ReopenWithDB(db) }
func (s *RoSnapshots) ReopenFolder() error {
	return s.ReopenSegments(snaptype.BlockSnapshotTypes)
}

func (s *RoSnapshots) ReopenSegments(types []snaptype.Type) error {
	files, _, err := segments(s.dir, s.version, 0, func(dir string, in []snaptype.FileInfo) (res []snaptype.FileInfo) {
		return typeOfSegmentsMustExist(dir, in, types)
	})

	if err != nil {
		return err
	}
	list := make([]string, 0, len(files))
	for _, f := range files {
		_, fName := filepath.Split(f.Path)
		list = append(list, fName)
	}
	return s.ReopenList(list, false)
}

func (s *RoSnapshots) ReopenWithDB(db kv.RoDB) error {
	if err := db.View(context.Background(), func(tx kv.Tx) error {
		snList, _, err := rawdb.ReadSnapshots(tx)
		if err != nil {
			return err
		}
		return s.ReopenList(snList, true)
	}); err != nil {
		return err
	}
	return nil
}

func (s *RoSnapshots) Close() {
	s.Headers.lock.Lock()
	defer s.Headers.lock.Unlock()
	s.Bodies.lock.Lock()
	defer s.Bodies.lock.Unlock()
	s.Txs.lock.Lock()
	defer s.Txs.lock.Unlock()
	s.closeWhatNotInList(nil)
}

func (s *RoSnapshots) closeWhatNotInList(l []string) {
Loop1:
	for i, sn := range s.Headers.segments {
		if sn.seg == nil {
			continue Loop1
		}
		_, name := filepath.Split(sn.seg.FilePath())
		for _, fName := range l {
			if fName == name {
				continue Loop1
			}
		}
		sn.close()
		s.Headers.segments[i] = nil
	}
Loop2:
	for i, sn := range s.Bodies.segments {
		if sn.seg == nil {
			continue Loop2
		}
		_, name := filepath.Split(sn.seg.FilePath())
		for _, fName := range l {
			if fName == name {
				continue Loop2
			}
		}
		sn.close()
		s.Bodies.segments[i] = nil
	}
Loop3:
	for i, sn := range s.Txs.segments {
		if sn.Seg == nil {
			continue Loop3
		}
		_, name := filepath.Split(sn.Seg.FilePath())
		for _, fName := range l {
			if fName == name {
				continue Loop3
			}
		}
		sn.close()
		s.Txs.segments[i] = nil
	}
	var i int
	for i = 0; i < len(s.Headers.segments) && s.Headers.segments[i] != nil && s.Headers.segments[i].seg != nil; i++ {
	}
	tail := s.Headers.segments[i:]
	s.Headers.segments = s.Headers.segments[:i]
	for i = 0; i < len(tail); i++ {
		if tail[i] != nil {
			tail[i].close()
			tail[i] = nil
		}
	}

	for i = 0; i < len(s.Bodies.segments) && s.Bodies.segments[i] != nil && s.Bodies.segments[i].seg != nil; i++ {
	}
	tailB := s.Bodies.segments[i:]
	s.Bodies.segments = s.Bodies.segments[:i]
	for i = 0; i < len(tailB); i++ {
		if tailB[i] != nil {
			tailB[i].close()
			tailB[i] = nil
		}
	}

	for i = 0; i < len(s.Txs.segments) && s.Txs.segments[i] != nil && s.Txs.segments[i].Seg != nil; i++ {
	}
	tailC := s.Txs.segments[i:]
	s.Txs.segments = s.Txs.segments[:i]
	for i = 0; i < len(tailC); i++ {
		if tailC[i] != nil {
			tailC[i].close()
			tailC[i] = nil
		}
	}
}

func (s *RoSnapshots) PrintDebug() {
	s.Headers.lock.RLock()
	defer s.Headers.lock.RUnlock()
	s.Bodies.lock.RLock()
	defer s.Bodies.lock.RUnlock()
	s.Txs.lock.RLock()
	defer s.Txs.lock.RUnlock()
	fmt.Println("    == Snapshots, Header")
	for _, sn := range s.Headers.segments {
		fmt.Printf("%d,  %t\n", sn.from, sn.idxHeaderHash == nil)
	}
	fmt.Println("    == Snapshots, Body")
	for _, sn := range s.Bodies.segments {
		fmt.Printf("%d,  %t\n", sn.from, sn.idxBodyNumber == nil)
	}
	fmt.Println("    == Snapshots, Txs")
	for _, sn := range s.Txs.segments {
		fmt.Printf("%d,  %t, %t\n", sn.from, sn.IdxTxnHash == nil, sn.IdxTxnHash2BlockNum == nil)
	}
}

func (s *RoSnapshots) AddSnapshotsToSilkworm(silkwormInstance *silkworm.Silkworm) error {
	mappedHeaderSnapshots := make([]*silkworm.MappedHeaderSnapshot, 0)
	err := s.Headers.View(func(segments []*HeaderSegment) error {
		for _, headerSegment := range segments {
			mappedHeaderSnapshots = append(mappedHeaderSnapshots, headerSegment.mappedSnapshot())
		}
		return nil
	})
	if err != nil {
		return err
	}

	mappedBodySnapshots := make([]*silkworm.MappedBodySnapshot, 0)
	err = s.Bodies.View(func(segments []*BodySegment) error {
		for _, bodySegment := range segments {
			mappedBodySnapshots = append(mappedBodySnapshots, bodySegment.mappedSnapshot())
		}
		return nil
	})
	if err != nil {
		return err
	}

	mappedTxnSnapshots := make([]*silkworm.MappedTxnSnapshot, 0)
	err = s.Txs.View(func(segments []*TxnSegment) error {
		for _, txnSegment := range segments {
			mappedTxnSnapshots = append(mappedTxnSnapshots, txnSegment.mappedSnapshot())
		}
		return nil
	})
	if err != nil {
		return err
	}

	if len(mappedHeaderSnapshots) != len(mappedBodySnapshots) || len(mappedBodySnapshots) != len(mappedTxnSnapshots) {
		return fmt.Errorf("addSnapshots: the number of headers/bodies/txs snapshots must be the same")
	}

	for i := 0; i < len(mappedHeaderSnapshots); i++ {
		mappedSnapshot := &silkworm.MappedChainSnapshot{
			Headers: mappedHeaderSnapshots[i],
			Bodies:  mappedBodySnapshots[i],
			Txs:     mappedTxnSnapshots[i],
		}
		err := silkwormInstance.AddSnapshot(mappedSnapshot)
		if err != nil {
			return err
		}
	}

	return nil
}

func buildIdx(ctx context.Context, sn snaptype.FileInfo, chainConfig *chain.Config, tmpDir string, p *background.Progress, lvl log.Lvl, logger log.Logger) error {
	//_, fName := filepath.Split(sn.Path)
	//log.Info("[snapshots] build idx", "file", fName)
	switch sn.T {
	case snaptype.Headers:
		if err := HeadersIdx(ctx, sn.Path, sn.Version, sn.From, tmpDir, p, lvl, logger); err != nil {
			return err
		}
	case snaptype.Bodies:
		if err := BodiesIdx(ctx, sn.Path, sn.From, tmpDir, p, lvl, logger); err != nil {
			return err
		}
	case snaptype.Transactions:
		dir, _ := filepath.Split(sn.Path)
		if err := TransactionsIdx(ctx, chainConfig, sn.Version, sn.From, sn.To, dir, tmpDir, p, lvl, logger); err != nil {
			return err
		}
	case snaptype.BorEvents:
		dir, _ := filepath.Split(sn.Path)
		if err := BorEventsIdx(ctx, sn.Path, sn.Version, sn.From, sn.To, dir, tmpDir, p, lvl, logger); err != nil {
			return err
		}
	case snaptype.BorSpans:
		dir, _ := filepath.Split(sn.Path)
		if err := BorSpansIdx(ctx, sn.Path, sn.Version, sn.From, sn.To, dir, tmpDir, p, lvl, logger); err != nil {
			return err
		}
	}
	//log.Info("[snapshots] finish build idx", "file", fName)
	return nil
}

func BuildMissedIndices(logPrefix string, ctx context.Context, dirs datadir.Dirs, version uint8, minIndex uint64, chainConfig *chain.Config, workers int, logger log.Logger) error {
	dir, tmpDir := dirs.Snap, dirs.Tmp
	//log.Log(lvl, "[snapshots] Build indices", "from", min)

	segments, _, err := Segments(dir, version, minIndex)
	if err != nil {
		panic(err)
	}
	ps := background.NewProgressSet()
	startIndexingTime := time.Now()

	logEvery := time.NewTicker(20 * time.Second)
	defer logEvery.Stop()

	g, gCtx := errgroup.WithContext(ctx)
	g.SetLimit(workers)
	finish := make(chan struct{})

	go func() {
		for {
			select {
			case <-logEvery.C:
				var m runtime.MemStats
				dbg.ReadMemStats(&m)
				sendDiagnostics(startIndexingTime, ps.DiagnossticsData(), m.Alloc, m.Sys)
				logger.Info(fmt.Sprintf("[%s] Indexing", logPrefix), "progress", ps.String(), "total-indexing-time", time.Since(startIndexingTime).Round(time.Second).String(), "alloc", common2.ByteCount(m.Alloc), "sys", common2.ByteCount(m.Sys))
			case <-finish:
				return
			case <-ctx.Done():
				return
			}
		}
	}()

	for _, t := range snaptype.BlockSnapshotTypes {
		for index := range segments {
			segment := segments[index]
			if segment.T != t {
				continue
			}
			if hasIdxFile(segment, logger) {
				continue
			}
			sn := segment
			fmt.Printf("[dbg] %s\n", sn.Path)
			g.Go(func() error {
				p := &background.Progress{}
				ps.Add(p)
				defer notifySegmentIndexingFinished(sn.Name())
				defer ps.Delete(p)
				if err := buildIdx(gCtx, sn, chainConfig, tmpDir, p, log.LvlInfo, logger); err != nil {
					return fmt.Errorf("%s: %w", sn.Name(), err)
				}
<<<<<<< HEAD
				return nil
=======
>>>>>>> f03d423c
			})
		}
	}
	go func() {
		defer close(finish)
		g.Wait()
	}()

	// Block main thread
	select {
	case <-finish:
		return g.Wait()
	case <-ctx.Done():
		return ctx.Err()
	}
}

func BuildBorMissedIndices(logPrefix string, ctx context.Context, dirs datadir.Dirs, version uint8, minIndex uint64, chainConfig *chain.Config, workers int, logger log.Logger) error {
	dir, tmpDir := dirs.Snap, dirs.Tmp

	segments, _, err := BorSegments(dir, version, minIndex)
	if err != nil {
		return err
	}
	ps := background.NewProgressSet()
	startIndexingTime := time.Now()

	g, gCtx := errgroup.WithContext(ctx)
	g.SetLimit(workers)
	for _, t := range snaptype.BorSnapshotTypes {
		for _, segment := range segments {
			if segment.T != t {
				continue
			}
			if hasIdxFile(segment, logger) {
				continue
			}
			sn := segment
			g.Go(func() error {
				p := &background.Progress{}
				ps.Add(p)
				defer notifySegmentIndexingFinished(sn.Name())
				defer ps.Delete(p)
				return buildIdx(gCtx, sn, chainConfig, tmpDir, p, log.LvlInfo, logger)
			})
		}
	}
	finish := make(chan struct{})
	go func() {
		defer close(finish)
		g.Wait()
	}()

	logEvery := time.NewTicker(20 * time.Second)
	defer logEvery.Stop()
	for {
		select {
		case <-finish:
			return g.Wait()
		case <-ctx.Done():
			return ctx.Err()
		case <-logEvery.C:
			var m runtime.MemStats
			dbg.ReadMemStats(&m)
			sendDiagnostics(startIndexingTime, ps.DiagnossticsData(), m.Alloc, m.Sys)
			logger.Info(fmt.Sprintf("[%s] Indexing", logPrefix), "progress", ps.String(), "total-indexing-time", time.Since(startIndexingTime).Round(time.Second).String(), "alloc", common2.ByteCount(m.Alloc), "sys", common2.ByteCount(m.Sys))
		}
	}
}

func notifySegmentIndexingFinished(name string) {
	diagnostics.Send(
		diagnostics.SnapshotSegmentIndexingFinishedUpdate{
			SegmentName: name,
		},
	)
}

func sendDiagnostics(startIndexingTime time.Time, indexPercent map[string]int, alloc uint64, sys uint64) {
	segmentsStats := make([]diagnostics.SnapshotSegmentIndexingStatistics, 0, len(indexPercent))
	for k, v := range indexPercent {
		segmentsStats = append(segmentsStats, diagnostics.SnapshotSegmentIndexingStatistics{
			SegmentName: k,
			Percent:     v,
			Alloc:       alloc,
			Sys:         sys,
		})
	}
	diagnostics.Send(diagnostics.SnapshotIndexingStatistics{
		Segments:    segmentsStats,
		TimeElapsed: time.Since(startIndexingTime).Round(time.Second).Seconds(),
	})
}

func noGaps(in []snaptype.FileInfo, from uint64) (out []snaptype.FileInfo, missingSnapshots []Range) {
	prevTo := from
	for _, f := range in {
		if f.To <= prevTo {
			if f.T == snaptype.Bodies {
				fmt.Printf("[dbg] skip1: %s\n", f.Path)
			}
			continue
		}
		if f.From != prevTo { // no gaps
			missingSnapshots = append(missingSnapshots, Range{prevTo, f.From})
			if f.T == snaptype.Bodies {
				fmt.Printf("[dbg] skip2: %s\n", f.Path)
			}
			continue
		}
		prevTo = f.To
		out = append(out, f)
	}
	return out, missingSnapshots
}

func typeOfSegmentsMustExist(dir string, in []snaptype.FileInfo, types []snaptype.Type) (res []snaptype.FileInfo) {
MainLoop:
	for _, f := range in {
		if f.From == f.To {
			continue
		}
		for _, t := range types {
			found := false
			// any version is fine
			for v := f.Version + 5; v > 0; v-- {
				p := filepath.Join(dir, snaptype.SegmentFileName(v, f.From, f.To, t))
				if dir2.FileExist(p) {
					found = true
					break
				}
			}
			if !found {
				continue MainLoop
			}
		}
		res = append(res, f)
	}
	return res
}

func allTypeOfSegmentsMustExist(dir string, in []snaptype.FileInfo) (res []snaptype.FileInfo) {
	return typeOfSegmentsMustExist(dir, in, snaptype.BlockSnapshotTypes)
}

func borSegmentsMustExist(dir string, in []snaptype.FileInfo) (res []snaptype.FileInfo) {
	return typeOfSegmentsMustExist(dir, in, []snaptype.Type{snaptype.BorEvents, snaptype.BorSpans})
}

// noOverlaps - keep largest ranges and avoid overlap
func noOverlaps(in []snaptype.FileInfo) (res []snaptype.FileInfo) {
	for i := range in {
		f := in[i]
		if f.From == f.To {
			continue
		}

		for j := i + 1; j < len(in); j++ { // if there is file with larger range - use it instead
			f2 := in[j]
			if f.From == f.To {
				continue
			}
			if f2.From > f.From {
				break
			}
			f = f2
			i++
		}

		res = append(res, f)
	}
	return res
}

func SegmentsCaplin(dir string, version uint8, minBlock uint64) (res []snaptype.FileInfo, missingSnapshots []Range, err error) {
	list, err := snaptype.Segments(dir, version)
	if err != nil {
		return nil, missingSnapshots, err
	}

	{
		var l []snaptype.FileInfo
		var m []Range
		for _, f := range list {
			if f.T != snaptype.BeaconBlocks {
				continue
			}
			l = append(l, f)
		}
		l, m = noGaps(noOverlaps(l), minBlock)
		res = append(res, l...)
		missingSnapshots = append(missingSnapshots, m...)
	}
	return res, missingSnapshots, nil
}

func Segments(dir string, version uint8, minBlock uint64) (res []snaptype.FileInfo, missingSnapshots []Range, err error) {
	return segments(dir, version, minBlock, allTypeOfSegmentsMustExist)
}

func segments(dir string, version uint8, minBlock uint64, segmentsTypeCheck func(dir string, in []snaptype.FileInfo) []snaptype.FileInfo) (res []snaptype.FileInfo, missingSnapshots []Range, err error) {
	list, err := snaptype.Segments(dir, version)
	if err != nil {
		return nil, missingSnapshots, err
	}
	{
		var l []snaptype.FileInfo
		var m []Range
		for _, f := range list {
			if f.T != snaptype.Headers {
				continue
			}
			l = append(l, f)
		}
		l, m = noGaps(noOverlaps(segmentsTypeCheck(dir, l)), minBlock)
		res = append(res, l...)
		missingSnapshots = append(missingSnapshots, m...)
	}
	{
		var l []snaptype.FileInfo
		for _, f := range list {
			if f.T != snaptype.Bodies {
				continue
			}
			l = append(l, f)
		}
		l, _ = noGaps(noOverlaps(segmentsTypeCheck(dir, l)), minBlock)
		res = append(res, l...)
	}
	{
		var l []snaptype.FileInfo
		for _, f := range list {
			if f.T != snaptype.Transactions {
				continue
			}
			l = append(l, f)
		}
		l, _ = noGaps(noOverlaps(segmentsTypeCheck(dir, l)), minBlock)
		res = append(res, l...)
	}

	return res, missingSnapshots, nil
}

func chooseSegmentEnd(from, to, blocksPerFile uint64) uint64 {
	next := (from/blocksPerFile + 1) * blocksPerFile
	to = cmp.Min(next, to)

	if to < snaptype.Erigon2MinSegmentSize {
		return to
	}

	return to - (to % snaptype.Erigon2MinSegmentSize) // round down to the nearest 1k
}

type BlockRetire struct {
	maxScheduledBlock     atomic.Uint64
	working               atomic.Bool
	needSaveFilesListInDB atomic.Bool

	// shared semaphore with AggregatorV3 to allow only one type of snapshot building at a time
	snBuildAllowed *semaphore.Weighted

	workers int
	tmpDir  string
	db      kv.RoDB

	notifier    services.DBEventNotifier
	logger      log.Logger
	blockReader services.FullBlockReader
	blockWriter *blockio.BlockWriter
	dirs        datadir.Dirs
	chainConfig *chain.Config
}

func NewBlockRetire(
	compressWorkers int,
	dirs datadir.Dirs,
	blockReader services.FullBlockReader,
	blockWriter *blockio.BlockWriter,
	db kv.RoDB,
	chainConfig *chain.Config,
	notifier services.DBEventNotifier,
	snBuildAllowed *semaphore.Weighted,
	logger log.Logger,
) *BlockRetire {
	return &BlockRetire{
		workers:        compressWorkers,
		tmpDir:         dirs.Tmp,
		dirs:           dirs,
		blockReader:    blockReader,
		blockWriter:    blockWriter,
		db:             db,
		snBuildAllowed: snBuildAllowed,
		chainConfig:    chainConfig,
		notifier:       notifier,
		logger:         logger,
	}
}

func (br *BlockRetire) SetWorkers(workers int) {
	br.workers = workers
}

func (br *BlockRetire) IO() (services.FullBlockReader, *blockio.BlockWriter) {
	return br.blockReader, br.blockWriter
}

func (br *BlockRetire) Writer() *RoSnapshots { return br.blockReader.Snapshots().(*RoSnapshots) }

func (br *BlockRetire) snapshots() *RoSnapshots { return br.blockReader.Snapshots().(*RoSnapshots) }

func (br *BlockRetire) borSnapshots() *BorRoSnapshots {
	return br.blockReader.BorSnapshots().(*BorRoSnapshots)
}

func (br *BlockRetire) HasNewFrozenFiles() bool {
	return br.needSaveFilesListInDB.CompareAndSwap(true, false)
}

func CanRetire(curBlockNum uint64, blocksInSnapshots uint64) (blockFrom, blockTo uint64, can bool) {
	if curBlockNum <= params.FullImmutabilityThreshold {
		return
	}
	blockFrom = blocksInSnapshots + 1
	return canRetire(blockFrom, curBlockNum-params.FullImmutabilityThreshold)
}

func canRetire(from, to uint64) (blockFrom, blockTo uint64, can bool) {
	if to <= from {
		return
	}
	blockFrom = (from / 1_000) * 1_000
	roundedTo1K := (to / 1_000) * 1_000
	var maxJump uint64 = 1_000
	if blockFrom%snaptype.Erigon2MergeLimit == 0 {
		maxJump = snaptype.Erigon2MergeLimit
	} else if blockFrom%100_000 == 0 {
		maxJump = 100_000
	} else if blockFrom%10_000 == 0 {
		maxJump = 10_000
	}
	//roundedTo1K := (to / 1_000) * 1_000
	jump := cmp.Min(maxJump, roundedTo1K-blockFrom)
	switch { // only next segment sizes are allowed
	case jump >= snaptype.Erigon2MergeLimit:
		blockTo = blockFrom + snaptype.Erigon2MergeLimit
	case jump >= 100_000:
		blockTo = blockFrom + 100_000
	case jump >= 10_000:
		blockTo = blockFrom + 10_000
	case jump >= 1_000:
		blockTo = blockFrom + 1_000
	default:
		blockTo = blockFrom
	}
	return blockFrom, blockTo, blockTo-blockFrom >= 1_000
}

func CanDeleteTo(curBlockNum uint64, blocksInSnapshots uint64) (blockTo uint64) {
	if curBlockNum+999 < params.FullImmutabilityThreshold {
		// To prevent overflow of uint64 below
		return blocksInSnapshots + 1
	}
	hardLimit := (curBlockNum/1_000)*1_000 - params.FullImmutabilityThreshold
	return cmp.Min(hardLimit, blocksInSnapshots+1)
}

func (br *BlockRetire) retireBlocks(ctx context.Context, minBlockNum uint64, maxBlockNum uint64, lvl log.Lvl, seedNewSnapshots func(downloadRequest []services.DownloadRequest) error, onDelete func(l []string) error) (bool, error) {
	notifier, logger, blockReader, tmpDir, db, workers := br.notifier, br.logger, br.blockReader, br.tmpDir, br.db, br.workers
	snapshots := br.snapshots()

	blockFrom, blockTo, ok := CanRetire(maxBlockNum, minBlockNum)

	if ok {
		logger.Log(lvl, "[snapshots] Retire Blocks", "range", fmt.Sprintf("%dk-%dk", blockFrom/1000, blockTo/1000))
		// in future we will do it in background
		if err := DumpBlocks(ctx, snapshots.version, blockFrom, blockTo, snaptype.Erigon2MergeLimit, tmpDir, snapshots.Dir(), db, workers, lvl, logger, blockReader); err != nil {
			return ok, fmt.Errorf("DumpBlocks: %w", err)
		}
		if err := snapshots.ReopenFolder(); err != nil {
			return ok, fmt.Errorf("reopen: %w", err)
		}
		snapshots.LogStat("retire")
		if notifier != nil && !reflect.ValueOf(notifier).IsNil() { // notify about new snapshots of any size
			notifier.OnNewSnapshot()
		}
	}

	merger := NewMerger(tmpDir, workers, lvl, db, br.chainConfig, logger)
	rangesToMerge := merger.FindMergeRanges(snapshots.Ranges(), snapshots.blocksAvailable())
	if len(rangesToMerge) == 0 {
		return ok, nil
	}
	ok = true // have something to merge
	onMerge := func(r Range) error {
		if notifier != nil && !reflect.ValueOf(notifier).IsNil() { // notify about new snapshots of any size
			notifier.OnNewSnapshot()
		}

		if seedNewSnapshots != nil {
			downloadRequest := []services.DownloadRequest{
				services.NewDownloadRequest("", ""),
			}
			if err := seedNewSnapshots(downloadRequest); err != nil {
				return err
			}
		}
		return nil
	}
	err := merger.Merge(ctx, snapshots, rangesToMerge, snapshots.Dir(), true /* doIndex */, onMerge, onDelete)
	if err != nil {
		return ok, err
	}

	return ok, nil
}

func (br *BlockRetire) PruneAncientBlocks(tx kv.RwTx, limit int) error {
	if br.blockReader.FreezingCfg().KeepBlocks {
		return nil
	}
	currentProgress, err := stages.GetStageProgress(tx, stages.Senders)
	if err != nil {
		return err
	}
	canDeleteTo := CanDeleteTo(currentProgress, br.blockReader.FrozenBlocks())

	br.logger.Info("[snapshots] Prune Blocks", "to", canDeleteTo, "limit", limit)
	if err := br.blockWriter.PruneBlocks(context.Background(), tx, canDeleteTo, limit); err != nil {
		return err
	}
	includeBor := br.chainConfig.Bor != nil
	if includeBor {
		canDeleteTo := CanDeleteTo(currentProgress, br.blockReader.FrozenBorBlocks())
		br.logger.Info("[snapshots] Prune Bor Blocks", "to", canDeleteTo, "limit", limit)

		if err := br.blockWriter.PruneBorBlocks(context.Background(), tx, canDeleteTo, limit, span.IDAt); err != nil {
			return err
		}
	}
	return nil
}

const blockRetireAllowedWeight int64 = 1

func (br *BlockRetire) RetireBlocksInBackground(ctx context.Context, minBlockNum, maxBlockNum uint64, lvl log.Lvl, seedNewSnapshots func(downloadRequest []services.DownloadRequest) error, onDeleteSnapshots func(l []string) error) {
	if maxBlockNum > br.maxScheduledBlock.Load() {
		br.maxScheduledBlock.Store(maxBlockNum)
	}

	if !br.working.CompareAndSwap(false, true) {
		return
	}

	go func() {

		defer br.working.Store(false)
		if br.snBuildAllowed != nil {
			if !br.snBuildAllowed.TryAcquire(blockRetireAllowedWeight) {
				return
			}
			defer br.snBuildAllowed.Release(blockRetireAllowedWeight)
		}

		for {
			maxBlockNum := br.maxScheduledBlock.Load()

			err := br.RetireBlocks(ctx, minBlockNum, maxBlockNum, lvl, seedNewSnapshots, onDeleteSnapshots)

			if err != nil {
				br.logger.Warn("[snapshots] retire blocks", "err", err)
				return
			}

			if maxBlockNum == br.maxScheduledBlock.Load() {
				return
			}
		}
	}()
}

func (br *BlockRetire) RetireBlocks(ctx context.Context, minBlockNum uint64, maxBlockNum uint64, lvl log.Lvl, seedNewSnapshots func(downloadRequest []services.DownloadRequest) error, onDeleteSnapshots func(l []string) error) (err error) {
	includeBor := br.chainConfig.Bor != nil

	if includeBor {
		// "bor snaps" can be behind "block snaps", it's ok: for example because of `kill -9` in the middle of merge
		if frozen := br.blockReader.FrozenBlocks(); frozen > minBlockNum {
			minBlockNum = frozen
		}

		for br.blockReader.FrozenBorBlocks() < minBlockNum {
			ok, err := br.retireBorBlocks(ctx, minBlockNum, maxBlockNum, lvl, seedNewSnapshots, onDeleteSnapshots)
			if err != nil {
				return err
			}
			if !ok {
				break
			}
		}
	}

	var ok, okBor bool
	for {
		if frozen := br.blockReader.FrozenBlocks(); frozen > minBlockNum {
			minBlockNum = frozen
		}

		ok, err = br.retireBlocks(ctx, minBlockNum, maxBlockNum, lvl, seedNewSnapshots, onDeleteSnapshots)
		if err != nil {
			return err
		}

		if includeBor {
			okBor, err = br.retireBorBlocks(ctx, minBlockNum, maxBlockNum, lvl, seedNewSnapshots, onDeleteSnapshots)
			if err != nil {
				return err
			}
		}
		haveMore := ok || okBor
		if !haveMore {
			break
		}
	}

	return nil
}

func (br *BlockRetire) BuildMissedIndicesIfNeed(ctx context.Context, logPrefix string, notifier services.DBEventNotifier, cc *chain.Config) error {
	if err := br.buildMissedIndicesIfNeed(ctx, logPrefix, notifier, cc); err != nil {
		return err
	}

	if err := br.buildBorMissedIndicesIfNeed(ctx, logPrefix, notifier, cc); err != nil {
		return err
	}

	return nil
}

func (br *BlockRetire) buildMissedIndicesIfNeed(ctx context.Context, logPrefix string, notifier services.DBEventNotifier, cc *chain.Config) error {
	snapshots := br.snapshots()
	if snapshots.IndicesMax() >= snapshots.SegmentsMax() {
		return nil
	}
	snapshots.LogStat("missed-idx")
	if !snapshots.Cfg().Produce && snapshots.IndicesMax() == 0 {
		return fmt.Errorf("please remove --snap.stop, erigon can't work without creating basic indices")
	}
	if !snapshots.Cfg().Produce {
		return nil
	}
	if !snapshots.SegmentsReady() {
		return fmt.Errorf("not all snapshot segments are available")
	}

	// wait for Downloader service to download all expected snapshots
	indexWorkers := estimate.IndexSnapshot.Workers()
	if err := BuildMissedIndices(logPrefix, ctx, br.dirs, snapshots.Version(), snapshots.SegmentsMin(), cc, indexWorkers, br.logger); err != nil {
		return fmt.Errorf("BuildMissedIndices: %w", err)
	}

	if err := snapshots.ReopenFolder(); err != nil {
		panic(err)
	}
	snapshots.LogStat("missed-idx:reopen")
	if notifier != nil {
		notifier.OnNewSnapshot()
	}
	return nil
}

func (br *BlockRetire) buildBorMissedIndicesIfNeed(ctx context.Context, logPrefix string, notifier services.DBEventNotifier, cc *chain.Config) error {
	if cc.Bor == nil {
		return nil
	}

	borSnapshots := br.borSnapshots()
	if borSnapshots.IndicesMax() >= borSnapshots.SegmentsMax() {
		return nil
	}

	borSnapshots.LogStat("bor:missed-idx")
	if !borSnapshots.Cfg().Produce && borSnapshots.IndicesMax() == 0 {
		return fmt.Errorf("please remove --snap.stop, erigon can't work without creating basic indices")
	}
	if !borSnapshots.Cfg().Produce {
		return nil
	}
	if !borSnapshots.SegmentsReady() {
		return fmt.Errorf("not all bor snapshot segments are available")
	}

	// wait for Downloader service to download all expected snapshots
	indexWorkers := estimate.IndexSnapshot.Workers()
	if err := BuildBorMissedIndices(logPrefix, ctx, br.dirs, borSnapshots.Version(), borSnapshots.SegmentsMin(), cc, indexWorkers, br.logger); err != nil {
		return fmt.Errorf("BuildBorMissedIndices: %w", err)
	}

	if err := borSnapshots.ReopenFolder(); err != nil {
		return err
	}
	borSnapshots.LogStat("bor:missed-idx:reopen")
	if notifier != nil {
		notifier.OnNewSnapshot()
	}
	return nil
}

func DumpBlocks(ctx context.Context, version uint8, blockFrom, blockTo, blocksPerFile uint64, tmpDir, snapDir string, chainDB kv.RoDB, workers int, lvl log.Lvl, logger log.Logger, blockReader services.FullBlockReader) error {
	if blocksPerFile == 0 {
		return nil
	}
	chainConfig := fromdb.ChainConfig(chainDB)

	firstTxNum := blockReader.(*BlockReader).FirstTxNumNotInSnapshots()
	for i := blockFrom; i < blockTo; i = chooseSegmentEnd(i, blockTo, blocksPerFile) {
		lastTxNum, err := dumpBlocksRange(ctx, version, i, chooseSegmentEnd(i, blockTo, blocksPerFile), tmpDir, snapDir, firstTxNum, chainDB, *chainConfig, workers, lvl, logger)
		if err != nil {
			return err
		}
		firstTxNum = lastTxNum + 1
	}
	return nil
}

func dumpBlocksRange(ctx context.Context, version uint8, blockFrom, blockTo uint64, tmpDir, snapDir string, firstTxNum uint64, chainDB kv.RoDB, chainConfig chain.Config, workers int, lvl log.Lvl, logger log.Logger) (lastTxNum uint64, err error) {
	logEvery := time.NewTicker(20 * time.Second)
	defer logEvery.Stop()

	{
		segName := snaptype.SegmentFileName(version, blockFrom, blockTo, snaptype.Headers)
		f, _ := snaptype.ParseFileName(snapDir, segName)

		sn, err := compress.NewCompressor(ctx, "Snapshot Headers", f.Path, tmpDir, compress.MinPatternScore, workers, log.LvlTrace, logger)
		if err != nil {
			return lastTxNum, err
		}
		defer sn.Close()
		if err := DumpHeaders(ctx, chainDB, blockFrom, blockTo, workers, lvl, logger, func(v []byte) error {
			return sn.AddWord(v)
		}); err != nil {
			return lastTxNum, fmt.Errorf("DumpHeaders: %w", err)
		}
		if err := sn.Compress(); err != nil {
			return lastTxNum, fmt.Errorf("compress: %w", err)
		}

		p := &background.Progress{}
		if err := buildIdx(ctx, f, &chainConfig, tmpDir, p, lvl, logger); err != nil {
			return lastTxNum, err
		}
	}

	{
		segName := snaptype.SegmentFileName(version, blockFrom, blockTo, snaptype.Bodies)
		f, _ := snaptype.ParseFileName(snapDir, segName)

		sn, err := compress.NewCompressor(ctx, "Snapshot Bodies", f.Path, tmpDir, compress.MinPatternScore, workers, log.LvlTrace, logger)
		if err != nil {
			return lastTxNum, err
		}
		defer sn.Close()
		lastTxNum, err = DumpBodies(ctx, chainDB, blockFrom, blockTo, firstTxNum, lvl, logger, func(v []byte) error {
			return sn.AddWord(v)
		})
		if err != nil {
			return lastTxNum, fmt.Errorf("DumpBodies: %w", err)
		}
		if err := sn.Compress(); err != nil {
			return lastTxNum, fmt.Errorf("compress: %w", err)
		}

		p := &background.Progress{}
		if err := buildIdx(ctx, f, &chainConfig, tmpDir, p, lvl, logger); err != nil {
			return lastTxNum, err
		}
	}

	{
		segName := snaptype.SegmentFileName(version, blockFrom, blockTo, snaptype.Transactions)
		f, _ := snaptype.ParseFileName(snapDir, segName)

		sn, err := compress.NewCompressor(ctx, "Snapshot Txs", f.Path, tmpDir, compress.MinPatternScore, workers, log.LvlTrace, logger)
		if err != nil {
			return lastTxNum, fmt.Errorf("NewCompressor: %w, %s", err, f.Path)
		}
		defer sn.Close()

		expectedCount, err := DumpTxs(ctx, chainDB, blockFrom, blockTo, &chainConfig, workers, lvl, logger, func(v []byte) error {
			return sn.AddWord(v)
		})
		if err != nil {
			return lastTxNum, fmt.Errorf("DumpTxs: %w", err)
		}
		if expectedCount != sn.Count() {
			return lastTxNum, fmt.Errorf("incorrect tx count: %d, expected from db: %d", sn.Count(), expectedCount)
		}
		snapDir, fileName := filepath.Split(f.Path)
		ext := filepath.Ext(fileName)
		logger.Log(lvl, "[snapshots] Compression start", "file", fileName[:len(fileName)-len(ext)], "workers", sn.Workers())
		t := time.Now()
		_, expectedCount, err = txsAmountBasedOnBodiesSnapshots(snapDir, version, blockFrom, blockTo)
		if err != nil {
			return lastTxNum, err
		}
		if expectedCount != sn.Count() {
			return lastTxNum, fmt.Errorf("incorrect tx count: %d, expected from snapshots: %d", sn.Count(), expectedCount)
		}
		if err := sn.Compress(); err != nil {
			return lastTxNum, fmt.Errorf("compress: %w", err)
		}
		logger.Log(lvl, "[snapshots] Compression", "took", time.Since(t), "ratio", sn.Ratio.String(), "file", fileName[:len(fileName)-len(ext)])

		p := &background.Progress{}
		if err := buildIdx(ctx, f, &chainConfig, tmpDir, p, lvl, logger); err != nil {
			return lastTxNum, err
		}
	}

	return lastTxNum, nil
}

func hasIdxFile(sn snaptype.FileInfo, logger log.Logger) bool {
	dir, _ := filepath.Split(sn.Path)
	fName := snaptype.IdxFileName(sn.Version, sn.From, sn.To, sn.T.String())
	var result = true
	switch sn.T {
	case snaptype.Headers, snaptype.Bodies, snaptype.BorEvents, snaptype.BorSpans, snaptype.BeaconBlocks:
		idx, err := recsplit.OpenIndex(filepath.Join(dir, fName))
		if err != nil {
			return false
		}
		idx.Close()
	case snaptype.Transactions:
		idx, err := recsplit.OpenIndex(filepath.Join(dir, fName))
		if err != nil {
			return false
		}
		idx.Close()

		fName = snaptype.IdxFileName(sn.Version, sn.From, sn.To, snaptype.Transactions2Block.String())
		idx, err = recsplit.OpenIndex(filepath.Join(dir, fName))
		if err != nil {
			return false
		}
		idx.Close()
	}
	return result
}

var bufPool = sync.Pool{
	New: func() any {
		return make([]byte, 16*4096)
	},
}

// DumpTxs - [from, to)
// Format: hash[0]_1byte + sender_address_2bytes + txnRlp
func DumpTxs(ctx context.Context, db kv.RoDB, blockFrom, blockTo uint64, chainConfig *chain.Config, workers int, lvl log.Lvl, logger log.Logger, collect func([]byte) error) (expectedCount int, err error) {
	logEvery := time.NewTicker(20 * time.Second)
	defer logEvery.Stop()
	warmupCtx, cancel := context.WithCancel(ctx)
	defer cancel()

	chainID, _ := uint256.FromBig(chainConfig.ChainID)

	numBuf := make([]byte, 8)

	parse := func(ctx *types2.TxParseContext, v, valueBuf []byte, senders []common2.Address, j int) ([]byte, error) {
		var sender [20]byte
		slot := types2.TxSlot{}

		if _, err := ctx.ParseTransaction(v, 0, &slot, sender[:], false /* hasEnvelope */, false /* wrappedWithBlobs */, nil); err != nil {
			return valueBuf, err
		}
		if len(senders) > 0 {
			sender = senders[j]
		}

		valueBuf = valueBuf[:0]
		valueBuf = append(valueBuf, slot.IDHash[:1]...)
		valueBuf = append(valueBuf, sender[:]...)
		valueBuf = append(valueBuf, v...)
		return valueBuf, nil
	}

	addSystemTx := func(ctx *types2.TxParseContext, tx kv.Tx, txId uint64) error {
		binary.BigEndian.PutUint64(numBuf, txId)
		tv, err := tx.GetOne(kv.EthTx, numBuf)
		if err != nil {
			return err
		}
		if tv == nil {
			if err := collect(nil); err != nil {
				return err
			}
			return nil
		}

		ctx.WithSender(false)

		valueBuf := bufPool.Get().([]byte)
		defer bufPool.Put(valueBuf) //nolint

		valueBuf, err = parse(ctx, tv, valueBuf, nil, 0)
		if err != nil {
			return err
		}
		if err := collect(valueBuf); err != nil {
			return err
		}
		return nil
	}

	doWarmup, warmupTxs, warmupSenders := blockTo-blockFrom >= 100_000 && workers > 4, &atomic.Bool{}, &atomic.Bool{}
	from := hexutility.EncodeTs(blockFrom)
	if err := kv.BigChunks(db, kv.HeaderCanonical, from, func(tx kv.Tx, k, v []byte) (bool, error) {
		blockNum := binary.BigEndian.Uint64(k)
		if blockNum >= blockTo { // [from, to)
			return false, nil
		}

		h := common2.BytesToHash(v)
		dataRLP := rawdb.ReadStorageBodyRLP(tx, h, blockNum)
		if dataRLP == nil {
			return false, fmt.Errorf("body not found: %d, %x", blockNum, h)
		}
		var body types.BodyForStorage
		if e := rlp.DecodeBytes(dataRLP, &body); e != nil {
			return false, e
		}
		if body.TxAmount == 0 {
			return true, nil
		}
		expectedCount += int(body.TxAmount)

		if doWarmup && !warmupSenders.Load() && blockNum%1_000 == 0 {
			clean := kv.ReadAhead(warmupCtx, db, warmupSenders, kv.Senders, hexutility.EncodeTs(blockNum), 10_000)
			defer clean()
		}
		if doWarmup && !warmupTxs.Load() && blockNum%1_000 == 0 {
			clean := kv.ReadAhead(warmupCtx, db, warmupTxs, kv.EthTx, hexutility.EncodeTs(body.BaseTxId), 100*10_000)
			defer clean()
		}
		senders, err := rawdb.ReadSenders(tx, h, blockNum)
		if err != nil {
			return false, err
		}

		workers := estimate.AlmostAllCPUs()

		if workers > 3 {
			workers = workers / 3 * 2
		}

		if workers > int(body.TxAmount-2) {
			if int(body.TxAmount-2) > 1 {
				workers = int(body.TxAmount - 2)
			} else {
				workers = 1
			}
		}

		parsers := errgroup.Group{}
		parsers.SetLimit(workers)

		valueBufs := make([][]byte, workers)
		parseCtxs := make([]*types2.TxParseContext, workers)

		for i := 0; i < workers; i++ {
			valueBuf := bufPool.Get().([]byte)
			defer bufPool.Put(valueBuf) //nolint
			valueBufs[i] = valueBuf
			parseCtxs[i] = types2.NewTxParseContext(*chainID)
		}

		if err := addSystemTx(parseCtxs[0], tx, body.BaseTxId); err != nil {
			return false, err
		}

		binary.BigEndian.PutUint64(numBuf, body.BaseTxId+1)

		collected := -1
		collectorLock := sync.Mutex{}
		collections := sync.NewCond(&collectorLock)

		var j int

		if err := tx.ForAmount(kv.EthTx, numBuf, body.TxAmount-2, func(_, tv []byte) error {
			tx := j
			j++

			parsers.Go(func() error {
				parseCtx := parseCtxs[tx%workers]

				parseCtx.WithSender(len(senders) == 0)
				parseCtx.WithAllowPreEip2s(blockNum <= chainConfig.HomesteadBlock.Uint64())

				valueBuf, err := parse(parseCtx, tv, valueBufs[tx%workers], senders, tx)

				if err != nil {
					return fmt.Errorf("%w, block: %d", err, blockNum)
				}

				collectorLock.Lock()
				defer collectorLock.Unlock()

				for collected < tx-1 {
					collections.Wait()
				}

				// first tx byte => sender adress => tx rlp
				if err := collect(valueBuf); err != nil {
					return err
				}

				collected = tx
				collections.Broadcast()

				return nil
			})

			return nil
		}); err != nil {
			return false, fmt.Errorf("ForAmount: %w", err)
		}

		if err := parsers.Wait(); err != nil {
			return false, fmt.Errorf("ForAmount parser: %w", err)
		}

		if err := addSystemTx(parseCtxs[0], tx, body.BaseTxId+uint64(body.TxAmount)-1); err != nil {
			return false, err
		}

		select {
		case <-ctx.Done():
			return false, ctx.Err()
		case <-logEvery.C:
			var m runtime.MemStats
			if lvl >= log.LvlInfo {
				dbg.ReadMemStats(&m)
			}
			logger.Log(lvl, "[snapshots] Dumping txs", "block num", blockNum,
				"alloc", common2.ByteCount(m.Alloc), "sys", common2.ByteCount(m.Sys),
			)
		default:
		}
		return true, nil
	}); err != nil {
		return 0, fmt.Errorf("BigChunks: %w", err)
	}
	return expectedCount, nil
}

// DumpHeaders - [from, to)
func DumpHeaders(ctx context.Context, db kv.RoDB, blockFrom, blockTo uint64, workers int, lvl log.Lvl, logger log.Logger, collect func([]byte) error) error {
	logEvery := time.NewTicker(20 * time.Second)
	defer logEvery.Stop()

	key := make([]byte, 8+32)
	from := hexutility.EncodeTs(blockFrom)
	if err := kv.BigChunks(db, kv.HeaderCanonical, from, func(tx kv.Tx, k, v []byte) (bool, error) {
		blockNum := binary.BigEndian.Uint64(k)
		if blockNum >= blockTo {
			return false, nil
		}
		copy(key, k)
		copy(key[8:], v)
		dataRLP, err := tx.GetOne(kv.Headers, key)
		if err != nil {
			return false, err
		}
		if dataRLP == nil {
			return false, fmt.Errorf("header missed in db: block_num=%d,  hash=%x", blockNum, v)
		}
		h := types.Header{}
		if err := rlp.DecodeBytes(dataRLP, &h); err != nil {
			return false, err
		}

		value := make([]byte, len(dataRLP)+1) // first_byte_of_header_hash + header_rlp
		value[0] = h.Hash()[0]
		copy(value[1:], dataRLP)
		if err := collect(value); err != nil {
			return false, err
		}

		select {
		case <-ctx.Done():
			return false, ctx.Err()
		case <-logEvery.C:
			var m runtime.MemStats
			if lvl >= log.LvlInfo {
				dbg.ReadMemStats(&m)
			}
			logger.Log(lvl, "[snapshots] Dumping headers", "block num", blockNum,
				"alloc", common2.ByteCount(m.Alloc), "sys", common2.ByteCount(m.Sys),
			)
		default:
		}
		return true, nil
	}); err != nil {
		return err
	}
	return nil
}

// DumpBodies - [from, to)
func DumpBodies(ctx context.Context, db kv.RoDB, blockFrom, blockTo uint64, firstTxNum uint64, lvl log.Lvl, logger log.Logger, collect func([]byte) error) (uint64, error) {
	logEvery := time.NewTicker(20 * time.Second)
	defer logEvery.Stop()

	blockNumByteLength := 8
	blockHashByteLength := 32
	key := make([]byte, blockNumByteLength+blockHashByteLength)
	from := hexutility.EncodeTs(blockFrom)
	if err := kv.BigChunks(db, kv.HeaderCanonical, from, func(tx kv.Tx, k, v []byte) (bool, error) {
		blockNum := binary.BigEndian.Uint64(k)
		if blockNum >= blockTo {
			return false, nil
		}
		copy(key, k)
		copy(key[8:], v)

		// Important: DB does store canonical and non-canonical txs in same table. And using same body.BaseTxID
		// But snapshots using canonical TxNum in field body.BaseTxID
		// So, we manually calc this field here and serialize again.
		//
		// FYI: we also have other table to map canonical BlockNum->TxNum: kv.MaxTxNum
		body, err := rawdb.ReadBodyForStorageByKey(tx, key)
		if err != nil {
			return false, err
		}
		if body == nil {
			logger.Warn("body missed", "block_num", blockNum, "hash", hex.EncodeToString(v))
			return true, nil
		}

		body.BaseTxId = firstTxNum
		firstTxNum += uint64(body.TxAmount)

		dataRLP, err := rlp.EncodeToBytes(body)
		if err != nil {
			return false, err
		}

		if err := collect(dataRLP); err != nil {
			return false, err
		}

		select {
		case <-ctx.Done():
			return false, ctx.Err()
		case <-logEvery.C:
			var m runtime.MemStats
			if lvl >= log.LvlInfo {
				dbg.ReadMemStats(&m)
			}
			logger.Log(lvl, "[snapshots] Wrote into file", "block num", blockNum,
				"alloc", common2.ByteCount(m.Alloc), "sys", common2.ByteCount(m.Sys),
			)
		default:
		}
		return true, nil
	}); err != nil {
		return firstTxNum, err
	}

	return firstTxNum, nil
}

var EmptyTxHash = common2.Hash{}

func txsAmountBasedOnBodiesSnapshots(snapDir string, version uint8, blockFrom, blockTo uint64) (firstTxID uint64, expectedCount int, err error) {
	bodySegmentPath := filepath.Join(snapDir, snaptype.SegmentFileName(version, blockFrom, blockTo, snaptype.Bodies))
	bodiesSegment, err := compress.NewDecompressor(bodySegmentPath)
	if err != nil {
		return
	}
	defer bodiesSegment.Close()

	gg := bodiesSegment.MakeGetter()
	buf, _ := gg.Next(nil)
	firstBody := &types.BodyForStorage{}
	if err = rlp.DecodeBytes(buf, firstBody); err != nil {
		return
	}
	firstTxID = firstBody.BaseTxId

	lastBody := new(types.BodyForStorage)
	i := uint64(0)
	for gg.HasNext() {
		i++
		if i == blockTo-blockFrom-1 {
			buf, _ = gg.Next(buf[:0])
			if err = rlp.DecodeBytes(buf, lastBody); err != nil {
				return
			}
			if gg.HasNext() {
				panic(1)
			}
		} else {
			gg.Skip()
		}
	}

	expectedCount = int(lastBody.BaseTxId+uint64(lastBody.TxAmount)) - int(firstBody.BaseTxId)
	return
}

func TransactionsIdx(ctx context.Context, chainConfig *chain.Config, version uint8, blockFrom, blockTo uint64, snapDir string, tmpDir string, p *background.Progress, lvl log.Lvl, logger log.Logger) (err error) {
	defer func() {
		if rec := recover(); rec != nil {
			err = fmt.Errorf("TransactionsIdx: at=%d-%d, %v, %s", blockFrom, blockTo, rec, dbg.Stack())
		}
	}()
	firstBlockNum := blockFrom
	firstTxID, expectedCount, err := txsAmountBasedOnBodiesSnapshots(snapDir, version, blockFrom, blockTo)
	if err != nil {
		return err
	}
	bodySegmentPath := filepath.Join(snapDir, snaptype.SegmentFileName(version, blockFrom, blockTo, snaptype.Bodies))
	bodiesSegment, err := compress.NewDecompressor(bodySegmentPath)
	if err != nil {
		return
	}
	defer bodiesSegment.Close()

	segFileName := snaptype.SegmentFileName(version, blockFrom, blockTo, snaptype.Transactions)
	segmentFilePath := filepath.Join(snapDir, segFileName)
	d, err := compress.NewDecompressor(segmentFilePath)
	if err != nil {
		return err
	}
	defer d.Close()
	if d.Count() != expectedCount {
		return fmt.Errorf("TransactionsIdx: at=%d-%d, pre index building, expect: %d, got %d", blockFrom, blockTo, expectedCount, d.Count())
	}

	if p != nil {
		p.Name.Store(&segFileName)
		p.Total.Store(uint64(d.Count() * 2))
	}

	txnHashIdx, err := recsplit.NewRecSplit(recsplit.RecSplitArgs{
		KeyCount:    d.Count(),
		Enums:       true,
		BucketSize:  2000,
		LeafSize:    8,
		TmpDir:      tmpDir,
		IndexFile:   filepath.Join(snapDir, snaptype.IdxFileName(version, blockFrom, blockTo, snaptype.Transactions.String())),
		BaseDataID:  firstTxID,
		EtlBufLimit: etl.BufferOptimalSize / 2,
	}, logger)
	if err != nil {
		return err
	}

	txnHash2BlockNumIdx, err := recsplit.NewRecSplit(recsplit.RecSplitArgs{
		KeyCount:    d.Count(),
		Enums:       false,
		BucketSize:  2000,
		LeafSize:    8,
		TmpDir:      tmpDir,
		IndexFile:   filepath.Join(snapDir, snaptype.IdxFileName(version, blockFrom, blockTo, snaptype.Transactions2Block.String())),
		BaseDataID:  firstBlockNum,
		EtlBufLimit: etl.BufferOptimalSize / 2,
	}, logger)
	if err != nil {
		return err
	}
	txnHashIdx.LogLvl(log.LvlDebug)
	txnHash2BlockNumIdx.LogLvl(log.LvlDebug)

	chainId, _ := uint256.FromBig(chainConfig.ChainID)

	parseCtx := types2.NewTxParseContext(*chainId)
	parseCtx.WithSender(false)
	slot := types2.TxSlot{}
	bodyBuf, word := make([]byte, 0, 4096), make([]byte, 0, 4096)

RETRY:
	g, bodyGetter := d.MakeGetter(), bodiesSegment.MakeGetter()
	var i, offset, nextPos uint64
	blockNum := firstBlockNum
	body := &types.BodyForStorage{}

	bodyBuf, _ = bodyGetter.Next(bodyBuf[:0])
	if err := rlp.DecodeBytes(bodyBuf, body); err != nil {
		return err
	}

	for g.HasNext() {
		if p != nil {
			p.Processed.Add(1)
		}

		word, nextPos = g.Next(word[:0])
		select {
		case <-ctx.Done():
			return ctx.Err()
		default:
		}

		for body.BaseTxId+uint64(body.TxAmount) <= firstTxID+i { // skip empty blocks
			if !bodyGetter.HasNext() {
				return fmt.Errorf("not enough bodies")
			}

			bodyBuf, _ = bodyGetter.Next(bodyBuf[:0])
			if err := rlp.DecodeBytes(bodyBuf, body); err != nil {
				return err
			}

			blockNum++
		}

		firstTxByteAndlengthOfAddress := 21
		isSystemTx := len(word) == 0
		if isSystemTx { // system-txs hash:pad32(txnID)
			binary.BigEndian.PutUint64(slot.IDHash[:], firstTxID+i)
		} else {
			if _, err = parseCtx.ParseTransaction(word[firstTxByteAndlengthOfAddress:], 0, &slot, nil, true /* hasEnvelope */, false /* wrappedWithBlobs */, nil /* validateHash */); err != nil {
				return fmt.Errorf("ParseTransaction: %w, blockNum: %d, i: %d", err, blockNum, i)
			}
		}

		if err := txnHashIdx.AddKey(slot.IDHash[:], offset); err != nil {
			return err
		}
		if err := txnHash2BlockNumIdx.AddKey(slot.IDHash[:], blockNum); err != nil {
			return err
		}

		i++
		offset = nextPos
	}

	if int(i) != expectedCount {
		return fmt.Errorf("TransactionsIdx: at=%d-%d, post index building, expect: %d, got %d", blockFrom, blockTo, expectedCount, i)
	}

	if err := txnHashIdx.Build(ctx); err != nil {
		if errors.Is(err, recsplit.ErrCollision) {
			logger.Warn("Building recsplit. Collision happened. It's ok. Restarting with another salt...", "err", err)
			txnHashIdx.ResetNextSalt()
			txnHash2BlockNumIdx.ResetNextSalt()
			goto RETRY
		}
		return fmt.Errorf("txnHashIdx: %w", err)
	}
	if err := txnHash2BlockNumIdx.Build(ctx); err != nil {
		if errors.Is(err, recsplit.ErrCollision) {
			logger.Warn("Building recsplit. Collision happened. It's ok. Restarting with another salt...", "err", err)
			txnHashIdx.ResetNextSalt()
			txnHash2BlockNumIdx.ResetNextSalt()
			goto RETRY
		}
		return fmt.Errorf("txnHash2BlockNumIdx: %w", err)
	}

	return nil
}

// HeadersIdx - headerHash -> offset (analog of kv.HeaderNumber)
func HeadersIdx(ctx context.Context, segmentFilePath string, version uint8, firstBlockNumInSegment uint64, tmpDir string, p *background.Progress, lvl log.Lvl, logger log.Logger) (err error) {
	defer func() {
		if rec := recover(); rec != nil {
			_, fName := filepath.Split(segmentFilePath)
			err = fmt.Errorf("HeadersIdx: at=%s, %v, %s", fName, rec, dbg.Stack())
		}
	}()

	d, err := compress.NewDecompressor(segmentFilePath)
	if err != nil {
		return err
	}
	defer d.Close()

	if p != nil {
		_, fname := filepath.Split(segmentFilePath)
		p.Name.Store(&fname)
		p.Total.Store(uint64(d.Count()))
	}

	hasher := crypto.NewKeccakState()
	defer cryptopool.ReturnToPoolKeccak256(hasher)
	var h common2.Hash
	if err := Idx(ctx, d, firstBlockNumInSegment, tmpDir, log.LvlDebug, func(idx *recsplit.RecSplit, i, offset uint64, word []byte) error {
		if p != nil {
			p.Processed.Add(1)
		}

		headerRlp := word[1:]
		hasher.Reset()
		hasher.Write(headerRlp)
		hasher.Read(h[:])
		if err := idx.AddKey(h[:], offset); err != nil {
			return err
		}
		return nil
	}, logger); err != nil {
		return fmt.Errorf("HeadersIdx: %w", err)
	}
	return nil
}

func BodiesIdx(ctx context.Context, segmentFilePath string, firstBlockNumInSegment uint64, tmpDir string, p *background.Progress, lvl log.Lvl, logger log.Logger) (err error) {
	defer func() {
		if rec := recover(); rec != nil {
			_, fName := filepath.Split(segmentFilePath)
			err = fmt.Errorf("BodiesIdx: at=%s, %v, %s", fName, rec, dbg.Stack())
		}
	}()

	num := make([]byte, 8)

	d, err := compress.NewDecompressor(segmentFilePath)
	if err != nil {
		return err
	}
	defer d.Close()

	if p != nil {
		_, fname := filepath.Split(segmentFilePath)
		p.Name.Store(&fname)
		p.Total.Store(uint64(d.Count()))
	}

	if err := Idx(ctx, d, firstBlockNumInSegment, tmpDir, log.LvlDebug, func(idx *recsplit.RecSplit, i, offset uint64, word []byte) error {
		if p != nil {
			p.Processed.Add(1)
		}
		n := binary.PutUvarint(num, i)
		if err := idx.AddKey(num[:n], offset); err != nil {
			return err
		}
		return nil
	}, logger); err != nil {
		return fmt.Errorf("BodyNumberIdx: %w", err)
	}
	return nil
}

// Idx - iterate over segment and building .idx file
func Idx(ctx context.Context, d *compress.Decompressor, firstDataID uint64, tmpDir string, lvl log.Lvl, walker func(idx *recsplit.RecSplit, i, offset uint64, word []byte) error, logger log.Logger) error {
	segmentFileName := d.FilePath()
	var extension = filepath.Ext(segmentFileName)
	var idxFilePath = segmentFileName[0:len(segmentFileName)-len(extension)] + ".idx"

	rs, err := recsplit.NewRecSplit(recsplit.RecSplitArgs{
		KeyCount:    d.Count(),
		Enums:       true,
		BucketSize:  2000,
		LeafSize:    8,
		TmpDir:      tmpDir,
		IndexFile:   idxFilePath,
		BaseDataID:  firstDataID,
		EtlBufLimit: etl.BufferOptimalSize / 2,
	}, logger)
	if err != nil {
		return err
	}
	rs.LogLvl(log.LvlDebug)

RETRY:
	g := d.MakeGetter()
	var i, offset, nextPos uint64
	word := make([]byte, 0, 4096)
	for g.HasNext() {
		word, nextPos = g.Next(word[:0])
		if err := walker(rs, i, offset, word); err != nil {
			return err
		}
		i++
		offset = nextPos

		select {
		case <-ctx.Done():
			return ctx.Err()
		default:
		}
	}
	if err = rs.Build(ctx); err != nil {
		if errors.Is(err, recsplit.ErrCollision) {
			logger.Info("Building recsplit. Collision happened. It's ok. Restarting with another salt...", "err", err)
			rs.ResetNextSalt()
			goto RETRY
		}
		return err
	}
	return nil
}

func ForEachHeader(ctx context.Context, s *RoSnapshots, walker func(header *types.Header) error) error {
	r := bytes.NewReader(nil)
	word := make([]byte, 0, 2*4096)

	view := s.View()
	defer view.Close()

	for _, sn := range view.Headers() {
		if err := sn.seg.WithReadAhead(func() error {
			g := sn.seg.MakeGetter()
			for g.HasNext() {
				word, _ = g.Next(word[:0])
				var header types.Header
				r.Reset(word[1:])
				if err := rlp.Decode(r, &header); err != nil {
					return err
				}
				if err := walker(&header); err != nil {
					return err
				}
			}
			return nil
		}); err != nil {
			return err
		}
	}

	return nil
}

type Merger struct {
	lvl             log.Lvl
	compressWorkers int
	tmpDir          string
	chainConfig     *chain.Config
	chainDB         kv.RoDB
	logger          log.Logger
	noFsync         bool // fsync is enabled by default, but tests can manually disable
}

func NewMerger(tmpDir string, compressWorkers int, lvl log.Lvl, chainDB kv.RoDB, chainConfig *chain.Config, logger log.Logger) *Merger {
	return &Merger{tmpDir: tmpDir, compressWorkers: compressWorkers, lvl: lvl, chainDB: chainDB, chainConfig: chainConfig, logger: logger}
}
func (m *Merger) DisableFsync() { m.noFsync = true }

type Range struct {
	from, to uint64
}

func (r Range) From() uint64 { return r.from }
func (r Range) To() uint64   { return r.to }

type Ranges []Range

func (r Ranges) String() string {
	return fmt.Sprintf("%d", r)
}

func (m *Merger) FindMergeRanges(currentRanges []Range, maxBlockNum uint64) (toMerge []Range) {
	for i := len(currentRanges) - 1; i > 0; i-- {
		r := currentRanges[i]
		mergeLimit := uint64(snaptype.Erigon2MergeLimit)
		if r.to-r.from >= mergeLimit {
			continue
		}
		for _, span := range snaptype.MergeSteps {
			if r.to%span != 0 {
				continue
			}
			if r.to-r.from == span {
				break
			}
			aggFrom := r.to - span
			toMerge = append(toMerge, Range{from: aggFrom, to: r.to})
			for currentRanges[i].from > aggFrom {
				i--
			}
			break
		}
	}
	slices.SortFunc(toMerge, func(i, j Range) int { return cmp.Compare(i.from, j.from) })
	return toMerge
}

type View struct {
	s      *RoSnapshots
	closed bool
}

func (s *RoSnapshots) View() *View {
	v := &View{s: s}
	v.s.Headers.lock.RLock()
	v.s.Bodies.lock.RLock()
	v.s.Txs.lock.RLock()
	return v
}

func (v *View) Close() {
	if v.closed {
		return
	}
	v.closed = true
	v.s.Headers.lock.RUnlock()
	v.s.Bodies.lock.RUnlock()
	v.s.Txs.lock.RUnlock()
}
func (v *View) Headers() []*HeaderSegment { return v.s.Headers.segments }
func (v *View) Bodies() []*BodySegment    { return v.s.Bodies.segments }
func (v *View) Txs() []*TxnSegment        { return v.s.Txs.segments }
func (v *View) HeadersSegment(blockNum uint64) (*HeaderSegment, bool) {
	for _, seg := range v.Headers() {
		if !(blockNum >= seg.from && blockNum < seg.to) {
			continue
		}
		return seg, true
	}
	return nil, false
}
func (v *View) BodiesSegment(blockNum uint64) (*BodySegment, bool) {
	for _, seg := range v.Bodies() {
		if !(blockNum >= seg.from && blockNum < seg.to) {
			continue
		}
		return seg, true
	}
	return nil, false
}
func (v *View) TxsSegment(blockNum uint64) (*TxnSegment, bool) {
	for _, seg := range v.Txs() {
		if !(blockNum >= seg.from && blockNum < seg.to) {
			continue
		}
		return seg, true
	}
	return nil, false
}

func (m *Merger) filesByRange(snapshots *RoSnapshots, from, to uint64) (map[snaptype.Type][]string, error) {
	toMerge := map[snaptype.Type][]string{}
	view := snapshots.View()
	defer view.Close()

	hSegments := view.Headers()
	bSegments := view.Bodies()
	tSegments := view.Txs()

	for i, sn := range hSegments {
		if sn.from < from {
			continue
		}
		if sn.to > to {
			break
		}
		toMerge[snaptype.Headers] = append(toMerge[snaptype.Headers], hSegments[i].seg.FilePath())
		toMerge[snaptype.Bodies] = append(toMerge[snaptype.Bodies], bSegments[i].seg.FilePath())
		toMerge[snaptype.Transactions] = append(toMerge[snaptype.Transactions], tSegments[i].Seg.FilePath())
	}

	return toMerge, nil
}

// Merge does merge segments in given ranges
func (m *Merger) Merge(ctx context.Context, snapshots *RoSnapshots, mergeRanges []Range, snapDir string, doIndex bool, onMerge func(r Range) error, onDelete func(l []string) error) error {
	if len(mergeRanges) == 0 {
		return nil
	}
	logEvery := time.NewTicker(30 * time.Second)
	defer logEvery.Stop()
	for _, r := range mergeRanges {
		toMerge, err := m.filesByRange(snapshots, r.from, r.to)
		if err != nil {
			return err
		}

		for _, t := range snaptype.BlockSnapshotTypes {
			segName := snaptype.SegmentFileName(snapshots.version, r.from, r.to, t)
			f, ok := snaptype.ParseFileName(snapDir, segName)
			if !ok {
				continue
			}

			if err := m.merge(ctx, toMerge[t], f.Path, logEvery); err != nil {
				return fmt.Errorf("mergeByAppendSegments: %w", err)
			}
			if doIndex {
				p := &background.Progress{}
				if err := buildIdx(ctx, f, m.chainConfig, m.tmpDir, p, m.lvl, m.logger); err != nil {
					return err
				}
			}
		}
		if err := snapshots.ReopenFolder(); err != nil {
			return fmt.Errorf("ReopenSegments: %w", err)
		}

		snapshots.LogStat("merge")

		if onMerge != nil {
			if err := onMerge(r); err != nil {
				return err
			}
		}

		for _, t := range snaptype.BlockSnapshotTypes {
			if len(toMerge[t]) == 0 {
				continue
			}
			if onDelete != nil {
				if err := onDelete(toMerge[t]); err != nil {
					return err
				}
			}
			m.removeOldFiles(toMerge[t], snapDir, snapshots.Version())
		}
	}
	m.logger.Log(m.lvl, "[snapshots] Merge done", "from", mergeRanges[0].from, "to", mergeRanges[0].to)
	return nil
}

func (m *Merger) merge(ctx context.Context, toMerge []string, targetFile string, logEvery *time.Ticker) error {
	var word = make([]byte, 0, 4096)
	var expectedTotal int
	cList := make([]*compress.Decompressor, len(toMerge))
	for i, cFile := range toMerge {
		d, err := compress.NewDecompressor(cFile)
		if err != nil {
			return err
		}
		defer d.Close()
		cList[i] = d
		expectedTotal += d.Count()
	}

	f, err := compress.NewCompressor(ctx, "Snapshots merge", targetFile, m.tmpDir, compress.MinPatternScore, m.compressWorkers, log.LvlTrace, m.logger)
	if err != nil {
		return err
	}
	defer f.Close()
	if m.noFsync {
		f.DisableFsync()
	}

	_, fName := filepath.Split(targetFile)
	m.logger.Debug("[snapshots] merge", "file", fName)

	for _, d := range cList {
		if err := d.WithReadAhead(func() error {
			g := d.MakeGetter()
			for g.HasNext() {
				word, _ = g.Next(word[:0])
				if err := f.AddWord(word); err != nil {
					return err
				}
			}
			return nil
		}); err != nil {
			return err
		}
	}
	if f.Count() != expectedTotal {
		return fmt.Errorf("unexpected amount after segments merge. got: %d, expected: %d", f.Count(), expectedTotal)
	}
	if err = f.Compress(); err != nil {
		return err
	}
	return nil
}

func (m *Merger) removeOldFiles(toDel []string, snapDir string, version uint8) {
	for _, f := range toDel {
		_ = os.Remove(f)
		_ = os.Remove(f + ".torrent")
		ext := filepath.Ext(f)
		withoutExt := f[:len(f)-len(ext)]
		_ = os.Remove(withoutExt + ".idx")
		isTxnType := strings.HasSuffix(withoutExt, snaptype.Transactions.String())
		if isTxnType {
			_ = os.Remove(withoutExt + "-to-block.idx")
		}
	}
	tmpFiles, err := snaptype.TmpFiles(snapDir, version)
	if err != nil {
		return
	}
	for _, f := range tmpFiles {
		_ = os.Remove(f)
	}
}

func (sn *HeaderSegment) mappedSnapshot() *silkworm.MappedHeaderSnapshot {
	segmentRegion := silkworm.NewMemoryMappedRegion(sn.seg.FilePath(), sn.seg.DataHandle(), sn.seg.Size())
	idxRegion := silkworm.NewMemoryMappedRegion(sn.idxHeaderHash.FilePath(), sn.idxHeaderHash.DataHandle(), sn.idxHeaderHash.Size())
	return silkworm.NewMappedHeaderSnapshot(segmentRegion, idxRegion)
}

func (sn *BodySegment) mappedSnapshot() *silkworm.MappedBodySnapshot {
	segmentRegion := silkworm.NewMemoryMappedRegion(sn.seg.FilePath(), sn.seg.DataHandle(), sn.seg.Size())
	idxRegion := silkworm.NewMemoryMappedRegion(sn.idxBodyNumber.FilePath(), sn.idxBodyNumber.DataHandle(), sn.idxBodyNumber.Size())
	return silkworm.NewMappedBodySnapshot(segmentRegion, idxRegion)
}

func (sn *TxnSegment) mappedSnapshot() *silkworm.MappedTxnSnapshot {
	segmentRegion := silkworm.NewMemoryMappedRegion(sn.Seg.FilePath(), sn.Seg.DataHandle(), sn.Seg.Size())
	idxTxnHashRegion := silkworm.NewMemoryMappedRegion(sn.IdxTxnHash.FilePath(), sn.IdxTxnHash.DataHandle(), sn.IdxTxnHash.Size())
	idxTxnHash2BlockRegion := silkworm.NewMemoryMappedRegion(sn.IdxTxnHash2BlockNum.FilePath(), sn.IdxTxnHash2BlockNum.DataHandle(), sn.IdxTxnHash2BlockNum.Size())
	return silkworm.NewMappedTxnSnapshot(segmentRegion, idxTxnHashRegion, idxTxnHash2BlockRegion)
}<|MERGE_RESOLUTION|>--- conflicted
+++ resolved
@@ -1003,10 +1003,6 @@
 				if err := buildIdx(gCtx, sn, chainConfig, tmpDir, p, log.LvlInfo, logger); err != nil {
 					return fmt.Errorf("%s: %w", sn.Name(), err)
 				}
-<<<<<<< HEAD
-				return nil
-=======
->>>>>>> f03d423c
 			})
 		}
 	}
