/*
   Copyright 2022 Erigon contributors

   Licensed under the Apache License, Version 2.0 (the "License");
   you may not use this file except in compliance with the License.
   You may obtain a copy of the License at

       http://www.apache.org/licenses/LICENSE-2.0

   Unless required by applicable law or agreed to in writing, software
   distributed under the License is distributed on an "AS IS" BASIS,
   WITHOUT WARRANTIES OR CONDITIONS OF ANY KIND, either express or implied.
   See the License for the specific language governing permissions and
   limitations under the License.
*/

package state

import (
	"bytes"
	"context"
	"encoding/binary"
	"errors"
	"fmt"
	math2 "math"
	"runtime"
	"strconv"
	"strings"
	"sync"
	"sync/atomic"
	"time"

	"github.com/RoaringBitmap/roaring/roaring64"
	"github.com/ledgerwatch/log/v3"

	"golang.org/x/sync/errgroup"

	btree2 "github.com/tidwall/btree"

	"github.com/ledgerwatch/erigon-lib/commitment"
	common2 "github.com/ledgerwatch/erigon-lib/common"
	"github.com/ledgerwatch/erigon-lib/common/background"
	"github.com/ledgerwatch/erigon-lib/common/cmp"
	"github.com/ledgerwatch/erigon-lib/common/dbg"
	"github.com/ledgerwatch/erigon-lib/common/length"
	"github.com/ledgerwatch/erigon-lib/etl"
	"github.com/ledgerwatch/erigon-lib/kv"
	"github.com/ledgerwatch/erigon-lib/kv/bitmapdb"
	"github.com/ledgerwatch/erigon-lib/kv/iter"
	"github.com/ledgerwatch/erigon-lib/kv/order"
)

type AggregatorV3 struct {
	rwTx             kv.RwTx
	db               kv.RoDB
	domains          *SharedDomains
	accounts         *Domain
	storage          *Domain
	code             *Domain
	commitment       *DomainCommitted
	tracesTo         *InvertedIndex
	backgroundResult *BackgroundResult
	logAddrs         *InvertedIndex
	logTopics        *InvertedIndex
	tracesFrom       *InvertedIndex
	logPrefix        string
	dir              string
	tmpdir           string
	txNum            atomic.Uint64
	aggregationStep  uint64
	keepInDB         uint64

	minimaxTxNumInFiles atomic.Uint64

	filesMutationLock sync.Mutex

	// To keep DB small - need move data to small files ASAP.
	// It means goroutine which creating small files - can't be locked by merge or indexing.
	buildingFiles           atomic.Bool
	mergeingFiles           atomic.Bool
	buildingOptionalIndices atomic.Bool

	//warmupWorking          atomic.Bool
	ctx       context.Context
	ctxCancel context.CancelFunc

	needSaveFilesListInDB atomic.Bool
	wg                    sync.WaitGroup

	onFreeze OnFreezeFunc
	walLock  sync.RWMutex

	ps *background.ProgressSet

	// next fields are set only if agg.doTraceCtx is true. can enable by env: TRACE_AGG=true
	doTraceCtx   bool
	traceCtxLock sync.Mutex
	traceCtx     *btree2.Map[uint64, *AggregatorV3Context]
	traceCtxID   atomic.Uint64
}

type OnFreezeFunc func(frozenFileNames []string)

func NewAggregatorV3(ctx context.Context, dir, tmpdir string, aggregationStep uint64, db kv.RoDB) (*AggregatorV3, error) {
	ctx, ctxCancel := context.WithCancel(ctx)
	a := &AggregatorV3{
		ctx:              ctx,
		ctxCancel:        ctxCancel,
		onFreeze:         func(frozenFileNames []string) {},
		dir:              dir,
		tmpdir:           tmpdir,
		aggregationStep:  aggregationStep,
		db:               db,
		keepInDB:         2 * aggregationStep,
		doTraceCtx:       dbg.TraceAgg(),
		traceCtx:         btree2.NewMap[uint64, *AggregatorV3Context](128),
		ps:               background.NewProgressSet(),
		backgroundResult: &BackgroundResult{},
	}
	var err error
	if a.accounts, err = NewDomain(dir, a.tmpdir, aggregationStep, "accounts", kv.AccountKeys, kv.AccountDomain, kv.AccountHistoryKeys, kv.AccountHistoryVals, kv.AccountIdx, false, false); err != nil {
		return nil, err
	}
	if a.storage, err = NewDomain(dir, a.tmpdir, aggregationStep, "storage", kv.StorageKeys, kv.StorageDomain, kv.StorageHistoryKeys, kv.StorageHistoryVals, kv.StorageIdx, true, true); err != nil {
		return nil, err
	}
	if a.code, err = NewDomain(dir, a.tmpdir, aggregationStep, "code", kv.CodeKeys, kv.CodeDomain, kv.CodeHistoryKeys, kv.CodeHistoryVals, kv.CodeIdx, true, true); err != nil {
		return nil, err
	}
	commitd, err := NewDomain(dir, tmpdir, aggregationStep, "commitment", kv.CommitmentKeys, kv.CommitmentDomain, kv.CommitmentHistoryKeys, kv.CommitmentHistoryVals, kv.CommitmentIdx, true, true)
	if err != nil {
		return nil, err
	}
	a.commitment = NewCommittedDomain(commitd, CommitmentModeUpdate, commitment.VariantHexPatriciaTrie)
	if a.logAddrs, err = NewInvertedIndex(dir, a.tmpdir, aggregationStep, "logaddrs", kv.LogAddressKeys, kv.LogAddressIdx, false, nil); err != nil {
		return nil, err
	}
	if a.logTopics, err = NewInvertedIndex(dir, a.tmpdir, aggregationStep, "logtopics", kv.LogTopicsKeys, kv.LogTopicsIdx, false, nil); err != nil {
		return nil, err
	}
	if a.tracesFrom, err = NewInvertedIndex(dir, a.tmpdir, aggregationStep, "tracesfrom", kv.TracesFromKeys, kv.TracesFromIdx, false, nil); err != nil {
		return nil, err
	}
	if a.tracesTo, err = NewInvertedIndex(dir, a.tmpdir, aggregationStep, "tracesto", kv.TracesToKeys, kv.TracesToIdx, false, nil); err != nil {
		return nil, err
	}
	a.recalcMaxTxNum()

	return a, nil
}
func (a *AggregatorV3) OnFreeze(f OnFreezeFunc) { a.onFreeze = f }

func (a *AggregatorV3) OpenFolder() error {
	a.filesMutationLock.Lock()
	defer a.filesMutationLock.Unlock()
	var err error
	if err = a.accounts.OpenFolder(); err != nil {
		return fmt.Errorf("OpenFolder: %w", err)
	}
	if err = a.storage.OpenFolder(); err != nil {
		return fmt.Errorf("OpenFolder: %w", err)
	}
	if err = a.code.OpenFolder(); err != nil {
		return fmt.Errorf("OpenFolder: %w", err)
	}
	if err = a.logAddrs.OpenFolder(); err != nil {
		return fmt.Errorf("OpenFolder: %w", err)
	}
	if err = a.logTopics.OpenFolder(); err != nil {
		return fmt.Errorf("OpenFolder: %w", err)
	}
	if err = a.tracesFrom.OpenFolder(); err != nil {
		return fmt.Errorf("OpenFolder: %w", err)
	}
	if err = a.tracesTo.OpenFolder(); err != nil {
		return fmt.Errorf("OpenFolder: %w", err)
	}
	a.recalcMaxTxNum()
	return nil
}
func (a *AggregatorV3) OpenList(fNames []string) error {
	a.filesMutationLock.Lock()
	defer a.filesMutationLock.Unlock()

	var err error
	if err = a.accounts.OpenList(fNames); err != nil {
		return err
	}
	if err = a.storage.OpenList(fNames); err != nil {
		return err
	}
	if err = a.code.OpenList(fNames); err != nil {
		return err
	}
	if err = a.commitment.OpenList(fNames); err != nil {
		return err
	}
	if err = a.logAddrs.OpenList(fNames); err != nil {
		return err
	}
	if err = a.logTopics.OpenList(fNames); err != nil {
		return err
	}
	if err = a.tracesFrom.OpenList(fNames); err != nil {
		return err
	}
	if err = a.tracesTo.OpenList(fNames); err != nil {
		return err
	}
	a.recalcMaxTxNum()
	return nil
}

func (a *AggregatorV3) Close() {
	a.ctxCancel()
	a.wg.Wait()

	a.filesMutationLock.Lock()
	defer a.filesMutationLock.Unlock()

	a.accounts.Close()
	a.storage.Close()
	a.code.Close()
	a.commitment.Close()
	a.logAddrs.Close()
	a.logTopics.Close()
	a.tracesFrom.Close()
	a.tracesTo.Close()
}

// CleanDir - call it manually on startup of Main application (don't call it from utilities or nother processes)
//   - remove files ignored during opening of aggregator
//   - remove files which marked as deleted but have no readers (usually last reader removing files marked as deleted)
func (a *AggregatorV3) CleanDir() {
	a.accounts.deleteGarbageFiles()
	a.storage.deleteGarbageFiles()
	a.code.deleteGarbageFiles()
	a.logAddrs.deleteGarbageFiles()
	a.logTopics.deleteGarbageFiles()
	a.tracesFrom.deleteGarbageFiles()
	a.tracesTo.deleteGarbageFiles()

	ac := a.MakeContext()
	defer ac.Close()
	ac.a.accounts.cleanAfterFreeze(ac.accounts.frozenTo())
	ac.a.storage.cleanAfterFreeze(ac.storage.frozenTo())
	ac.a.code.cleanAfterFreeze(ac.code.frozenTo())
	ac.a.logAddrs.cleanAfterFreeze(ac.logAddrs.frozenTo())
	ac.a.logTopics.cleanAfterFreeze(ac.logTopics.frozenTo())
	ac.a.tracesFrom.cleanAfterFreeze(ac.tracesFrom.frozenTo())
	ac.a.tracesTo.cleanAfterFreeze(ac.tracesTo.frozenTo())
}

func (a *AggregatorV3) SharedDomains() *SharedDomains {
	if a.domains == nil {
		a.domains = NewSharedDomains(a.accounts, a.code, a.storage, a.commitment)
	}
	if a.domains.aggCtx == nil {
		a.domains.aggCtx = a.MakeContext()
	}
	a.domains.roTx = a.rwTx
	return a.domains
}

func (a *AggregatorV3) SetWorkers(i int) {
	a.accounts.compressWorkers = i
	a.storage.compressWorkers = i
	a.code.compressWorkers = i
	a.commitment.compressWorkers = i
	a.logAddrs.compressWorkers = i
	a.logTopics.compressWorkers = i
	a.tracesFrom.compressWorkers = i
	a.tracesTo.compressWorkers = i
}

func (a *AggregatorV3) HasBackgroundFilesBuild() bool { return a.ps.Has() }
func (a *AggregatorV3) BackgroundProgress() string    { return a.ps.String() }

func (a *AggregatorV3) Files() (res []string) {
	a.filesMutationLock.Lock()
	defer a.filesMutationLock.Unlock()

	res = append(res, a.accounts.Files()...)
	res = append(res, a.storage.Files()...)
	res = append(res, a.code.Files()...)
	res = append(res, a.commitment.Files()...)
	res = append(res, a.logAddrs.Files()...)
	res = append(res, a.logTopics.Files()...)
	res = append(res, a.tracesFrom.Files()...)
	res = append(res, a.tracesTo.Files()...)
	return res
}
func (a *AggregatorV3) BuildOptionalMissedIndicesInBackground(ctx context.Context, workers int) {
	if ok := a.buildingOptionalIndices.CompareAndSwap(false, true); !ok {
		return
	}
	a.wg.Add(1)
	go func() {
		defer a.wg.Done()
		defer a.buildingOptionalIndices.Store(false)
		aggCtx := a.MakeContext()
		defer aggCtx.Close()
		if err := aggCtx.BuildOptionalMissedIndices(ctx, workers); err != nil {
			if errors.Is(err, context.Canceled) {
				return
			}
			log.Warn("[snapshots] merge", "err", err)
		}
	}()
}

func (ac *AggregatorV3Context) BuildOptionalMissedIndices(ctx context.Context, workers int) error {
	g, ctx := errgroup.WithContext(ctx)
	g.SetLimit(workers)
	if ac.accounts != nil {
		g.Go(func() error { return ac.accounts.BuildOptionalMissedIndices(ctx) })
	}
	if ac.storage != nil {
		g.Go(func() error { return ac.storage.BuildOptionalMissedIndices(ctx) })
	}
	if ac.code != nil {
		g.Go(func() error { return ac.code.BuildOptionalMissedIndices(ctx) })
	}
	if ac.commitment != nil {
		g.Go(func() error { return ac.commitment.BuildOptionalMissedIndices(ctx) })
	}
	return g.Wait()
}

func (a *AggregatorV3) BuildMissedIndices(ctx context.Context, workers int) error {
	startIndexingTime := time.Now()
	{
		ps := background.NewProgressSet()

		g, ctx := errgroup.WithContext(ctx)
		g.SetLimit(workers)
		go func() {
			logEvery := time.NewTicker(20 * time.Second)
			defer logEvery.Stop()
			for {
				select {
				case <-ctx.Done():
					return
				case <-logEvery.C:
					var m runtime.MemStats
					dbg.ReadMemStats(&m)
					log.Info("[snapshots] Indexing", "progress", ps.String(), "total-indexing-time", time.Since(startIndexingTime).Round(time.Second).String(), "alloc", common2.ByteCount(m.Alloc), "sys", common2.ByteCount(m.Sys))
				}
			}
		}()
		if err := a.accounts.BuildMissedIndices(ctx, g, ps); err != nil {
			return err
		}
		if err := a.storage.BuildMissedIndices(ctx, g, ps); err != nil {
			return err
		}
		if err := a.code.BuildMissedIndices(ctx, g, ps); err != nil {
			return err
		}
		if err := a.commitment.BuildMissedIndices(ctx, g, ps); err != nil {
			return err
		}
		a.logAddrs.BuildMissedIndices(ctx, g, ps)
		a.logTopics.BuildMissedIndices(ctx, g, ps)
		a.tracesFrom.BuildMissedIndices(ctx, g, ps)
		a.tracesTo.BuildMissedIndices(ctx, g, ps)

		if err := g.Wait(); err != nil {
			return err
		}
		if err := a.OpenFolder(); err != nil {
			return err
		}
	}

	ac := a.MakeContext()
	defer ac.Close()
	return ac.BuildOptionalMissedIndices(ctx, workers)
}

func (a *AggregatorV3) SetLogPrefix(v string) { a.logPrefix = v }

func (a *AggregatorV3) SetTx(tx kv.RwTx) {
	a.rwTx = tx
	if a.domains != nil {
		a.domains.SetTx(tx)
	}

	a.accounts.SetTx(tx)
	a.storage.SetTx(tx)
	a.code.SetTx(tx)
	a.commitment.SetTx(tx)
	a.logAddrs.SetTx(tx)
	a.logTopics.SetTx(tx)
	a.tracesFrom.SetTx(tx)
	a.tracesTo.SetTx(tx)
}

func (a *AggregatorV3) SetTxNum(txNum uint64) {
	a.txNum.Store(txNum)
	if a.domains != nil {
		a.domains.SetTxNum(txNum)
	}
	a.accounts.SetTxNum(txNum)
	a.storage.SetTxNum(txNum)
	a.code.SetTxNum(txNum)
	a.commitment.SetTxNum(txNum)
	a.logAddrs.SetTxNum(txNum)
	a.logTopics.SetTxNum(txNum)
	a.tracesFrom.SetTxNum(txNum)
	a.tracesTo.SetTxNum(txNum)
}

type AggV3Collation struct {
	logAddrs   map[string]*roaring64.Bitmap
	logTopics  map[string]*roaring64.Bitmap
	tracesFrom map[string]*roaring64.Bitmap
	tracesTo   map[string]*roaring64.Bitmap
	accounts   Collation
	storage    Collation
	code       Collation
	commitment Collation
}

func (c AggV3Collation) Close() {
	c.accounts.Close()
	c.storage.Close()
	c.code.Close()
	c.commitment.Close()

	for _, b := range c.logAddrs {
		bitmapdb.ReturnToPool64(b)
	}
	for _, b := range c.logTopics {
		bitmapdb.ReturnToPool64(b)
	}
	for _, b := range c.tracesFrom {
		bitmapdb.ReturnToPool64(b)
	}
	for _, b := range c.tracesTo {
		bitmapdb.ReturnToPool64(b)
	}
}

func (a *AggregatorV3) buildFiles(ctx context.Context, step, txFrom, txTo uint64) (AggV3StaticFiles, error) {
	//logEvery := time.NewTicker(60 * time.Second)
	//defer logEvery.Stop()
	//defer func(t time.Time) {
	//	log.Info(fmt.Sprintf("[snapshot] build %d-%d", step, step+1), "took", time.Since(t))
	//}(time.Now())
	var sf AggV3StaticFiles
	var ac AggV3Collation
	closeColl := true
	defer func() {
		if closeColl {
			ac.Close()
		}
	}()
	//var wg sync.WaitGroup
	//wg.Add(8)
	//errCh := make(chan error, 8)
	//go func() {
	//	defer wg.Done()
	var err error
	if err = a.db.View(ctx, func(tx kv.Tx) error {
		ac.accounts, err = a.accounts.collateStream(ctx, step, txFrom, txTo, tx)
		return err
	}); err != nil {
		return sf, err
		//errCh <- err
	}

	if sf.accounts, err = a.accounts.buildFiles(ctx, step, ac.accounts, a.ps); err != nil {
		return sf, err
		//errCh <- err
	}
	//}()
	//
	//go func() {
	//	defer wg.Done()
	//	var err error
	if err = a.db.View(ctx, func(tx kv.Tx) error {
		ac.storage, err = a.storage.collateStream(ctx, step, txFrom, txTo, tx)
		return err
	}); err != nil {
		return sf, err
		//errCh <- err
	}

	if sf.storage, err = a.storage.buildFiles(ctx, step, ac.storage, a.ps); err != nil {
		return sf, err
		//errCh <- err
	}
	//}()
	//go func() {
	//	defer wg.Done()
	//	var err error
	if err = a.db.View(ctx, func(tx kv.Tx) error {
		ac.code, err = a.code.collateStream(ctx, step, txFrom, txTo, tx)
		return err
	}); err != nil {
		return sf, err
		//errCh <- err
	}

	if sf.code, err = a.code.buildFiles(ctx, step, ac.code, a.ps); err != nil {
		return sf, err
		//errCh <- err
	}
	//}()

	if err = a.db.View(ctx, func(tx kv.Tx) error {
		ac.commitment, err = a.commitment.collateStream(ctx, step, txFrom, txTo, tx)
		return err
	}); err != nil {
		return sf, err
	}

	if sf.commitment, err = a.commitment.buildFiles(ctx, step, ac.commitment, a.ps); err != nil {
		return sf, err
	}

	//go func() {
	//	defer wg.Done()
	//	var err error
	if err = a.db.View(ctx, func(tx kv.Tx) error {
		ac.logAddrs, err = a.logAddrs.collate(ctx, txFrom, txTo, tx)
		return err
	}); err != nil {
		return sf, err
		//errCh <- err
	}

	if sf.logAddrs, err = a.logAddrs.buildFiles(ctx, step, ac.logAddrs, a.ps); err != nil {
		return sf, err
		//errCh <- err
	}
	//}()
	//go func() {
	//	defer wg.Done()
	//	var err error
	if err = a.db.View(ctx, func(tx kv.Tx) error {
		ac.logTopics, err = a.logTopics.collate(ctx, txFrom, txTo, tx)
		return err
	}); err != nil {
		return sf, err
		//errCh <- err
	}

	if sf.logTopics, err = a.logTopics.buildFiles(ctx, step, ac.logTopics, a.ps); err != nil {
		return sf, err
		//errCh <- err
	}
	//}()
	//go func() {
	//	defer wg.Done()
	//	var err error
	if err = a.db.View(ctx, func(tx kv.Tx) error {
		ac.tracesFrom, err = a.tracesFrom.collate(ctx, txFrom, txTo, tx)
		return err
	}); err != nil {
		return sf, err
		//errCh <- err
	}

	if sf.tracesFrom, err = a.tracesFrom.buildFiles(ctx, step, ac.tracesFrom, a.ps); err != nil {
		return sf, err
		//errCh <- err
	}
	//}()
	//go func() {
	//	defer wg.Done()
	//	var err error
	if err = a.db.View(ctx, func(tx kv.Tx) error {
		ac.tracesTo, err = a.tracesTo.collate(ctx, txFrom, txTo, tx)
		return err
	}); err != nil {
		return sf, err
		//errCh <- err
	}

	if sf.tracesTo, err = a.tracesTo.buildFiles(ctx, step, ac.tracesTo, a.ps); err != nil {
		return sf, err
		//		errCh <- err
	}
	//}()
	//go func() {
	//	wg.Wait()
	//close(errCh)
	//}()
	//var lastError error
	//for err := range errCh {
	//	if err != nil {
	//		lastError = err
	//	}
	//}
	//if lastError == nil {
	closeColl = false
	//}
	return sf, nil
}

type AggV3StaticFiles struct {
	accounts   StaticFiles
	storage    StaticFiles
	code       StaticFiles
	commitment StaticFiles
	logAddrs   InvertedFiles
	logTopics  InvertedFiles
	tracesFrom InvertedFiles
	tracesTo   InvertedFiles
}

func (sf AggV3StaticFiles) Close() {
	sf.accounts.Close()
	sf.storage.Close()
	sf.code.Close()
	sf.logAddrs.Close()
	sf.logTopics.Close()
	sf.tracesFrom.Close()
	sf.tracesTo.Close()
}

func (a *AggregatorV3) aggregate(ctx context.Context, step uint64) error {
	var (
		logEvery      = time.NewTicker(time.Second * 30)
		wg            sync.WaitGroup
		errCh         = make(chan error, 8)
		txFrom        = step * a.aggregationStep
		txTo          = (step + 1) * a.aggregationStep
		stepStartedAt = time.Now()
	)

	defer logEvery.Stop()

	defer a.needSaveFilesListInDB.Store(true)
	defer a.recalcMaxTxNum()

	for _, d := range []*Domain{a.accounts, a.storage, a.code, a.commitment.Domain} {
		wg.Add(1)

		mxRunningCollations.Inc()
		start := time.Now()
		//roTx, err := a.db.BeginRo(ctx)
		//if err != nil {
		//	return fmt.Errorf("domain collation %q oops: %w", d.filenameBase, err)
		//}
		collation, err := d.collateStream(ctx, step, txFrom, txTo, d.tx)
		if err != nil {
			return fmt.Errorf("domain collation %q has failed: %w", d.filenameBase, err)
		}
		mxRunningCollations.Dec()
		mxCollateTook.UpdateDuration(start)

		mxCollationSize.Set(uint64(collation.valuesComp.Count()))
		mxCollationSizeHist.Set(uint64(collation.historyComp.Count()))

		if err != nil {
			collation.Close()
			return fmt.Errorf("domain collation %q has failed: %w", d.filenameBase, err)
		}

		go func(wg *sync.WaitGroup, d *Domain, collation Collation) {
			defer wg.Done()
			mxRunningMerges.Inc()

			start := time.Now()
			sf, err := d.buildFiles(ctx, step, collation, a.ps)
			collation.Close()

			if err != nil {
				errCh <- err

				sf.Close()
				mxRunningMerges.Dec()
				return
			}

			mxRunningMerges.Dec()

			d.integrateFiles(sf, step*a.aggregationStep, (step+1)*a.aggregationStep)
			d.stats.LastFileBuildingTook = time.Since(start)
		}(&wg, d, collation)

		mxPruneTook.Update(d.stats.LastPruneTook.Seconds())
		mxPruneHistTook.Update(d.stats.LastPruneHistTook.Seconds())
	}

	// indices are built concurrently
	for _, d := range []*InvertedIndex{a.logTopics, a.logAddrs, a.tracesFrom, a.tracesTo} {
		wg.Add(1)

		mxRunningCollations.Inc()
		start := time.Now()
		collation, err := d.collate(ctx, step*a.aggregationStep, (step+1)*a.aggregationStep, d.tx)
		mxRunningCollations.Dec()
		mxCollateTook.UpdateDuration(start)

		if err != nil {
			return fmt.Errorf("index collation %q has failed: %w", d.filenameBase, err)
		}

		go func(wg *sync.WaitGroup, d *InvertedIndex, tx kv.Tx) {
			defer wg.Done()

			mxRunningMerges.Inc()
			start := time.Now()

			sf, err := d.buildFiles(ctx, step, collation, a.ps)
			if err != nil {
				errCh <- err
				sf.Close()
				return
			}

			mxRunningMerges.Dec()
			mxBuildTook.UpdateDuration(start)

			d.integrateFiles(sf, step*a.aggregationStep, (step+1)*a.aggregationStep)

			mxRunningMerges.Inc()
		}(&wg, d, d.tx)
	}

	// when domain files are build and db is pruned, we can merge them
	wg.Add(1)
	go func(wg *sync.WaitGroup) {
		defer wg.Done()

		if err := a.mergeDomainSteps(ctx); err != nil {
			errCh <- err
		}
	}(&wg)

	go func() {
		wg.Wait()
		close(errCh)
	}()

	for err := range errCh {
		log.Warn("domain collate-buildFiles failed", "err", err)
		return fmt.Errorf("domain collate-build failed: %w", err)
	}

	log.Info("[stat] aggregation is finished",
		"range", fmt.Sprintf("%.2fM-%.2fM", float64(txFrom)/10e5, float64(txTo)/10e5),
		"took", time.Since(stepStartedAt))

	//mxStepTook.UpdateDuration(stepStartedAt)

	return nil
}

func (a *AggregatorV3) mergeDomainSteps(ctx context.Context) error {
	mergeStartedAt := time.Now()
	var upmerges int
	for {
		somethingMerged, err := a.mergeLoopStep(ctx, 8)
		if err != nil {
			return err
		}

		if !somethingMerged {
			break
		}
		upmerges++
	}

	if upmerges > 1 {
		log.Info("[stat] aggregation merged", "merge_took", time.Since(mergeStartedAt), "merges_count", upmerges)
	}
	return nil
}

func (a *AggregatorV3) BuildFiles(toTxNum uint64) (err error) {
	txn := a.txNum.Load() + 1
	if txn <= a.minimaxTxNumInFiles.Load()+a.aggregationStep+a.keepInDB { // Leave one step worth in the DB
		return nil
	}
	if _, err = a.ComputeCommitment(true, false); err != nil {
		return err
	}

	a.BuildFilesInBackground(toTxNum)
	if !(a.buildingFiles.Load() || a.mergeingFiles.Load() || a.buildingOptionalIndices.Load()) {
		return nil
	}

	logEvery := time.NewTicker(20 * time.Second)
	defer logEvery.Stop()
Loop:
	for {
		select {
		case <-a.ctx.Done():
			return a.ctx.Err()
		case <-logEvery.C:
			if !(a.buildingFiles.Load() || a.mergeingFiles.Load() || a.buildingOptionalIndices.Load()) {
				break Loop
			}
			if a.HasBackgroundFilesBuild() {
				log.Info("[snapshots] Files build", "progress", a.BackgroundProgress())
			}
		}
	}

	return nil
}

func (a *AggregatorV3) buildFilesInBackground(ctx context.Context, step uint64) (err error) {
	return a.aggregate(ctx, step)
}

func (a *AggregatorV3) FinishTx(rwTx kv.RwTx) (rootHash []byte, err error) {
	txn := a.txNum.Load()
	if a.keepInDB > txn+1 && (txn+1)%a.aggregationStep == 0 {
		return nil, nil
	}

	mxRunningMerges.Inc()
	defer mxRunningMerges.Dec()

	rootHash, err = a.ComputeCommitment(true, false)
	if err != nil {
		return nil, err
	}

	step := txn / a.aggregationStep
	mxStepCurrent.Set(step)

	step -= a.keepInDB / a.aggregationStep

	ctx := context.Background()
	if err := a.Flush(ctx, rwTx); err != nil {
		return nil, err
	}

	if err := a.aggregate(ctx, step); err != nil {
		return nil, err
	}
	return rootHash, nil
}

func (a *AggregatorV3) mergeLoopStep(ctx context.Context, workers int) (somethingDone bool, err error) {
	ac := a.MakeContext() // this need, to ensure we do all operations on files in "transaction-style", maybe we will ensure it on type-level in future
	defer ac.Close()

	closeAll := true
	maxSpan := a.aggregationStep * StepsInBiggestFile
	r := ac.findMergeRange(a.minimaxTxNumInFiles.Load(), maxSpan)
	if !r.any() {
		return false, nil
	}

	outs, err := ac.staticFilesInRange(r)
	defer func() {
		if closeAll {
			outs.Close()
		}
	}()
	if err != nil {
		return false, err
	}

	in, err := ac.mergeFiles(ctx, outs, r, workers)
	if err != nil {
		return true, err
	}
	defer func() {
		if closeAll {
			in.Close()
		}
	}()
	a.integrateMergedFiles(outs, in)
	a.onFreeze(in.FrozenList())
	closeAll = false
	return true, nil
}

func (a *AggregatorV3) MergeLoop(ctx context.Context, workers int) error {
	for {
		somethingMerged, err := a.mergeLoopStep(ctx, workers)
		if err != nil {
			return err
		}
		if !somethingMerged {
			return nil
		}
	}
}

func (a *AggregatorV3) integrateFiles(sf AggV3StaticFiles, txNumFrom, txNumTo uint64) {
	a.filesMutationLock.Lock()
	defer a.filesMutationLock.Unlock()
	defer a.needSaveFilesListInDB.Store(true)
	defer a.recalcMaxTxNum()
	a.accounts.integrateFiles(sf.accounts, txNumFrom, txNumTo)
	a.storage.integrateFiles(sf.storage, txNumFrom, txNumTo)
	a.code.integrateFiles(sf.code, txNumFrom, txNumTo)
	a.commitment.integrateFiles(sf.commitment, txNumFrom, txNumTo)
	a.logAddrs.integrateFiles(sf.logAddrs, txNumFrom, txNumTo)
	a.logTopics.integrateFiles(sf.logTopics, txNumFrom, txNumTo)
	a.tracesFrom.integrateFiles(sf.tracesFrom, txNumFrom, txNumTo)
	a.tracesTo.integrateFiles(sf.tracesTo, txNumFrom, txNumTo)
}

func (a *AggregatorV3) NeedSaveFilesListInDB() bool {
	return a.needSaveFilesListInDB.CompareAndSwap(true, false)
}

func (a *AggregatorV3) Unwind(ctx context.Context, txUnwindTo uint64, stateLoad etl.LoadFunc) error {
<<<<<<< HEAD
	//TODO: replace pruneF by some kind of history-walking
	stateChanges := etl.NewCollector(a.logPrefix, a.tmpdir, etl.NewOldestEntryBuffer(etl.BufferOptimalSize))
	defer stateChanges.Close()
	if err := a.accounts.pruneF(txUnwindTo, math2.MaxUint64, func(_ uint64, k, v []byte) error {
		return stateChanges.Collect(k, v)
	}); err != nil {
		return err
	}
	if err := a.storage.pruneF(txUnwindTo, math2.MaxUint64, func(_ uint64, k, v []byte) error {
		return stateChanges.Collect(k, v)
	}); err != nil {
		return err
	}
	if err := stateChanges.Load(a.rwTx, "", stateLoad, etl.TransformArgs{Quit: ctx.Done()}); err != nil {
		return err
	}

=======
	//TODO: use ETL to avoid OOM (or specialized history-iterator instead of pruneF)
	//stateChanges := etl.NewCollector(a.logPrefix, a.tmpdir, etl.NewOldestEntryBuffer(etl.BufferOptimalSize))
	//defer stateChanges.Close()
	{
		exists := map[string]struct{}{}
		if err := a.accounts.pruneF(txUnwindTo, math2.MaxUint64, func(txNum uint64, k, v []byte) error {
			if _, ok := exists[string(k)]; ok {
				return nil
			}
			exists[string(k)] = struct{}{}

			a.accounts.SetTxNum(txNum)
			return a.accounts.put(k, v)
		}); err != nil {
			return err
		}
	}
	{
		exists := map[string]struct{}{}
		if err := a.storage.pruneF(txUnwindTo, math2.MaxUint64, func(txNum uint64, k, v []byte) error {
			if _, ok := exists[string(k)]; ok {
				return nil
			}
			exists[string(k)] = struct{}{}

			a.storage.SetTxNum(txNum)
			return a.storage.put(k, v)
		}); err != nil {
			return err
		}
	}
	{
		exists := map[string]struct{}{}
		if err := a.code.pruneF(txUnwindTo, math2.MaxUint64, func(txNum uint64, k, v []byte) error {
			if _, ok := exists[string(k)]; ok {
				return nil
			}
			exists[string(k)] = struct{}{}

			a.code.SetTxNum(txNum)
			return a.code.put(k, v)
		}); err != nil {
			return err
		}
	}
	//{
	//	exists := map[string]struct{}{}
	//	if err := a.commitment.pruneF(txUnwindTo, math2.MaxUint64, func(txNum uint64, k, v []byte) error {
	//		if _, ok := exists[string(k)]; ok {
	//			return nil
	//		}
	//		exists[string(k)] = struct{}{}
	//
	//		a.commitment.SetTxNum(txNum)
	//		return a.commitment.put(k, v)
	//	}); err != nil {
	//		return err
	//	}
	//}

	//if err := stateChanges.Load(a.rwTx, kv.PlainState, stateLoad, etl.TransformArgs{Quit: ctx.Done()}); err != nil {
	//	return err
	//}
>>>>>>> 784c58aa
	logEvery := time.NewTicker(30 * time.Second)
	defer logEvery.Stop()
	step := txUnwindTo / a.aggregationStep
	if err := a.accounts.prune(ctx, step, txUnwindTo, math2.MaxUint64, math2.MaxUint64, logEvery); err != nil {
		return err
	}
	if err := a.storage.prune(ctx, step, txUnwindTo, math2.MaxUint64, math2.MaxUint64, logEvery); err != nil {
		return err
	}
	if err := a.code.prune(ctx, step, txUnwindTo, math2.MaxUint64, math2.MaxUint64, logEvery); err != nil {
		return err
	}
	if err := a.commitment.prune(ctx, step, txUnwindTo, math2.MaxUint64, math2.MaxUint64, logEvery); err != nil {
		return err
	}
	if err := a.logAddrs.prune(ctx, txUnwindTo, math2.MaxUint64, math2.MaxUint64, logEvery); err != nil {
		return err
	}
	if err := a.logTopics.prune(ctx, txUnwindTo, math2.MaxUint64, math2.MaxUint64, logEvery); err != nil {
		return err
	}
	if err := a.tracesFrom.prune(ctx, txUnwindTo, math2.MaxUint64, math2.MaxUint64, logEvery); err != nil {
		return err
	}
	if err := a.tracesTo.prune(ctx, txUnwindTo, math2.MaxUint64, math2.MaxUint64, logEvery); err != nil {
		return err
	}
	return nil
}

func (a *AggregatorV3) Warmup(ctx context.Context, txFrom, limit uint64) error {
	if a.db == nil {
		return nil
	}
	e, ctx := errgroup.WithContext(ctx)
	e.Go(func() error {
		return a.db.View(ctx, func(tx kv.Tx) error { return a.accounts.warmup(ctx, txFrom, limit, tx) })
	})
	e.Go(func() error {
		return a.db.View(ctx, func(tx kv.Tx) error { return a.storage.warmup(ctx, txFrom, limit, tx) })
	})
	e.Go(func() error {
		return a.db.View(ctx, func(tx kv.Tx) error { return a.code.warmup(ctx, txFrom, limit, tx) })
	})
	e.Go(func() error {
		return a.db.View(ctx, func(tx kv.Tx) error { return a.commitment.warmup(ctx, txFrom, limit, tx) })
	})
	e.Go(func() error {
		return a.db.View(ctx, func(tx kv.Tx) error { return a.logAddrs.warmup(ctx, txFrom, limit, tx) })
	})
	e.Go(func() error {
		return a.db.View(ctx, func(tx kv.Tx) error { return a.logTopics.warmup(ctx, txFrom, limit, tx) })
	})
	e.Go(func() error {
		return a.db.View(ctx, func(tx kv.Tx) error { return a.tracesFrom.warmup(ctx, txFrom, limit, tx) })
	})
	e.Go(func() error {
		return a.db.View(ctx, func(tx kv.Tx) error { return a.tracesTo.warmup(ctx, txFrom, limit, tx) })
	})
	return e.Wait()
}

// StartWrites - pattern: `defer agg.StartWrites().FinishWrites()`
func (a *AggregatorV3) DiscardHistory() *AggregatorV3 {
	a.accounts.DiscardHistory()
	a.storage.DiscardHistory()
	a.code.DiscardHistory()
	a.commitment.DiscardHistory()
	a.logAddrs.DiscardHistory(a.tmpdir)
	a.logTopics.DiscardHistory(a.tmpdir)
	a.tracesFrom.DiscardHistory(a.tmpdir)
	a.tracesTo.DiscardHistory(a.tmpdir)
	return a
}

// StartWrites - pattern: `defer agg.StartWrites().FinishWrites()`
func (a *AggregatorV3) StartWrites() *AggregatorV3 {
	a.walLock.Lock()
	defer a.walLock.Unlock()
	a.accounts.StartWrites()
	a.storage.StartWrites()
	a.code.StartWrites()
	a.commitment.StartWrites()
	a.logAddrs.StartWrites()
	a.logTopics.StartWrites()
	a.tracesFrom.StartWrites()
	a.tracesTo.StartWrites()
	return a
}
func (a *AggregatorV3) StartUnbufferedWrites() *AggregatorV3 {
	a.walLock.Lock()
	defer a.walLock.Unlock()
	a.accounts.StartUnbufferedWrites()
	a.storage.StartUnbufferedWrites()
	a.code.StartUnbufferedWrites()
	a.commitment.StartUnbufferedWrites()
	a.logAddrs.StartUnbufferedWrites()
	a.logTopics.StartUnbufferedWrites()
	a.tracesFrom.StartUnbufferedWrites()
	a.tracesTo.StartUnbufferedWrites()
	return a
}
func (a *AggregatorV3) FinishWrites() {
	a.walLock.Lock()
	defer a.walLock.Unlock()
	a.accounts.FinishWrites()
	a.storage.FinishWrites()
	a.code.FinishWrites()
	a.commitment.FinishWrites()
	a.logAddrs.FinishWrites()
	a.logTopics.FinishWrites()
	a.tracesFrom.FinishWrites()
	a.tracesTo.FinishWrites()
}

type flusher interface {
	Flush(ctx context.Context, tx kv.RwTx) error
}

func (a *AggregatorV3) Flush(ctx context.Context, tx kv.RwTx) error {
	a.walLock.Lock()
	flushers := []flusher{
		a.accounts.Rotate(),
		a.storage.Rotate(),
		a.code.Rotate(),
		a.commitment.Domain.Rotate(),
		a.logAddrs.Rotate(),
		a.logTopics.Rotate(),
		a.tracesFrom.Rotate(),
		a.tracesTo.Rotate(),
	}
	a.walLock.Unlock()
	defer func(t time.Time) { log.Debug("[snapshots] history flush", "took", time.Since(t)) }(time.Now())
	for _, f := range flushers {
		if err := f.Flush(ctx, tx); err != nil {
			return err
		}
	}
	return nil
}

func (a *AggregatorV3) CanPrune(tx kv.Tx) bool {
	return a.CanPruneFrom(tx) < a.minimaxTxNumInFiles.Load()
}
func (a *AggregatorV3) CanPruneFrom(tx kv.Tx) uint64 {
	fst, _ := kv.FirstKey(tx, kv.TracesToKeys)
	fst2, _ := kv.FirstKey(tx, kv.StorageHistoryKeys)
	if len(fst) > 0 && len(fst2) > 0 {
		fstInDb := binary.BigEndian.Uint64(fst)
		fstInDb2 := binary.BigEndian.Uint64(fst2)
		return cmp.Min(fstInDb, fstInDb2)
	}
	return math2.MaxUint64
}

func (a *AggregatorV3) PruneWithTiemout(ctx context.Context, timeout time.Duration) error {
	t := time.Now()
	for a.CanPrune(a.rwTx) && time.Since(t) < timeout {
		if err := a.Prune(ctx, 1_000); err != nil { // prune part of retired data, before commit
			return err
		}
	}
	return nil
}

func (a *AggregatorV3) Prune(ctx context.Context, limit uint64) error {
	//if limit/a.aggregationStep > StepsInBiggestFile {
	//	ctx, cancel := context.WithCancel(ctx)
	//	defer cancel()
	//
	//	a.wg.Add(1)
	//	go func() {
	//		defer a.wg.Done()
	//		_ = a.Warmup(ctx, 0, cmp.Max(a.aggregationStep, limit)) // warmup is asyn and moving faster than data deletion
	//	}()
	//}
	return a.prune(ctx, 0, a.minimaxTxNumInFiles.Load(), limit)
}

func (a *AggregatorV3) prune(ctx context.Context, txFrom, txTo, limit uint64) error {
	logEvery := time.NewTicker(30 * time.Second)
	defer logEvery.Stop()
	step := txTo / a.aggregationStep
	if err := a.accounts.prune(ctx, step, txFrom, txTo, limit, logEvery); err != nil {
		return err
	}
	if err := a.storage.prune(ctx, step, txFrom, txTo, limit, logEvery); err != nil {
		return err
	}
	if err := a.code.prune(ctx, step, txFrom, txTo, limit, logEvery); err != nil {
		return err
	}
	if err := a.commitment.prune(ctx, step, txFrom, txTo, limit, logEvery); err != nil {
		return err
	}
	if err := a.logAddrs.prune(ctx, txFrom, txTo, limit, logEvery); err != nil {
		return err
	}
	if err := a.logTopics.prune(ctx, txFrom, txTo, limit, logEvery); err != nil {
		return err
	}
	if err := a.tracesFrom.prune(ctx, txFrom, txTo, limit, logEvery); err != nil {
		return err
	}
	if err := a.tracesTo.prune(ctx, txFrom, txTo, limit, logEvery); err != nil {
		return err
	}
	return nil
}

func (a *AggregatorV3) SlowContextsList() (res []string) {
	if a.doTraceCtx {
		a.traceCtxLock.Lock()
		a.traceCtx.Scan(func(key uint64, value *AggregatorV3Context) bool {
			if time.Since(value.startTime) > time.Minute {
				res = append(res, strconv.Itoa(int(key))+": "+value.stack)
			}
			return true
		})
		a.traceCtxLock.Unlock()
	}
	return res
}
func (a *AggregatorV3) addTraceCtx(ac *AggregatorV3Context) {
	if a.doTraceCtx {
		ac.id = a.traceCtxID.Add(1)
		ac.stack = dbg.Stack()
		ac.startTime = time.Now()
		a.traceCtxLock.Lock()
		a.traceCtx.Set(ac.id, ac)
		a.traceCtxLock.Unlock()
	}
}
func (a *AggregatorV3) delTraceCtx(ac *AggregatorV3Context) {
	if a.doTraceCtx {
		a.traceCtxLock.Lock()
		a.traceCtx.Delete(ac.id)
		a.traceCtxLock.Unlock()
	}
}
func (a *AggregatorV3) LogStats(tx kv.Tx, tx2block func(endTxNumMinimax uint64) uint64) {
	if a.minimaxTxNumInFiles.Load() == 0 {
		return
	}
	histBlockNumProgress := tx2block(a.minimaxTxNumInFiles.Load())
	str := make([]string, 0, a.accounts.InvertedIndex.files.Len())
	a.accounts.InvertedIndex.files.Walk(func(items []*filesItem) bool {
		for _, item := range items {
			bn := tx2block(item.endTxNum)
			str = append(str, fmt.Sprintf("%d=%dK", item.endTxNum/a.aggregationStep, bn/1_000))
		}
		return true
	})

	c, err := tx.CursorDupSort(a.accounts.InvertedIndex.indexTable)
	if err != nil {
		// TODO pass error properly around
		panic(err)
	}
	_, v, err := c.First()
	if err != nil {
		// TODO pass error properly around
		panic(err)
	}
	var firstHistoryIndexBlockInDB uint64
	if len(v) != 0 {
		firstHistoryIndexBlockInDB = tx2block(binary.BigEndian.Uint64(v))
	}

	var m runtime.MemStats
	dbg.ReadMemStats(&m)
	log.Info("[snapshots] History Stat",
		"blocks", fmt.Sprintf("%dk", (histBlockNumProgress+1)/1000),
		"txs", fmt.Sprintf("%dm", a.minimaxTxNumInFiles.Load()/1_000_000),
		"txNum2blockNum", strings.Join(str, ","),
		"first_history_idx_in_db", firstHistoryIndexBlockInDB,
		"alloc", common2.ByteCount(m.Alloc), "sys", common2.ByteCount(m.Sys))
}

func (a *AggregatorV3) EndTxNumMinimax() uint64 { return a.minimaxTxNumInFiles.Load() }
func (a *AggregatorV3) EndTxNumFrozenAndIndexed() uint64 {
	return cmp.Min(
		cmp.Min(
			a.accounts.endIndexedTxNumMinimax(true),
			a.storage.endIndexedTxNumMinimax(true),
		),
		cmp.Min(
			a.code.endIndexedTxNumMinimax(true),
			a.commitment.endIndexedTxNumMinimax(true),
		),
	)
}
func (a *AggregatorV3) recalcMaxTxNum() {
	min := a.accounts.endTxNumMinimax()
	if txNum := a.storage.endTxNumMinimax(); txNum < min {
		min = txNum
	}
	if txNum := a.code.endTxNumMinimax(); txNum < min {
		min = txNum
	}
	if txNum := a.commitment.endTxNumMinimax(); txNum < min {
		min = txNum
	}
	if txNum := a.logAddrs.endTxNumMinimax(); txNum < min {
		min = txNum
	}
	if txNum := a.logTopics.endTxNumMinimax(); txNum < min {
		min = txNum
	}
	if txNum := a.tracesFrom.endTxNumMinimax(); txNum < min {
		min = txNum
	}
	if txNum := a.tracesTo.endTxNumMinimax(); txNum < min {
		min = txNum
	}
	a.minimaxTxNumInFiles.Store(min)
}

type RangesV3 struct {
	accounts             DomainRanges
	storage              DomainRanges
	code                 DomainRanges
	commitment           DomainRanges
	logTopicsStartTxNum  uint64
	logAddrsEndTxNum     uint64
	logAddrsStartTxNum   uint64
	logTopicsEndTxNum    uint64
	tracesFromStartTxNum uint64
	tracesFromEndTxNum   uint64
	tracesToStartTxNum   uint64
	tracesToEndTxNum     uint64
	logAddrs             bool
	logTopics            bool
	tracesFrom           bool
	tracesTo             bool
}

func (r RangesV3) any() bool {
	return r.accounts.any() || r.storage.any() || r.code.any() || r.commitment.any() || r.logAddrs || r.logTopics || r.tracesFrom || r.tracesTo
}

func (ac *AggregatorV3Context) findMergeRange(maxEndTxNum, maxSpan uint64) RangesV3 {
	var r RangesV3
	r.accounts = ac.a.accounts.findMergeRange(maxEndTxNum, maxSpan)
	r.storage = ac.a.storage.findMergeRange(maxEndTxNum, maxSpan)
	r.code = ac.a.code.findMergeRange(maxEndTxNum, maxSpan)
	r.commitment = ac.a.commitment.findMergeRange(maxEndTxNum, maxSpan)
	r.logAddrs, r.logAddrsStartTxNum, r.logAddrsEndTxNum = ac.a.logAddrs.findMergeRange(maxEndTxNum, maxSpan)
	r.logTopics, r.logTopicsStartTxNum, r.logTopicsEndTxNum = ac.a.logTopics.findMergeRange(maxEndTxNum, maxSpan)
	r.tracesFrom, r.tracesFromStartTxNum, r.tracesFromEndTxNum = ac.a.tracesFrom.findMergeRange(maxEndTxNum, maxSpan)
	r.tracesTo, r.tracesToStartTxNum, r.tracesToEndTxNum = ac.a.tracesTo.findMergeRange(maxEndTxNum, maxSpan)
	//log.Info(fmt.Sprintf("findMergeRange(%d, %d)=%+v\n", maxEndTxNum, maxSpan, r))
	return r
}

type SelectedStaticFilesV3 struct {
	accounts       []*filesItem
	accountsIdx    []*filesItem
	accountsHist   []*filesItem
	storage        []*filesItem
	storageIdx     []*filesItem
	storageHist    []*filesItem
	code           []*filesItem
	codeIdx        []*filesItem
	codeHist       []*filesItem
	commitment     []*filesItem
	commitmentIdx  []*filesItem
	commitmentHist []*filesItem
	logTopics      []*filesItem
	tracesTo       []*filesItem
	tracesFrom     []*filesItem
	logAddrs       []*filesItem
	accountsI      int
	storageI       int
	codeI          int
	commitmentI    int
	logAddrsI      int
	logTopicsI     int
	tracesFromI    int
	tracesToI      int
}

func (sf SelectedStaticFilesV3) Close() {
	clist := [...][]*filesItem{
		sf.accounts, sf.accountsIdx, sf.accountsHist,
		sf.storage, sf.storageIdx, sf.accountsHist,
		sf.code, sf.codeIdx, sf.codeHist,
		sf.commitment, sf.commitmentIdx, sf.commitmentHist,
		sf.logAddrs, sf.logTopics, sf.tracesFrom, sf.tracesTo,
	}
	for _, group := range clist {
		for _, item := range group {
			if item != nil {
				if item.decompressor != nil {
					item.decompressor.Close()
				}
				if item.index != nil {
					item.index.Close()
				}
			}
		}
	}
}

func (ac *AggregatorV3Context) staticFilesInRange(r RangesV3) (sf SelectedStaticFilesV3, err error) {
	if r.accounts.any() {
		sf.accounts, sf.accountsIdx, sf.accountsHist, sf.accountsI = ac.accounts.staticFilesInRange(r.accounts)
	}
	if r.storage.any() {
		sf.storage, sf.storageIdx, sf.storageHist, sf.storageI = ac.storage.staticFilesInRange(r.storage)
	}
	if r.code.any() {
		sf.code, sf.codeIdx, sf.codeHist, sf.codeI = ac.code.staticFilesInRange(r.code)
	}
	if r.commitment.any() {
		sf.commitment, sf.commitmentIdx, sf.commitmentHist, sf.commitmentI = ac.commitment.staticFilesInRange(r.commitment)
	}
	if r.logAddrs {
		sf.logAddrs, sf.logAddrsI = ac.logAddrs.staticFilesInRange(r.logAddrsStartTxNum, r.logAddrsEndTxNum)
	}
	if r.logTopics {
		sf.logTopics, sf.logTopicsI = ac.logTopics.staticFilesInRange(r.logTopicsStartTxNum, r.logTopicsEndTxNum)
	}
	if r.tracesFrom {
		sf.tracesFrom, sf.tracesFromI = ac.tracesFrom.staticFilesInRange(r.tracesFromStartTxNum, r.tracesFromEndTxNum)
	}
	if r.tracesTo {
		sf.tracesTo, sf.tracesToI = ac.tracesTo.staticFilesInRange(r.tracesToStartTxNum, r.tracesToEndTxNum)
	}
	return sf, err
}

type MergedFilesV3 struct {
	accounts                      *filesItem
	accountsIdx, accountsHist     *filesItem
	storage                       *filesItem
	storageIdx, storageHist       *filesItem
	code                          *filesItem
	codeIdx, codeHist             *filesItem
	commitment                    *filesItem
	commitmentIdx, commitmentHist *filesItem
	logAddrs                      *filesItem
	logTopics                     *filesItem
	tracesFrom                    *filesItem
	tracesTo                      *filesItem
}

func (mf MergedFilesV3) FrozenList() (frozen []string) {
	if mf.accountsHist != nil && mf.accountsHist.frozen {
		frozen = append(frozen, mf.accountsHist.decompressor.FileName())
	}
	if mf.accountsIdx != nil && mf.accountsIdx.frozen {
		frozen = append(frozen, mf.accountsIdx.decompressor.FileName())
	}

	if mf.storageHist != nil && mf.storageHist.frozen {
		frozen = append(frozen, mf.storageHist.decompressor.FileName())
	}
	if mf.storageIdx != nil && mf.storageIdx.frozen {
		frozen = append(frozen, mf.storageIdx.decompressor.FileName())
	}

	if mf.codeHist != nil && mf.codeHist.frozen {
		frozen = append(frozen, mf.codeHist.decompressor.FileName())
	}
	if mf.codeIdx != nil && mf.codeIdx.frozen {
		frozen = append(frozen, mf.codeIdx.decompressor.FileName())
	}

	if mf.logAddrs != nil && mf.logAddrs.frozen {
		frozen = append(frozen, mf.logAddrs.decompressor.FileName())
	}
	if mf.logTopics != nil && mf.logTopics.frozen {
		frozen = append(frozen, mf.logTopics.decompressor.FileName())
	}
	if mf.tracesFrom != nil && mf.tracesFrom.frozen {
		frozen = append(frozen, mf.tracesFrom.decompressor.FileName())
	}
	if mf.tracesTo != nil && mf.tracesTo.frozen {
		frozen = append(frozen, mf.tracesTo.decompressor.FileName())
	}
	return frozen
}
func (mf MergedFilesV3) Close() {
	clist := [...]*filesItem{
		mf.accounts, mf.accountsIdx, mf.accountsHist,
		mf.storage, mf.storageIdx, mf.storageHist,
		mf.code, mf.codeIdx, mf.codeHist,
		mf.commitment, mf.commitmentIdx, mf.commitmentHist,
		mf.logAddrs, mf.logTopics, mf.tracesFrom, mf.tracesTo,
	}

	for _, item := range clist {
		if item != nil {
			if item.decompressor != nil {
				item.decompressor.Close()
			}
			if item.index != nil {
				item.index.Close()
			}
		}
	}
}

func (ac *AggregatorV3Context) mergeFiles(ctx context.Context, files SelectedStaticFilesV3, r RangesV3, workers int) (MergedFilesV3, error) {
	var mf MergedFilesV3
	g, ctx := errgroup.WithContext(ctx)
	g.SetLimit(workers)
	closeFiles := true
	defer func() {
		if closeFiles {
			mf.Close()
		}
	}()

	var predicates sync.WaitGroup
	if r.accounts.any() {
		predicates.Add(1)

		log.Info(fmt.Sprintf("[snapshots] merge: %d-%d", r.accounts.historyStartTxNum/ac.a.aggregationStep, r.accounts.historyEndTxNum/ac.a.aggregationStep))
		g.Go(func() (err error) {
			mf.accounts, mf.accountsIdx, mf.accountsHist, err = ac.a.accounts.mergeFiles(ctx, files.accounts, files.accountsIdx, files.accountsHist, r.accounts, workers, ac.a.ps)
			predicates.Done()
			return err
		})
	}

	if r.storage.any() {
		predicates.Add(1)
		log.Info(fmt.Sprintf("[snapshots] merge storeage: %d-%d", r.accounts.historyStartTxNum/ac.a.aggregationStep, r.accounts.historyEndTxNum/ac.a.aggregationStep))
		g.Go(func() (err error) {
			mf.storage, mf.storageIdx, mf.storageHist, err = ac.a.storage.mergeFiles(ctx, files.storage, files.storageIdx, files.storageHist, r.storage, workers, ac.a.ps)
			predicates.Done()
			return err
		})
	}
	if r.code.any() {
		g.Go(func() (err error) {
			mf.code, mf.codeIdx, mf.codeHist, err = ac.a.code.mergeFiles(ctx, files.code, files.codeIdx, files.codeHist, r.code, workers, ac.a.ps)
			return err
		})
	}
	if r.commitment.any() {
		predicates.Wait()
		log.Info(fmt.Sprintf("[snapshots] merge commitment: %d-%d", r.accounts.historyStartTxNum/ac.a.aggregationStep, r.accounts.historyEndTxNum/ac.a.aggregationStep))
		g.Go(func() (err error) {
			var v4Files SelectedStaticFiles
			var v4MergedF MergedFiles

			mf.commitment, mf.commitmentIdx, mf.commitmentHist, err = ac.a.commitment.mergeFiles(ctx, v4Files.FillV3(&files), v4MergedF.FillV3(&mf), r.commitment, workers, ac.a.ps)
			return err
		})
	}

	if r.logAddrs {
		g.Go(func() error {
			var err error
			mf.logAddrs, err = ac.a.logAddrs.mergeFiles(ctx, files.logAddrs, r.logAddrsStartTxNum, r.logAddrsEndTxNum, workers, ac.a.ps)
			return err
		})
	}
	if r.logTopics {
		g.Go(func() error {
			var err error
			mf.logTopics, err = ac.a.logTopics.mergeFiles(ctx, files.logTopics, r.logTopicsStartTxNum, r.logTopicsEndTxNum, workers, ac.a.ps)
			return err
		})
	}
	if r.tracesFrom {
		g.Go(func() error {
			var err error
			mf.tracesFrom, err = ac.a.tracesFrom.mergeFiles(ctx, files.tracesFrom, r.tracesFromStartTxNum, r.tracesFromEndTxNum, workers, ac.a.ps)
			return err
		})
	}
	if r.tracesTo {
		g.Go(func() error {
			var err error
			mf.tracesTo, err = ac.a.tracesTo.mergeFiles(ctx, files.tracesTo, r.tracesToStartTxNum, r.tracesToEndTxNum, workers, ac.a.ps)
			return err
		})
	}
	err := g.Wait()
	if err == nil {
		closeFiles = false
	}
	return mf, err
}

func (a *AggregatorV3) integrateMergedFiles(outs SelectedStaticFilesV3, in MergedFilesV3) (frozen []string) {
	a.filesMutationLock.Lock()
	defer a.filesMutationLock.Unlock()
	defer a.needSaveFilesListInDB.Store(true)
	defer a.recalcMaxTxNum()
	a.accounts.integrateMergedFiles(outs.accounts, outs.accountsIdx, outs.accountsHist, in.accounts, in.accountsIdx, in.accountsHist)
	a.storage.integrateMergedFiles(outs.storage, outs.storageIdx, outs.storageHist, in.storage, in.storageIdx, in.storageHist)
	a.code.integrateMergedFiles(outs.code, outs.codeIdx, outs.codeHist, in.code, in.codeIdx, in.codeHist)
	a.commitment.integrateMergedFiles(outs.commitment, outs.commitmentIdx, outs.commitmentHist, in.commitment, in.commitmentIdx, in.commitmentHist)
	a.logAddrs.integrateMergedFiles(outs.logAddrs, in.logAddrs)
	a.logTopics.integrateMergedFiles(outs.logTopics, in.logTopics)
	a.tracesFrom.integrateMergedFiles(outs.tracesFrom, in.tracesFrom)
	a.tracesTo.integrateMergedFiles(outs.tracesTo, in.tracesTo)
	a.cleanAfterNewFreeze(in)
	return frozen
}
func (a *AggregatorV3) cleanAfterNewFreeze(in MergedFilesV3) {
	if in.accounts != nil && in.accounts.frozen {
		a.accounts.cleanAfterFreeze(in.accounts.endTxNum)
	}
	if in.storage != nil && in.storage.frozen {
		a.storage.cleanAfterFreeze(in.storage.endTxNum)
	}
	if in.code != nil && in.code.frozen {
		a.code.cleanAfterFreeze(in.code.endTxNum)
	}
	if in.commitment != nil && in.commitment.frozen {
		a.commitment.cleanAfterFreeze(in.commitment.endTxNum)
	}
	if in.logAddrs != nil && in.logAddrs.frozen {
		a.logAddrs.cleanAfterFreeze(in.logAddrs.endTxNum)
	}
	if in.logTopics != nil && in.logTopics.frozen {
		a.logTopics.cleanAfterFreeze(in.logTopics.endTxNum)
	}
	if in.tracesFrom != nil && in.tracesFrom.frozen {
		a.tracesFrom.cleanAfterFreeze(in.tracesFrom.endTxNum)
	}
	if in.tracesTo != nil && in.tracesTo.frozen {
		a.tracesTo.cleanAfterFreeze(in.tracesTo.endTxNum)
	}
}

// KeepInDB - usually equal to one a.aggregationStep, but when we exec blocks from snapshots
// we can set it to 0, because no re-org on this blocks are possible
func (a *AggregatorV3) KeepInDB(v uint64) { a.keepInDB = v }

func (a *AggregatorV3) AggregateFilesInBackground() {
	if a.domains != nil {
		a.txNum.Store(a.domains.txNum.Load())
	}
	if (a.txNum.Load() + 1) <= a.minimaxTxNumInFiles.Load()+a.aggregationStep+a.keepInDB { // Leave one step worth in the DB
		return
	}

	step := a.minimaxTxNumInFiles.Load() / a.aggregationStep
	if ok := a.buildingFiles.CompareAndSwap(false, true); !ok {
		return
	}
	defer a.buildingFiles.Store(false)

	if _, err := a.ComputeCommitment(true, false); err != nil {
		log.Warn("ComputeCommitment before aggregation has failed", "err", err)
		return
	}

	if ok := a.mergeingFiles.CompareAndSwap(false, true); !ok {
		return
	}
	defer a.mergeingFiles.Store(false)

	if err := a.buildFilesInBackground(a.ctx, step); err != nil {
		if errors.Is(err, context.Canceled) {
			return
		}
		log.Warn("buildFilesInBackground", "err", err)
	}
	if err := a.BuildMissedIndices(a.ctx, 1); err != nil {
		if errors.Is(err, context.Canceled) {
			return
		}
		log.Warn("BuildMissedIndices", "err", err)
	}
}

func (a *AggregatorV3) BuildFilesInBackground(txNum uint64) {
	if (txNum + 1) <= a.minimaxTxNumInFiles.Load()+a.aggregationStep+a.keepInDB { // Leave one step worth in the DB
		return
	}

	if ok := a.buildingFiles.CompareAndSwap(false, true); !ok {
		return
	}

	step := a.minimaxTxNumInFiles.Load() / a.aggregationStep
	toTxNum := (step + 1) * a.aggregationStep
	hasData := false

	a.wg.Add(1)
	go func() {
		defer a.wg.Done()
		defer a.buildingFiles.Store(false)

		// check if db has enough data (maybe we didn't commit them yet)
		lastInDB := lastIdInDB(a.db, a.accounts.keysTable)
		hasData = lastInDB >= toTxNum
		if !hasData {
			return
		}

		if _, err := a.ComputeCommitment(true, false); err != nil {
			log.Warn("ComputeCommitment before aggregation has failed", "err", err)
			return
		}

		// trying to create as much small-step-files as possible:
		// - to reduce amount of small merges
		// - to remove old data from db as early as possible
		// - during files build, may happen commit of new data. on each loop step getting latest id in db
		for step < lastIdInDB(a.db, a.accounts.indexKeysTable)/a.aggregationStep {
			if err := a.buildFilesInBackground(a.ctx, step); err != nil {
				if errors.Is(err, context.Canceled) {
					return
				}
				log.Warn("[snapshots] buildFilesInBackground", "err", err)
				break
			}
			step++
		}

		if ok := a.mergeingFiles.CompareAndSwap(false, true); !ok {
			return
		}
		a.wg.Add(1)
		go func() {
			defer a.wg.Done()
			defer a.mergeingFiles.Store(false)
			if err := a.MergeLoop(a.ctx, 1); err != nil {
				if errors.Is(err, context.Canceled) {
					return
				}
				log.Warn("[snapshots] merge", "err", err)
			}

			a.BuildOptionalMissedIndicesInBackground(a.ctx, 1)
		}()
	}()
}

func (a *AggregatorV3) BatchHistoryWriteStart() *AggregatorV3 {
	a.walLock.RLock()
	return a
}
func (a *AggregatorV3) BatchHistoryWriteEnd() {
	a.walLock.RUnlock()
}

func (a *AggregatorV3) AddAccountPrev(addr []byte, prev []byte) error {
	return a.accounts.AddPrevValue(addr, nil, prev)
}

func (a *AggregatorV3) AddStoragePrev(addr []byte, loc []byte, prev []byte) error {
	return a.storage.AddPrevValue(addr, loc, prev)
}

// AddCodePrev - addr+inc => code
func (a *AggregatorV3) AddCodePrev(addr []byte, prev []byte) error {
	return a.code.AddPrevValue(addr, nil, prev)
}

func (a *AggregatorV3) AddTraceFrom(addr []byte) error {
	return a.tracesFrom.Add(addr)
}

func (a *AggregatorV3) AddTraceTo(addr []byte) error {
	return a.tracesTo.Add(addr)
}

func (a *AggregatorV3) AddLogAddr(addr []byte) error {
	return a.logAddrs.Add(addr)
}

func (a *AggregatorV3) AddLogTopic(topic []byte) error {
	return a.logTopics.Add(topic)
}

func (a *AggregatorV3) UpdateAccount(addr []byte, data, prevData []byte) error {
	return a.domains.UpdateAccountData(addr, data, prevData)
	a.commitment.TouchPlainKey(addr, data, a.commitment.TouchAccount)
	return a.accounts.PutWithPrev(addr, nil, data, prevData)
}

func (a *AggregatorV3) UpdateCode(addr []byte, code, prevCode []byte) error {
	return a.domains.UpdateAccountCode(addr, code, prevCode)
	a.commitment.TouchPlainKey(addr, code, a.commitment.TouchCode)
	if len(code) == 0 {
		return a.code.DeleteWithPrev(addr, nil, prevCode)
	}
	return a.code.PutWithPrev(addr, nil, code, prevCode)
}

func (a *AggregatorV3) DeleteAccount(addr, prev []byte) error {
	return a.domains.DeleteAccount(addr, prev)
	a.commitment.TouchPlainKey(addr, nil, a.commitment.TouchAccount)

	if err := a.accounts.DeleteWithPrev(addr, nil, prev); err != nil {
		return err
	}
	if err := a.code.Delete(addr, nil); err != nil {
		return err
	}
	var e error
	if err := a.storage.defaultDc.IteratePrefix(addr, func(k, v []byte) {
		a.commitment.TouchPlainKey(k, nil, a.commitment.TouchStorage)
		if e == nil {
			e = a.storage.DeleteWithPrev(k, nil, v)
		}
	}); err != nil {
		return err
	}
	return e
}

func (a *AggregatorV3) UpdateStorage(addr, loc []byte, value, preVal []byte) error {
	return a.domains.WriteAccountStorage(addr, loc, value, preVal)
	a.commitment.TouchPlainKey(common2.Append(addr, loc), value, a.commitment.TouchStorage)
	if len(value) == 0 {
		return a.storage.DeleteWithPrev(addr, loc, preVal)
	}
	return a.storage.PutWithPrev(addr, loc, value, preVal)
}

func (a *AggregatorV3) ComputeCommitmentOnCtx(saveStateAfter, trace bool, aggCtx *AggregatorV3Context) (rootHash []byte, err error) {

	if a.domains != nil {
		a.commitment.ResetFns(a.domains.BranchFn, a.domains.AccountFn, a.domains.StorageFn)
	} else {
		a.commitment.ResetFns(aggCtx.branchFn, aggCtx.accountFn, aggCtx.storageFn)
	}

	mxCommitmentRunning.Inc()
	rootHash, branchNodeUpdates, err := a.commitment.ComputeCommitment(trace)
	mxCommitmentRunning.Dec()

	if err != nil {
		return nil, err
	}

	mxCommitmentKeys.Add(int(a.commitment.comKeys))
	mxCommitmentTook.Update(a.commitment.comTook.Seconds())

	defer func(t time.Time) { mxCommitmentWriteTook.UpdateDuration(t) }(time.Now())

	for pref, update := range branchNodeUpdates {
		prefix := []byte(pref)

		stateValue, _, err := aggCtx.CommitmentLatest(prefix, a.rwTx)
		if err != nil {
			return nil, err
		}
		mxCommitmentUpdates.Inc()
		stated := commitment.BranchData(stateValue)
		merged, err := a.commitment.branchMerger.Merge(stated, update)
		if err != nil {
			return nil, err
		}
		if bytes.Equal(stated, merged) {
			continue
		}
		if trace {
			fmt.Printf("computeCommitment merge [%x] [%x]+[%x]=>[%x]\n", prefix, stated, update, merged)
		}
		if err = a.commitment.PutWithPrev(prefix, nil, merged, stated); err != nil {
			return nil, err
		}
		mxCommitmentUpdatesApplied.Inc()
	}

	if saveStateAfter {
		if err := a.commitment.storeCommitmentState(a.domains.blockNum.Load()); err != nil {
			return nil, err
		}
	}

	return rootHash, nil
}

// ComputeCommitment evaluates commitment for processed state.
// If `saveStateAfter`=true, then trie state will be saved to DB after commitment evaluation.
func (a *AggregatorV3) ComputeCommitment(saveStateAfter, trace bool) (rootHash []byte, err error) {
	// if commitment mode is Disabled, there will be nothing to compute on.
	aggCtx := a.MakeContext()
	defer aggCtx.Close()
	return a.ComputeCommitmentOnCtx(saveStateAfter, trace, aggCtx)
}

// DisableReadAhead - usage: `defer d.EnableReadAhead().DisableReadAhead()`. Please don't use this funcs without `defer` to avoid leak.
func (a *AggregatorV3) DisableReadAhead() {
	a.accounts.DisableReadAhead()
	a.storage.DisableReadAhead()
	a.code.DisableReadAhead()
	a.commitment.DisableReadAhead()
	a.logAddrs.DisableReadAhead()
	a.logTopics.DisableReadAhead()
	a.tracesFrom.DisableReadAhead()
	a.tracesTo.DisableReadAhead()
}
func (a *AggregatorV3) EnableReadAhead() *AggregatorV3 {
	a.accounts.EnableReadAhead()
	a.storage.EnableReadAhead()
	a.code.EnableReadAhead()
	a.commitment.EnableReadAhead()
	a.logAddrs.EnableReadAhead()
	a.logTopics.EnableReadAhead()
	a.tracesFrom.EnableReadAhead()
	a.tracesTo.EnableReadAhead()
	return a
}
func (a *AggregatorV3) EnableMadvWillNeed() *AggregatorV3 {
	a.accounts.EnableMadvWillNeed()
	a.storage.EnableMadvWillNeed()
	a.code.EnableMadvWillNeed()
	a.commitment.EnableMadvWillNeed()
	a.logAddrs.EnableMadvWillNeed()
	a.logTopics.EnableMadvWillNeed()
	a.tracesFrom.EnableMadvWillNeed()
	a.tracesTo.EnableMadvWillNeed()
	return a
}
func (a *AggregatorV3) EnableMadvNormal() *AggregatorV3 {
	a.accounts.EnableMadvNormalReadAhead()
	a.storage.EnableMadvNormalReadAhead()
	a.code.EnableMadvNormalReadAhead()
	a.commitment.EnableMadvNormalReadAhead()
	a.logAddrs.EnableMadvNormalReadAhead()
	a.logTopics.EnableMadvNormalReadAhead()
	a.tracesFrom.EnableMadvNormalReadAhead()
	a.tracesTo.EnableMadvNormalReadAhead()
	return a
}

// -- range
func (ac *AggregatorV3Context) LogAddrRange(addr []byte, startTxNum, endTxNum int, asc order.By, limit int, tx kv.Tx) (iter.U64, error) {
	return ac.logAddrs.IdxRange(addr, startTxNum, endTxNum, asc, limit, tx)
}

func (ac *AggregatorV3Context) LogTopicRange(topic []byte, startTxNum, endTxNum int, asc order.By, limit int, tx kv.Tx) (iter.U64, error) {
	return ac.logTopics.IdxRange(topic, startTxNum, endTxNum, asc, limit, tx)
}

func (ac *AggregatorV3Context) TraceFromRange(addr []byte, startTxNum, endTxNum int, asc order.By, limit int, tx kv.Tx) (iter.U64, error) {
	return ac.tracesFrom.IdxRange(addr, startTxNum, endTxNum, asc, limit, tx)
}

func (ac *AggregatorV3Context) TraceToRange(addr []byte, startTxNum, endTxNum int, asc order.By, limit int, tx kv.Tx) (iter.U64, error) {
	return ac.tracesTo.IdxRange(addr, startTxNum, endTxNum, asc, limit, tx)
}
func (ac *AggregatorV3Context) AccountHistoryIdxRange(addr []byte, startTxNum, endTxNum int, asc order.By, limit int, tx kv.Tx) (iter.U64, error) {
	return ac.accounts.hc.IdxRange(addr, startTxNum, endTxNum, asc, limit, tx)
}
func (ac *AggregatorV3Context) StorageHistoryIdxRange(addr []byte, startTxNum, endTxNum int, asc order.By, limit int, tx kv.Tx) (iter.U64, error) {
	return ac.storage.hc.IdxRange(addr, startTxNum, endTxNum, asc, limit, tx)
}
func (ac *AggregatorV3Context) CodeHistoryIdxRange(addr []byte, startTxNum, endTxNum int, asc order.By, limit int, tx kv.Tx) (iter.U64, error) {
	return ac.code.hc.IdxRange(addr, startTxNum, endTxNum, asc, limit, tx)
}

// -- range end

func (ac *AggregatorV3Context) ReadAccountData(addr []byte, txNum uint64, tx kv.Tx) ([]byte, error) {
	return ac.accounts.GetBeforeTxNum(addr, txNum, tx)
}

func (ac *AggregatorV3Context) ReadAccountDataNoStateWithRecent(addr []byte, txNum uint64, tx kv.Tx) ([]byte, bool, error) {
	return ac.accounts.hc.GetNoStateWithRecent(addr, txNum, tx)
}

func (ac *AggregatorV3Context) ReadAccountDataNoState(addr []byte, txNum uint64) ([]byte, bool, error) {
	return ac.accounts.hc.GetNoState(addr, txNum)
}

func (ac *AggregatorV3Context) ReadAccountStorageNoStateWithRecent(addr []byte, loc []byte, txNum uint64, tx kv.Tx) ([]byte, bool, error) {
	if cap(ac.keyBuf) < len(addr)+len(loc) {
		ac.keyBuf = make([]byte, len(addr)+len(loc))
	} else if len(ac.keyBuf) != len(addr)+len(loc) {
		ac.keyBuf = ac.keyBuf[:len(addr)+len(loc)]
	}
	copy(ac.keyBuf, addr)
	copy(ac.keyBuf[len(addr):], loc)
	return ac.storage.hc.GetNoStateWithRecent(ac.keyBuf, txNum, tx)
}
func (ac *AggregatorV3Context) ReadAccountStorageNoStateWithRecent2(key []byte, txNum uint64, tx kv.Tx) ([]byte, bool, error) {
	return ac.storage.hc.GetNoStateWithRecent(key, txNum, tx)
}

func (ac *AggregatorV3Context) ReadAccountStorage(key []byte, txNum uint64, tx kv.Tx) ([]byte, error) {
	return ac.storage.GetBeforeTxNum(key, txNum, tx)
}

func (ac *AggregatorV3Context) ReadAccountStorageNoState(addr []byte, loc []byte, txNum uint64) ([]byte, bool, error) {
	if cap(ac.keyBuf) < len(addr)+len(loc) {
		ac.keyBuf = make([]byte, len(addr)+len(loc))
	} else if len(ac.keyBuf) != len(addr)+len(loc) {
		ac.keyBuf = ac.keyBuf[:len(addr)+len(loc)]
	}
	copy(ac.keyBuf, addr)
	copy(ac.keyBuf[len(addr):], loc)
	return ac.storage.hc.GetNoState(ac.keyBuf, txNum)
}

func (ac *AggregatorV3Context) ReadAccountCode(addr []byte, txNum uint64, tx kv.Tx) ([]byte, error) {
	return ac.code.GetBeforeTxNum(addr, txNum, tx)
}
func (ac *AggregatorV3Context) ReadAccountCodeNoStateWithRecent(addr []byte, txNum uint64, tx kv.Tx) ([]byte, bool, error) {
	return ac.code.hc.GetNoStateWithRecent(addr, txNum, tx)
}
func (ac *AggregatorV3Context) ReadAccountCodeNoState(addr []byte, txNum uint64) ([]byte, bool, error) {
	return ac.code.hc.GetNoState(addr, txNum)
}

func (ac *AggregatorV3Context) ReadAccountCodeSizeNoStateWithRecent(addr []byte, txNum uint64, tx kv.Tx) (int, bool, error) {
	code, noState, err := ac.code.hc.GetNoStateWithRecent(addr, txNum, tx)
	if err != nil {
		return 0, false, err
	}
	return len(code), noState, nil
}
func (ac *AggregatorV3Context) ReadAccountCodeSizeNoState(addr []byte, txNum uint64) (int, bool, error) {
	code, noState, err := ac.code.hc.GetNoState(addr, txNum)
	if err != nil {
		return 0, false, err
	}
	return len(code), noState, nil
}

func (ac *AggregatorV3Context) AccountHistoryRange(startTxNum, endTxNum int, asc order.By, limit int, tx kv.Tx) (iter.KV, error) {
	return ac.accounts.hc.HistoryRange(startTxNum, endTxNum, asc, limit, tx)
}

func (ac *AggregatorV3Context) StorageHistoryRange(startTxNum, endTxNum int, asc order.By, limit int, tx kv.Tx) (iter.KV, error) {
	return ac.storage.hc.HistoryRange(startTxNum, endTxNum, asc, limit, tx)
}

func (ac *AggregatorV3Context) CodeHistoryRange(startTxNum, endTxNum int, asc order.By, limit int, tx kv.Tx) (iter.KV, error) {
	return ac.code.hc.HistoryRange(startTxNum, endTxNum, asc, limit, tx)
}

func (ac *AggregatorV3Context) AccountHistoricalStateRange(startTxNum uint64, from, to []byte, limit int, tx kv.Tx) iter.KV {
	return ac.accounts.hc.WalkAsOf(startTxNum, from, to, tx, limit)
}

func (ac *AggregatorV3Context) StorageHistoricalStateRange(startTxNum uint64, from, to []byte, limit int, tx kv.Tx) iter.KV {
	return ac.storage.hc.WalkAsOf(startTxNum, from, to, tx, limit)
}

func (ac *AggregatorV3Context) CodeHistoricalStateRange(startTxNum uint64, from, to []byte, limit int, tx kv.Tx) iter.KV {
	return ac.code.hc.WalkAsOf(startTxNum, from, to, tx, limit)
}

type FilesStats22 struct {
}

func (a *AggregatorV3) Stats() FilesStats22 {
	var fs FilesStats22
	return fs
}

func (a *AggregatorV3) Commitment() *History { return a.commitment.History }

type AggregatorV3Context struct {
	a          *AggregatorV3
	accounts   *DomainContext
	storage    *DomainContext
	code       *DomainContext
	commitment *DomainContext
	logAddrs   *InvertedIndexContext
	logTopics  *InvertedIndexContext
	tracesFrom *InvertedIndexContext
	tracesTo   *InvertedIndexContext
	keyBuf     []byte

	// next fields are set only if agg.doTraceCtx is true
	id        uint64
	stack     string
	startTime time.Time
}

func (a *AggregatorV3) MakeContext() *AggregatorV3Context {
	ac := &AggregatorV3Context{
		a:          a,
		accounts:   a.accounts.MakeContext(),
		storage:    a.storage.MakeContext(),
		code:       a.code.MakeContext(),
		commitment: a.commitment.MakeContext(),
		logAddrs:   a.logAddrs.MakeContext(),
		logTopics:  a.logTopics.MakeContext(),
		tracesFrom: a.tracesFrom.MakeContext(),
		tracesTo:   a.tracesTo.MakeContext(),
	}
	a.addTraceCtx(ac)
	return ac
}

func (ac *AggregatorV3Context) branchFn(prefix []byte) ([]byte, error) {
	stateValue, ok, err := ac.CommitmentLatest(prefix, ac.a.rwTx)
	if err != nil {
		return nil, fmt.Errorf("failed read branch %x: %w", commitment.CompactedKeyToHex(prefix), err)
	}
	if !ok || stateValue == nil {
		return nil, nil
	}
	// fmt.Printf("Returning branch data prefix [%x], mergeVal=[%x]\n", commitment.CompactedKeyToHex(prefix), stateValue)
	return stateValue[2:], nil // Skip touchMap but keep afterMap
}

func (ac *AggregatorV3Context) accountFn(plainKey []byte, cell *commitment.Cell) error {
	encAccount, _, err := ac.AccountLatest(plainKey, ac.a.rwTx)
	if err != nil {
		return err
	}
	cell.Nonce = 0
	cell.Balance.Clear()
	copy(cell.CodeHash[:], commitment.EmptyCodeHash)
	if len(encAccount) > 0 {
		nonce, balance, chash := DecodeAccountBytes(encAccount)
		cell.Nonce = nonce
		cell.Balance.Set(balance)
		if chash != nil {
			copy(cell.CodeHash[:], chash)
		}
	}

	code, ok, err := ac.CodeLatest(plainKey, ac.a.rwTx)
	if err != nil {
		return err
	}
	if ok && code != nil {
		ac.a.commitment.updates.keccak.Reset()
		ac.a.commitment.updates.keccak.Write(code)
		copy(cell.CodeHash[:], ac.a.commitment.updates.keccak.Sum(nil))
	}
	cell.Delete = len(encAccount) == 0 && len(code) == 0
	return nil
}

func (ac *AggregatorV3Context) storageFn(plainKey []byte, cell *commitment.Cell) error {
	// Look in the summary table first
	enc, _, err := ac.StorageLatest(plainKey[:length.Addr], plainKey[length.Addr:], ac.a.rwTx)
	if err != nil {
		return err
	}
	cell.StorageLen = len(enc)
	copy(cell.Storage[:], enc)
	cell.Delete = cell.StorageLen == 0
	return nil
}

func (ac *AggregatorV3Context) Close() {
	ac.a.delTraceCtx(ac)
	ac.accounts.Close()
	ac.storage.Close()
	ac.code.Close()
	ac.commitment.Close()
	ac.logAddrs.Close()
	ac.logTopics.Close()
	ac.tracesFrom.Close()
	ac.tracesTo.Close()
}

// BackgroundResult - used only indicate that some work is done
// no much reason to pass exact results by this object, just get latest state when need
type BackgroundResult struct {
	err error
	has bool
}

func (br *BackgroundResult) Has() bool     { return br.has }
func (br *BackgroundResult) Set(err error) { br.has, br.err = true, err }
func (br *BackgroundResult) GetAndReset() (bool, error) {
	has, err := br.has, br.err
	br.has, br.err = false, nil
	return has, err
}

func lastIdInDB(db kv.RoDB, table string) (lstInDb uint64) {
	if err := db.View(context.Background(), func(tx kv.Tx) error {
		lst, _ := kv.LastKey(tx, table)
		if len(lst) > 0 {
			lstInDb = binary.BigEndian.Uint64(lst)
		}
		return nil
	}); err != nil {
		log.Warn("[snapshots] lastIdInDB", "err", err)
	}
	return lstInDb
}

// AggregatorStep is used for incremental reconstitution, it allows
// accessing history in isolated way for each step
type AggregatorStep struct {
	a          *AggregatorV3
	accounts   *HistoryStep
	storage    *HistoryStep
	code       *HistoryStep
	commitment *HistoryStep
	keyBuf     []byte
}

func (a *AggregatorV3) MakeSteps() ([]*AggregatorStep, error) {
	frozenAndIndexed := a.EndTxNumFrozenAndIndexed()
	accountSteps := a.accounts.MakeSteps(frozenAndIndexed)
	codeSteps := a.code.MakeSteps(frozenAndIndexed)
	storageSteps := a.storage.MakeSteps(frozenAndIndexed)
	commitmentSteps := a.commitment.MakeSteps(frozenAndIndexed)
	if len(accountSteps) != len(storageSteps) || len(storageSteps) != len(codeSteps) {
		return nil, fmt.Errorf("different limit of steps (try merge snapshots): accountSteps=%d, storageSteps=%d, codeSteps=%d", len(accountSteps), len(storageSteps), len(codeSteps))
	}
	steps := make([]*AggregatorStep, len(accountSteps))
	for i, accountStep := range accountSteps {
		steps[i] = &AggregatorStep{
			a:          a,
			accounts:   accountStep,
			storage:    storageSteps[i],
			code:       codeSteps[i],
			commitment: commitmentSteps[i],
		}
	}
	return steps, nil
}

func (as *AggregatorStep) TxNumRange() (uint64, uint64) {
	return as.accounts.indexFile.startTxNum, as.accounts.indexFile.endTxNum
}

func (as *AggregatorStep) IterateAccountsTxs() *ScanIteratorInc {
	return as.accounts.iterateTxs()
}

func (as *AggregatorStep) IterateStorageTxs() *ScanIteratorInc {
	return as.storage.iterateTxs()
}

func (as *AggregatorStep) IterateCodeTxs() *ScanIteratorInc {
	return as.code.iterateTxs()
}

func (as *AggregatorStep) ReadAccountDataNoState(addr []byte, txNum uint64) ([]byte, bool, uint64) {
	return as.accounts.GetNoState(addr, txNum)
}

// --- Domain part START ---
func (ac *AggregatorV3Context) AccountLatest(addr []byte, roTx kv.Tx) ([]byte, bool, error) {
	return ac.accounts.GetLatest(addr, nil, roTx)
}
func (ac *AggregatorV3Context) StorageLatest(addr []byte, loc []byte, roTx kv.Tx) ([]byte, bool, error) {
	return ac.storage.GetLatest(addr, loc, roTx)
}
func (ac *AggregatorV3Context) CodeLatest(addr []byte, roTx kv.Tx) ([]byte, bool, error) {
	return ac.code.GetLatest(addr, nil, roTx)
}
func (ac *AggregatorV3Context) IterAcc(prefix []byte, it func(k, v []byte), tx kv.RwTx) error {
	ac.a.SetTx(tx)
	return ac.accounts.IteratePrefix(prefix, it)
}
func (ac *AggregatorV3Context) CommitmentLatest(addr []byte, roTx kv.Tx) ([]byte, bool, error) {
	return ac.commitment.GetLatest(addr, nil, roTx)
}
func (ac *AggregatorV3Context) IterStorage(prefix []byte, it func(k, v []byte), tx kv.RwTx) error {
	ac.a.SetTx(tx)
	return ac.storage.IteratePrefix(prefix, it)
}

// --- Domain part END ---

func (as *AggregatorStep) ReadAccountStorageNoState(addr []byte, loc []byte, txNum uint64) ([]byte, bool, uint64) {
	if cap(as.keyBuf) < len(addr)+len(loc) {
		as.keyBuf = make([]byte, len(addr)+len(loc))
	} else if len(as.keyBuf) != len(addr)+len(loc) {
		as.keyBuf = as.keyBuf[:len(addr)+len(loc)]
	}
	copy(as.keyBuf, addr)
	copy(as.keyBuf[len(addr):], loc)
	return as.storage.GetNoState(as.keyBuf, txNum)
}

func (as *AggregatorStep) ReadAccountCodeNoState(addr []byte, txNum uint64) ([]byte, bool, uint64) {
	return as.code.GetNoState(addr, txNum)
}

func (as *AggregatorStep) ReadAccountCodeSizeNoState(addr []byte, txNum uint64) (int, bool, uint64) {
	code, noState, stateTxNum := as.code.GetNoState(addr, txNum)
	return len(code), noState, stateTxNum
}

func (as *AggregatorStep) MaxTxNumAccounts(addr []byte) (bool, uint64) {
	return as.accounts.MaxTxNum(addr)
}

func (as *AggregatorStep) MaxTxNumStorage(addr []byte, loc []byte) (bool, uint64) {
	if cap(as.keyBuf) < len(addr)+len(loc) {
		as.keyBuf = make([]byte, len(addr)+len(loc))
	} else if len(as.keyBuf) != len(addr)+len(loc) {
		as.keyBuf = as.keyBuf[:len(addr)+len(loc)]
	}
	copy(as.keyBuf, addr)
	copy(as.keyBuf[len(addr):], loc)
	return as.storage.MaxTxNum(as.keyBuf)
}

func (as *AggregatorStep) MaxTxNumCode(addr []byte) (bool, uint64) {
	return as.code.MaxTxNum(addr)
}

func (as *AggregatorStep) IterateAccountsHistory(txNum uint64) *HistoryIteratorInc {
	return as.accounts.interateHistoryBeforeTxNum(txNum)
}

func (as *AggregatorStep) IterateStorageHistory(txNum uint64) *HistoryIteratorInc {
	return as.storage.interateHistoryBeforeTxNum(txNum)
}

func (as *AggregatorStep) IterateCodeHistory(txNum uint64) *HistoryIteratorInc {
	return as.code.interateHistoryBeforeTxNum(txNum)
}

func (as *AggregatorStep) Clone() *AggregatorStep {
	return &AggregatorStep{
		a:        as.a,
		accounts: as.accounts.Clone(),
		storage:  as.storage.Clone(),
		code:     as.code.Clone(),
	}
}<|MERGE_RESOLUTION|>--- conflicted
+++ resolved
@@ -908,25 +908,6 @@
 }
 
 func (a *AggregatorV3) Unwind(ctx context.Context, txUnwindTo uint64, stateLoad etl.LoadFunc) error {
-<<<<<<< HEAD
-	//TODO: replace pruneF by some kind of history-walking
-	stateChanges := etl.NewCollector(a.logPrefix, a.tmpdir, etl.NewOldestEntryBuffer(etl.BufferOptimalSize))
-	defer stateChanges.Close()
-	if err := a.accounts.pruneF(txUnwindTo, math2.MaxUint64, func(_ uint64, k, v []byte) error {
-		return stateChanges.Collect(k, v)
-	}); err != nil {
-		return err
-	}
-	if err := a.storage.pruneF(txUnwindTo, math2.MaxUint64, func(_ uint64, k, v []byte) error {
-		return stateChanges.Collect(k, v)
-	}); err != nil {
-		return err
-	}
-	if err := stateChanges.Load(a.rwTx, "", stateLoad, etl.TransformArgs{Quit: ctx.Done()}); err != nil {
-		return err
-	}
-
-=======
 	//TODO: use ETL to avoid OOM (or specialized history-iterator instead of pruneF)
 	//stateChanges := etl.NewCollector(a.logPrefix, a.tmpdir, etl.NewOldestEntryBuffer(etl.BufferOptimalSize))
 	//defer stateChanges.Close()
@@ -990,7 +971,6 @@
 	//if err := stateChanges.Load(a.rwTx, kv.PlainState, stateLoad, etl.TransformArgs{Quit: ctx.Done()}); err != nil {
 	//	return err
 	//}
->>>>>>> 784c58aa
 	logEvery := time.NewTicker(30 * time.Second)
 	defer logEvery.Stop()
 	step := txUnwindTo / a.aggregationStep
