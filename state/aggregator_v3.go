/*
   Copyright 2022 Erigon contributors

   Licensed under the Apache License, Version 2.0 (the "License");
   you may not use this file except in compliance with the License.
   You may obtain a copy of the License at

       http://www.apache.org/licenses/LICENSE-2.0

   Unless required by applicable law or agreed to in writing, software
   distributed under the License is distributed on an "AS IS" BASIS,
   WITHOUT WARRANTIES OR CONDITIONS OF ANY KIND, either express or implied.
   See the License for the specific language governing permissions and
   limitations under the License.
*/

package state

import (
	"bytes"
	"context"
	"encoding/binary"
	"errors"
	"fmt"
	math2 "math"
	"runtime"
	"strings"
	"sync"
	"sync/atomic"
	"time"

	"github.com/RoaringBitmap/roaring/roaring64"
	"github.com/ledgerwatch/log/v3"

	"golang.org/x/sync/errgroup"

	"github.com/ledgerwatch/erigon-lib/commitment"
	common2 "github.com/ledgerwatch/erigon-lib/common"
	"github.com/ledgerwatch/erigon-lib/common/background"
	"github.com/ledgerwatch/erigon-lib/common/cmp"
	"github.com/ledgerwatch/erigon-lib/common/dbg"
	"github.com/ledgerwatch/erigon-lib/common/length"
	"github.com/ledgerwatch/erigon-lib/etl"
	"github.com/ledgerwatch/erigon-lib/kv"
	"github.com/ledgerwatch/erigon-lib/kv/bitmapdb"
	"github.com/ledgerwatch/erigon-lib/kv/iter"
	"github.com/ledgerwatch/erigon-lib/kv/order"
)

type AggregatorV3 struct {
	rwTx             kv.RwTx
	db               kv.RoDB
	domains          *SharedDomains
	accounts         *Domain
	storage          *Domain
	code             *Domain
	commitment       *DomainCommitted
	tracesTo         *InvertedIndex
	backgroundResult *BackgroundResult
	logAddrs         *InvertedIndex
	logTopics        *InvertedIndex
	tracesFrom       *InvertedIndex
	logPrefix        string
	dir              string
	tmpdir           string
	txNum            atomic.Uint64
	blockNum         atomic.Uint64
	aggregationStep  uint64
	keepInDB         uint64

	minimaxTxNumInFiles atomic.Uint64

	filesMutationLock sync.Mutex

	// To keep DB small - need move data to small files ASAP.
	// It means goroutine which creating small files - can't be locked by merge or indexing.
	buildingFiles           atomic.Bool
	mergeingFiles           atomic.Bool
	buildingOptionalIndices atomic.Bool

	//warmupWorking          atomic.Bool
	ctx       context.Context
	ctxCancel context.CancelFunc

	needSaveFilesListInDB atomic.Bool
	wg                    sync.WaitGroup

	onFreeze OnFreezeFunc
	walLock  sync.RWMutex

	ps *background.ProgressSet
}

type OnFreezeFunc func(frozenFileNames []string)

func NewAggregatorV3(ctx context.Context, dir, tmpdir string, aggregationStep uint64, db kv.RoDB) (*AggregatorV3, error) {
	ctx, ctxCancel := context.WithCancel(ctx)
	a := &AggregatorV3{ctx: ctx, ctxCancel: ctxCancel, ps: background.NewProgressSet(), onFreeze: func(frozenFileNames []string) {}, dir: dir, tmpdir: tmpdir, aggregationStep: aggregationStep, backgroundResult: &BackgroundResult{}, db: db, keepInDB: 2 * aggregationStep}
	var err error
	if a.accounts, err = NewDomain(dir, a.tmpdir, aggregationStep, "accounts", kv.AccountKeys, kv.AccountDomain, kv.AccountHistoryKeys, kv.AccountHistoryVals, kv.AccountIdx, false, false); err != nil {
		return nil, err
	}
	if a.storage, err = NewDomain(dir, a.tmpdir, aggregationStep, "storage", kv.StorageKeys, kv.StorageDomain, kv.StorageHistoryKeys, kv.StorageHistoryVals, kv.StorageIdx, true, true); err != nil {
		return nil, err
	}
	if a.code, err = NewDomain(dir, a.tmpdir, aggregationStep, "code", kv.CodeKeys, kv.CodeDomain, kv.CodeHistoryKeys, kv.CodeHistoryVals, kv.CodeIdx, true, true); err != nil {
		return nil, err
	}
	commitd, err := NewDomain(dir, tmpdir, aggregationStep, "commitment", kv.CommitmentKeys, kv.CommitmentDomain, kv.CommitmentHistoryKeys, kv.CommitmentHistoryVals, kv.CommitmentIdx, true, true)
	if err != nil {
		return nil, err
	}
	a.commitment = NewCommittedDomain(commitd, CommitmentModeUpdate, commitment.VariantHexPatriciaTrie)
	if a.logAddrs, err = NewInvertedIndex(dir, a.tmpdir, aggregationStep, "logaddrs", kv.LogAddressKeys, kv.LogAddressIdx, false, nil); err != nil {
		return nil, err
	}
	if a.logTopics, err = NewInvertedIndex(dir, a.tmpdir, aggregationStep, "logtopics", kv.LogTopicsKeys, kv.LogTopicsIdx, false, nil); err != nil {
		return nil, err
	}
	if a.tracesFrom, err = NewInvertedIndex(dir, a.tmpdir, aggregationStep, "tracesfrom", kv.TracesFromKeys, kv.TracesFromIdx, false, nil); err != nil {
		return nil, err
	}
	if a.tracesTo, err = NewInvertedIndex(dir, a.tmpdir, aggregationStep, "tracesto", kv.TracesToKeys, kv.TracesToIdx, false, nil); err != nil {
		return nil, err
	}
	a.recalcMaxTxNum()
	return a, nil
}
func (a *AggregatorV3) OnFreeze(f OnFreezeFunc) { a.onFreeze = f }

func (a *AggregatorV3) OpenFolder() error {
	a.filesMutationLock.Lock()
	defer a.filesMutationLock.Unlock()
	var err error
	if err = a.accounts.OpenFolder(); err != nil {
		return fmt.Errorf("OpenFolder: %w", err)
	}
	if err = a.storage.OpenFolder(); err != nil {
		return fmt.Errorf("OpenFolder: %w", err)
	}
	if err = a.code.OpenFolder(); err != nil {
		return fmt.Errorf("OpenFolder: %w", err)
	}
	if err = a.logAddrs.OpenFolder(); err != nil {
		return fmt.Errorf("OpenFolder: %w", err)
	}
	if err = a.logTopics.OpenFolder(); err != nil {
		return fmt.Errorf("OpenFolder: %w", err)
	}
	if err = a.tracesFrom.OpenFolder(); err != nil {
		return fmt.Errorf("OpenFolder: %w", err)
	}
	if err = a.tracesTo.OpenFolder(); err != nil {
		return fmt.Errorf("OpenFolder: %w", err)
	}
	a.recalcMaxTxNum()
	return nil
}
func (a *AggregatorV3) OpenList(fNames []string) error {
	a.filesMutationLock.Lock()
	defer a.filesMutationLock.Unlock()

	var err error
	if err = a.accounts.OpenList(fNames); err != nil {
		return err
	}
	if err = a.storage.OpenList(fNames); err != nil {
		return err
	}
	if err = a.code.OpenList(fNames); err != nil {
		return err
	}
	if err = a.commitment.OpenList(fNames); err != nil {
		return err
	}
	if err = a.logAddrs.OpenList(fNames); err != nil {
		return err
	}
	if err = a.logTopics.OpenList(fNames); err != nil {
		return err
	}
	if err = a.tracesFrom.OpenList(fNames); err != nil {
		return err
	}
	if err = a.tracesTo.OpenList(fNames); err != nil {
		return err
	}
	a.recalcMaxTxNum()
	return nil
}

func (a *AggregatorV3) Close() {
	a.ctxCancel()
	a.wg.Wait()

	a.filesMutationLock.Lock()
	defer a.filesMutationLock.Unlock()

	a.accounts.Close()
	a.storage.Close()
	a.code.Close()
	a.commitment.Close()
	a.logAddrs.Close()
	a.logTopics.Close()
	a.tracesFrom.Close()
	a.tracesTo.Close()
}

// CleanDir - call it manually on startup of Main application (don't call it from utilities or nother processes)
//   - remove files ignored during opening of aggregator
//   - remove files which marked as deleted but have no readers (usually last reader removing files marked as deleted)
func (a *AggregatorV3) CleanDir() {
	a.accounts.deleteGarbageFiles()
	a.storage.deleteGarbageFiles()
	a.code.deleteGarbageFiles()
	a.logAddrs.deleteGarbageFiles()
	a.logTopics.deleteGarbageFiles()
	a.tracesFrom.deleteGarbageFiles()
	a.tracesTo.deleteGarbageFiles()

	ac := a.MakeContext()
	defer ac.Close()
	ac.a.accounts.cleanAfterFreeze(ac.accounts.frozenTo())
	ac.a.storage.cleanAfterFreeze(ac.storage.frozenTo())
	ac.a.code.cleanAfterFreeze(ac.code.frozenTo())
	ac.a.logAddrs.cleanAfterFreeze(ac.logAddrs.frozenTo())
	ac.a.logTopics.cleanAfterFreeze(ac.logTopics.frozenTo())
	ac.a.tracesFrom.cleanAfterFreeze(ac.tracesFrom.frozenTo())
	ac.a.tracesTo.cleanAfterFreeze(ac.tracesTo.frozenTo())
}

func (a *AggregatorV3) SharedDomains() *SharedDomains {
	if a.domains == nil {
		a.domains = NewSharedDomains(a.accounts, a.code, a.storage, a.commitment)
		a.domains.aggCtx = a.MakeContext()
		a.domains.roTx = a.rwTx
	}
	return a.domains
}

func (a *AggregatorV3) SetWorkers(i int) {
	a.accounts.compressWorkers = i
	a.storage.compressWorkers = i
	a.code.compressWorkers = i
	a.commitment.compressWorkers = i
	a.logAddrs.compressWorkers = i
	a.logTopics.compressWorkers = i
	a.tracesFrom.compressWorkers = i
	a.tracesTo.compressWorkers = i
}

func (a *AggregatorV3) HasBackgroundFilesBuild() bool { return a.ps.Has() }
func (a *AggregatorV3) BackgroundProgress() string    { return a.ps.String() }

func (a *AggregatorV3) Files() (res []string) {
	a.filesMutationLock.Lock()
	defer a.filesMutationLock.Unlock()

	res = append(res, a.accounts.Files()...)
	res = append(res, a.storage.Files()...)
	res = append(res, a.code.Files()...)
	res = append(res, a.commitment.Files()...)
	res = append(res, a.logAddrs.Files()...)
	res = append(res, a.logTopics.Files()...)
	res = append(res, a.tracesFrom.Files()...)
	res = append(res, a.tracesTo.Files()...)
	return res
}
func (a *AggregatorV3) BuildOptionalMissedIndicesInBackground(ctx context.Context, workers int) {
	if ok := a.buildingOptionalIndices.CompareAndSwap(false, true); !ok {
		return
	}
	a.wg.Add(1)
	go func() {
		defer a.wg.Done()
		defer a.buildingOptionalIndices.Store(false)
		aggCtx := a.MakeContext()
		defer aggCtx.Close()
		if err := aggCtx.BuildOptionalMissedIndices(ctx, workers); err != nil {
			if errors.Is(err, context.Canceled) {
				return
			}
			log.Warn("[snapshots] merge", "err", err)
		}
	}()
}

func (ac *AggregatorV3Context) BuildOptionalMissedIndices(ctx context.Context, workers int) error {
	g, ctx := errgroup.WithContext(ctx)
	g.SetLimit(workers)
	if ac.accounts != nil {
		g.Go(func() error { return ac.accounts.BuildOptionalMissedIndices(ctx) })
	}
	if ac.storage != nil {
		g.Go(func() error { return ac.storage.BuildOptionalMissedIndices(ctx) })
	}
	if ac.code != nil {
		g.Go(func() error { return ac.code.BuildOptionalMissedIndices(ctx) })
	}
	if ac.commitment != nil {
		g.Go(func() error { return ac.commitment.BuildOptionalMissedIndices(ctx) })
	}
	return g.Wait()
}

func (a *AggregatorV3) BuildMissedIndices(ctx context.Context, workers int) error {
	startIndexingTime := time.Now()
	{
		ps := background.NewProgressSet()

		g, ctx := errgroup.WithContext(ctx)
		g.SetLimit(workers)
		go func() {
			logEvery := time.NewTicker(20 * time.Second)
			defer logEvery.Stop()
			for {
				select {
				case <-ctx.Done():
					return
				case <-logEvery.C:
					var m runtime.MemStats
					dbg.ReadMemStats(&m)
					log.Info("[snapshots] Indexing", "progress", ps.String(), "total-indexing-time", time.Since(startIndexingTime).Round(time.Second).String(), "alloc", common2.ByteCount(m.Alloc), "sys", common2.ByteCount(m.Sys))
				}
			}
		}()
		if err := a.accounts.BuildMissedIndices(ctx, g, ps); err != nil {
			return err
		}
		if err := a.storage.BuildMissedIndices(ctx, g, ps); err != nil {
			return err
		}
		if err := a.code.BuildMissedIndices(ctx, g, ps); err != nil {
			return err
		}
		if err := a.commitment.BuildMissedIndices(ctx, g, ps); err != nil {
			return err
		}
		a.logAddrs.BuildMissedIndices(ctx, g, ps)
		a.logTopics.BuildMissedIndices(ctx, g, ps)
		a.tracesFrom.BuildMissedIndices(ctx, g, ps)
		a.tracesTo.BuildMissedIndices(ctx, g, ps)

		if err := g.Wait(); err != nil {
			return err
		}
		if err := a.OpenFolder(); err != nil {
			return err
		}
	}

	ac := a.MakeContext()
	defer ac.Close()
	return ac.BuildOptionalMissedIndices(ctx, workers)
}

func (a *AggregatorV3) SetLogPrefix(v string) { a.logPrefix = v }

func (a *AggregatorV3) SetTx(tx kv.RwTx) {
	a.rwTx = tx
	if a.domains != nil {
		a.domains.SetTx(tx)
	}

	a.accounts.SetTx(tx)
	a.storage.SetTx(tx)
	a.code.SetTx(tx)
	a.commitment.SetTx(tx)
	a.logAddrs.SetTx(tx)
	a.logTopics.SetTx(tx)
	a.tracesFrom.SetTx(tx)
	a.tracesTo.SetTx(tx)
}

func (a *AggregatorV3) SetTxNum(txNum uint64) {
	a.txNum.Store(txNum)
	if a.domains != nil {
		a.domains.SetTxNum(txNum)
	}
	a.accounts.SetTxNum(txNum)
	a.storage.SetTxNum(txNum)
	a.code.SetTxNum(txNum)
	a.commitment.SetTxNum(txNum)
	a.logAddrs.SetTxNum(txNum)
	a.logTopics.SetTxNum(txNum)
	a.tracesFrom.SetTxNum(txNum)
	a.tracesTo.SetTxNum(txNum)
}

type AggV3Collation struct {
	logAddrs   map[string]*roaring64.Bitmap
	logTopics  map[string]*roaring64.Bitmap
	tracesFrom map[string]*roaring64.Bitmap
	tracesTo   map[string]*roaring64.Bitmap
	accounts   Collation
	storage    Collation
	code       Collation
	commitment Collation
}

func (c AggV3Collation) Close() {
	c.accounts.Close()
	c.storage.Close()
	c.code.Close()
	c.commitment.Close()

	for _, b := range c.logAddrs {
		bitmapdb.ReturnToPool64(b)
	}
	for _, b := range c.logTopics {
		bitmapdb.ReturnToPool64(b)
	}
	for _, b := range c.tracesFrom {
		bitmapdb.ReturnToPool64(b)
	}
	for _, b := range c.tracesTo {
		bitmapdb.ReturnToPool64(b)
	}
}

func (a *AggregatorV3) buildFiles(ctx context.Context, step, txFrom, txTo uint64) (AggV3StaticFiles, error) {
	//logEvery := time.NewTicker(60 * time.Second)
	//defer logEvery.Stop()
	//defer func(t time.Time) {
	//	log.Info(fmt.Sprintf("[snapshot] build %d-%d", step, step+1), "took", time.Since(t))
	//}(time.Now())
	var sf AggV3StaticFiles
	var ac AggV3Collation
	closeColl := true
	defer func() {
		if closeColl {
			ac.Close()
		}
	}()
	//var wg sync.WaitGroup
	//wg.Add(8)
	//errCh := make(chan error, 8)
	//go func() {
	//	defer wg.Done()
	var err error
	if err = a.db.View(ctx, func(tx kv.Tx) error {
		ac.accounts, err = a.accounts.collateStream(ctx, step, txFrom, txTo, tx)
		return err
	}); err != nil {
		return sf, err
		//errCh <- err
	}

	if sf.accounts, err = a.accounts.buildFiles(ctx, step, ac.accounts, a.ps); err != nil {
		return sf, err
		//errCh <- err
	}
	//}()
	//
	//go func() {
	//	defer wg.Done()
	//	var err error
	if err = a.db.View(ctx, func(tx kv.Tx) error {
		ac.storage, err = a.storage.collateStream(ctx, step, txFrom, txTo, tx)
		return err
	}); err != nil {
		return sf, err
		//errCh <- err
	}

	if sf.storage, err = a.storage.buildFiles(ctx, step, ac.storage, a.ps); err != nil {
		return sf, err
		//errCh <- err
	}
	//}()
	//go func() {
	//	defer wg.Done()
	//	var err error
	if err = a.db.View(ctx, func(tx kv.Tx) error {
		ac.code, err = a.code.collateStream(ctx, step, txFrom, txTo, tx)
		return err
	}); err != nil {
		return sf, err
		//errCh <- err
	}

	if sf.code, err = a.code.buildFiles(ctx, step, ac.code, a.ps); err != nil {
		return sf, err
		//errCh <- err
	}
	//}()

	if err = a.db.View(ctx, func(tx kv.Tx) error {
		ac.commitment, err = a.commitment.collateStream(ctx, step, txFrom, txTo, tx)
		return err
	}); err != nil {
		return sf, err
	}

	if sf.commitment, err = a.commitment.buildFiles(ctx, step, ac.commitment, a.ps); err != nil {
		return sf, err
	}

	//go func() {
	//	defer wg.Done()
	//	var err error
	if err = a.db.View(ctx, func(tx kv.Tx) error {
		ac.logAddrs, err = a.logAddrs.collate(ctx, txFrom, txTo, tx)
		return err
	}); err != nil {
		return sf, err
		//errCh <- err
	}

	if sf.logAddrs, err = a.logAddrs.buildFiles(ctx, step, ac.logAddrs, a.ps); err != nil {
		return sf, err
		//errCh <- err
	}
	//}()
	//go func() {
	//	defer wg.Done()
	//	var err error
	if err = a.db.View(ctx, func(tx kv.Tx) error {
		ac.logTopics, err = a.logTopics.collate(ctx, txFrom, txTo, tx)
		return err
	}); err != nil {
		return sf, err
		//errCh <- err
	}

	if sf.logTopics, err = a.logTopics.buildFiles(ctx, step, ac.logTopics, a.ps); err != nil {
		return sf, err
		//errCh <- err
	}
	//}()
	//go func() {
	//	defer wg.Done()
	//	var err error
	if err = a.db.View(ctx, func(tx kv.Tx) error {
		ac.tracesFrom, err = a.tracesFrom.collate(ctx, txFrom, txTo, tx)
		return err
	}); err != nil {
		return sf, err
		//errCh <- err
	}

	if sf.tracesFrom, err = a.tracesFrom.buildFiles(ctx, step, ac.tracesFrom, a.ps); err != nil {
		return sf, err
		//errCh <- err
	}
	//}()
	//go func() {
	//	defer wg.Done()
	//	var err error
	if err = a.db.View(ctx, func(tx kv.Tx) error {
		ac.tracesTo, err = a.tracesTo.collate(ctx, txFrom, txTo, tx)
		return err
	}); err != nil {
		return sf, err
		//errCh <- err
	}

	if sf.tracesTo, err = a.tracesTo.buildFiles(ctx, step, ac.tracesTo, a.ps); err != nil {
		return sf, err
		//		errCh <- err
	}
	//}()
	//go func() {
	//	wg.Wait()
	//close(errCh)
	//}()
	//var lastError error
	//for err := range errCh {
	//	if err != nil {
	//		lastError = err
	//	}
	//}
	//if lastError == nil {
	closeColl = false
	//}
	return sf, nil
}

type AggV3StaticFiles struct {
	accounts   StaticFiles
	storage    StaticFiles
	code       StaticFiles
	commitment StaticFiles
	logAddrs   InvertedFiles
	logTopics  InvertedFiles
	tracesFrom InvertedFiles
	tracesTo   InvertedFiles
}

func (sf AggV3StaticFiles) Close() {
	sf.accounts.Close()
	sf.storage.Close()
	sf.code.Close()
	sf.logAddrs.Close()
	sf.logTopics.Close()
	sf.tracesFrom.Close()
	sf.tracesTo.Close()
}

func (a *AggregatorV3) aggregate(ctx context.Context, step uint64) error {
	var (
		logEvery      = time.NewTicker(time.Second * 30)
		wg            sync.WaitGroup
		errCh         = make(chan error, 8)
		txFrom        = step * a.aggregationStep
		txTo          = (step + 1) * a.aggregationStep
		stepStartedAt = time.Now()
	)

	defer logEvery.Stop()

	defer a.needSaveFilesListInDB.Store(true)
	defer a.recalcMaxTxNum()

	for _, d := range []*Domain{a.accounts, a.storage, a.code, a.commitment.Domain} {
		wg.Add(1)

		mxRunningCollations.Inc()
		start := time.Now()
		//roTx, err := a.db.BeginRo(ctx)
		//if err != nil {
		//	return fmt.Errorf("domain collation %q oops: %w", d.filenameBase, err)
		//}
		collation, err := d.collateStream(ctx, step, txFrom, txTo, d.tx)
		if err != nil {
			return fmt.Errorf("domain collation %q has failed: %w", d.filenameBase, err)
		}
		mxRunningCollations.Dec()
		mxCollateTook.UpdateDuration(start)

		mxCollationSize.Set(uint64(collation.valuesComp.Count()))
		mxCollationSizeHist.Set(uint64(collation.historyComp.Count()))

		if err != nil {
			collation.Close()
			return fmt.Errorf("domain collation %q has failed: %w", d.filenameBase, err)
		}

		go func(wg *sync.WaitGroup, d *Domain, collation Collation) {
			defer wg.Done()
			mxRunningMerges.Inc()

			start := time.Now()
			sf, err := d.buildFiles(ctx, step, collation, a.ps)
			collation.Close()

			if err != nil {
				errCh <- err

				sf.Close()
				mxRunningMerges.Dec()
				return
			}

			mxRunningMerges.Dec()

			d.integrateFiles(sf, step*a.aggregationStep, (step+1)*a.aggregationStep)
			d.stats.LastFileBuildingTook = time.Since(start)
		}(&wg, d, collation)

		mxPruneTook.Update(d.stats.LastPruneTook.Seconds())
		mxPruneHistTook.Update(d.stats.LastPruneHistTook.Seconds())
	}

	// indices are built concurrently
	for _, d := range []*InvertedIndex{a.logTopics, a.logAddrs, a.tracesFrom, a.tracesTo} {
		wg.Add(1)

		mxRunningCollations.Inc()
		start := time.Now()
		collation, err := d.collate(ctx, step*a.aggregationStep, (step+1)*a.aggregationStep, d.tx)
		mxRunningCollations.Dec()
		mxCollateTook.UpdateDuration(start)

		if err != nil {
			return fmt.Errorf("index collation %q has failed: %w", d.filenameBase, err)
		}

		go func(wg *sync.WaitGroup, d *InvertedIndex, tx kv.Tx) {
			defer wg.Done()

			mxRunningMerges.Inc()
			start := time.Now()

			sf, err := d.buildFiles(ctx, step, collation, a.ps)
			if err != nil {
				errCh <- err
				sf.Close()
				return
			}

			mxRunningMerges.Dec()
			mxBuildTook.UpdateDuration(start)

			d.integrateFiles(sf, step*a.aggregationStep, (step+1)*a.aggregationStep)

			mxRunningMerges.Inc()
		}(&wg, d, d.tx)
	}

	// when domain files are build and db is pruned, we can merge them
	wg.Add(1)
	go func(wg *sync.WaitGroup) {
		defer wg.Done()

		if err := a.mergeDomainSteps(ctx); err != nil {
			errCh <- err
		}
	}(&wg)

	go func() {
		wg.Wait()
		close(errCh)
	}()

	for err := range errCh {
		log.Warn("domain collate-buildFiles failed", "err", err)
		return fmt.Errorf("domain collate-build failed: %w", err)
	}

	log.Info("[stat] aggregation is finished",
		"range", fmt.Sprintf("%.2fM-%.2fM", float64(txFrom)/10e5, float64(txTo)/10e5),
		"took", time.Since(stepStartedAt))

	//mxStepTook.UpdateDuration(stepStartedAt)

	return nil
}

func (a *AggregatorV3) mergeDomainSteps(ctx context.Context) error {
	mergeStartedAt := time.Now()
	var upmerges int
	for {
		somethingMerged, err := a.mergeLoopStep(ctx, 8)
		if err != nil {
			return err
		}

		if !somethingMerged {
			break
		}
		upmerges++
	}

	if upmerges > 1 {
		log.Info("[stat] aggregation merged", "merge_took", time.Since(mergeStartedAt), "merges_count", upmerges)
	}
	return nil
}

func (a *AggregatorV3) BuildFiles(toTxNum uint64) (err error) {
	txn := a.txNum.Load() + 1
	if txn <= a.minimaxTxNumInFiles.Load()+a.aggregationStep+a.keepInDB { // Leave one step worth in the DB
		return nil
	}
	if _, err = a.ComputeCommitment(true, false); err != nil {
		return err
	}

	a.BuildFilesInBackground(toTxNum)
	if !(a.buildingFiles.Load() || a.mergeingFiles.Load() || a.buildingOptionalIndices.Load()) {
		return nil
	}

	logEvery := time.NewTicker(20 * time.Second)
	defer logEvery.Stop()
Loop:
	for {
		select {
		case <-a.ctx.Done():
			return a.ctx.Err()
		case <-logEvery.C:
			if !(a.buildingFiles.Load() || a.mergeingFiles.Load() || a.buildingOptionalIndices.Load()) {
				break Loop
			}
			if a.HasBackgroundFilesBuild() {
				log.Info("[snapshots] Files build", "progress", a.BackgroundProgress())
			}
		}
	}

	return nil
}

func (a *AggregatorV3) buildFilesInBackground(ctx context.Context, step uint64) (err error) {
	return a.aggregate(ctx, step)
}

func (a *AggregatorV3) FinishTx(rwTx kv.RwTx) (rootHash []byte, err error) {
	txn := a.txNum.Load()
	if a.keepInDB > txn+1 && (txn+1)%a.aggregationStep == 0 {
		return nil, nil
	}

	mxRunningMerges.Inc()
	defer mxRunningMerges.Dec()

	rootHash, err = a.ComputeCommitment(true, false)
	if err != nil {
		return nil, err
	}

	step := txn / a.aggregationStep
	mxStepCurrent.Set(step)

	step -= a.keepInDB / a.aggregationStep

	ctx := context.Background()
	if err := a.Flush(ctx, rwTx); err != nil {
		return nil, err
	}

	if err := a.aggregate(ctx, step); err != nil {
		return nil, err
	}
	return rootHash, nil
}

func (a *AggregatorV3) mergeLoopStep(ctx context.Context, workers int) (somethingDone bool, err error) {
	ac := a.MakeContext() // this need, to ensure we do all operations on files in "transaction-style", maybe we will ensure it on type-level in future
	defer ac.Close()

	closeAll := true
	maxSpan := a.aggregationStep * StepsInBiggestFile
	r := ac.findMergeRange(a.minimaxTxNumInFiles.Load(), maxSpan)
	if !r.any() {
		return false, nil
	}

	outs, err := ac.staticFilesInRange(r)
	defer func() {
		if closeAll {
			outs.Close()
		}
	}()
	if err != nil {
		return false, err
	}

	in, err := ac.mergeFiles(ctx, outs, r, workers)
	if err != nil {
		return true, err
	}
	defer func() {
		if closeAll {
			in.Close()
		}
	}()
	a.integrateMergedFiles(outs, in)
	a.onFreeze(in.FrozenList())
	closeAll = false
	return true, nil
}

func (a *AggregatorV3) MergeLoop(ctx context.Context, workers int) error {
	for {
		somethingMerged, err := a.mergeLoopStep(ctx, workers)
		if err != nil {
			return err
		}
		if !somethingMerged {
			return nil
		}
	}
}

func (a *AggregatorV3) integrateFiles(sf AggV3StaticFiles, txNumFrom, txNumTo uint64) {
	a.filesMutationLock.Lock()
	defer a.filesMutationLock.Unlock()
	defer a.needSaveFilesListInDB.Store(true)
	defer a.recalcMaxTxNum()
	a.accounts.integrateFiles(sf.accounts, txNumFrom, txNumTo)
	a.storage.integrateFiles(sf.storage, txNumFrom, txNumTo)
	a.code.integrateFiles(sf.code, txNumFrom, txNumTo)
	a.commitment.integrateFiles(sf.commitment, txNumFrom, txNumTo)
	a.logAddrs.integrateFiles(sf.logAddrs, txNumFrom, txNumTo)
	a.logTopics.integrateFiles(sf.logTopics, txNumFrom, txNumTo)
	a.tracesFrom.integrateFiles(sf.tracesFrom, txNumFrom, txNumTo)
	a.tracesTo.integrateFiles(sf.tracesTo, txNumFrom, txNumTo)
}

func (a *AggregatorV3) NeedSaveFilesListInDB() bool {
	return a.needSaveFilesListInDB.CompareAndSwap(true, false)
}

func (a *AggregatorV3) Unwind(ctx context.Context, txUnwindTo uint64, stateLoad etl.LoadFunc) error {
	stateChanges := etl.NewCollector(a.logPrefix, a.tmpdir, etl.NewOldestEntryBuffer(etl.BufferOptimalSize))
	defer stateChanges.Close()
	if err := a.accounts.pruneF(txUnwindTo, math2.MaxUint64, func(_ uint64, k, v []byte) error {
		return stateChanges.Collect(k, v)
	}); err != nil {
		return err
	}
	if err := a.storage.pruneF(txUnwindTo, math2.MaxUint64, func(_ uint64, k, v []byte) error {
		return stateChanges.Collect(k, v)
	}); err != nil {
		return err
	}
	// TODO should code pruneF be here as well?
	if err := a.commitment.pruneF(txUnwindTo, math2.MaxUint64, func(_ uint64, k, v []byte) error {
		return stateChanges.Collect(k, v)
	}); err != nil {
		return err
	}

	if err := stateChanges.Load(a.rwTx, kv.PlainState, stateLoad, etl.TransformArgs{Quit: ctx.Done()}); err != nil {
		return err
	}
	logEvery := time.NewTicker(30 * time.Second)
	defer logEvery.Stop()
	if err := a.logAddrs.prune(ctx, txUnwindTo, math2.MaxUint64, math2.MaxUint64, logEvery); err != nil {
		return err
	}
	if err := a.logTopics.prune(ctx, txUnwindTo, math2.MaxUint64, math2.MaxUint64, logEvery); err != nil {
		return err
	}
	if err := a.tracesFrom.prune(ctx, txUnwindTo, math2.MaxUint64, math2.MaxUint64, logEvery); err != nil {
		return err
	}
	if err := a.tracesTo.prune(ctx, txUnwindTo, math2.MaxUint64, math2.MaxUint64, logEvery); err != nil {
		return err
	}
	return nil
}

func (a *AggregatorV3) Warmup(ctx context.Context, txFrom, limit uint64) error {
	if a.db == nil {
		return nil
	}
	e, ctx := errgroup.WithContext(ctx)
	e.Go(func() error {
		return a.db.View(ctx, func(tx kv.Tx) error { return a.accounts.warmup(ctx, txFrom, limit, tx) })
	})
	e.Go(func() error {
		return a.db.View(ctx, func(tx kv.Tx) error { return a.storage.warmup(ctx, txFrom, limit, tx) })
	})
	e.Go(func() error {
		return a.db.View(ctx, func(tx kv.Tx) error { return a.code.warmup(ctx, txFrom, limit, tx) })
	})
	e.Go(func() error {
		return a.db.View(ctx, func(tx kv.Tx) error { return a.commitment.warmup(ctx, txFrom, limit, tx) })
	})
	e.Go(func() error {
		return a.db.View(ctx, func(tx kv.Tx) error { return a.logAddrs.warmup(ctx, txFrom, limit, tx) })
	})
	e.Go(func() error {
		return a.db.View(ctx, func(tx kv.Tx) error { return a.logTopics.warmup(ctx, txFrom, limit, tx) })
	})
	e.Go(func() error {
		return a.db.View(ctx, func(tx kv.Tx) error { return a.tracesFrom.warmup(ctx, txFrom, limit, tx) })
	})
	e.Go(func() error {
		return a.db.View(ctx, func(tx kv.Tx) error { return a.tracesTo.warmup(ctx, txFrom, limit, tx) })
	})
	return e.Wait()
}

// StartWrites - pattern: `defer agg.StartWrites().FinishWrites()`
func (a *AggregatorV3) DiscardHistory() *AggregatorV3 {
	a.accounts.DiscardHistory()
	a.storage.DiscardHistory()
	a.code.DiscardHistory()
	a.commitment.DiscardHistory()
	a.logAddrs.DiscardHistory(a.tmpdir)
	a.logTopics.DiscardHistory(a.tmpdir)
	a.tracesFrom.DiscardHistory(a.tmpdir)
	a.tracesTo.DiscardHistory(a.tmpdir)
	return a
}

// StartWrites - pattern: `defer agg.StartWrites().FinishWrites()`
func (a *AggregatorV3) StartWrites() *AggregatorV3 {
	a.walLock.Lock()
	defer a.walLock.Unlock()
	a.accounts.StartWrites()
	a.storage.StartWrites()
	a.code.StartWrites()
	a.commitment.StartWrites()
	a.logAddrs.StartWrites()
	a.logTopics.StartWrites()
	a.tracesFrom.StartWrites()
	a.tracesTo.StartWrites()
	return a
}
func (a *AggregatorV3) StartUnbufferedWrites() *AggregatorV3 {
	a.walLock.Lock()
	defer a.walLock.Unlock()
	a.accounts.StartUnbufferedWrites()
	a.storage.StartUnbufferedWrites()
	a.code.StartUnbufferedWrites()
	a.commitment.StartUnbufferedWrites()
	a.logAddrs.StartUnbufferedWrites()
	a.logTopics.StartUnbufferedWrites()
	a.tracesFrom.StartUnbufferedWrites()
	a.tracesTo.StartUnbufferedWrites()
	return a
}
func (a *AggregatorV3) FinishWrites() {
	a.walLock.Lock()
	defer a.walLock.Unlock()
	a.accounts.FinishWrites()
	a.storage.FinishWrites()
	a.code.FinishWrites()
	a.commitment.FinishWrites()
	a.logAddrs.FinishWrites()
	a.logTopics.FinishWrites()
	a.tracesFrom.FinishWrites()
	a.tracesTo.FinishWrites()
}

type flusher interface {
	Flush(ctx context.Context, tx kv.RwTx) error
}

func (a *AggregatorV3) Flush(ctx context.Context, tx kv.RwTx) error {
	a.walLock.Lock()
	flushers := []flusher{
		a.accounts.Rotate(),
		a.storage.Rotate(),
		a.code.Rotate(),
		a.commitment.Domain.Rotate(),
		a.logAddrs.Rotate(),
		a.logTopics.Rotate(),
		a.tracesFrom.Rotate(),
		a.tracesTo.Rotate(),
	}
	a.walLock.Unlock()
	defer func(t time.Time) { log.Debug("[snapshots] history flush", "took", time.Since(t)) }(time.Now())
	for _, f := range flushers {
		if err := f.Flush(ctx, tx); err != nil {
			return err
		}
	}
	return nil
}

func (a *AggregatorV3) CanPrune(tx kv.Tx) bool {
	return a.CanPruneFrom(tx) < a.minimaxTxNumInFiles.Load()
}
func (a *AggregatorV3) CanPruneFrom(tx kv.Tx) uint64 {
	fst, _ := kv.FirstKey(tx, kv.TracesToKeys)
	fst2, _ := kv.FirstKey(tx, kv.StorageHistoryKeys)
	if len(fst) > 0 && len(fst2) > 0 {
		fstInDb := binary.BigEndian.Uint64(fst)
		fstInDb2 := binary.BigEndian.Uint64(fst2)
		return cmp.Min(fstInDb, fstInDb2)
	}
	return math2.MaxUint64
}

func (a *AggregatorV3) PruneWithTiemout(ctx context.Context, timeout time.Duration) error {
	t := time.Now()
	for a.CanPrune(a.rwTx) && time.Since(t) < timeout {
		if err := a.Prune(ctx, 1_000); err != nil { // prune part of retired data, before commit
			return err
		}
	}
	return nil
}

func (a *AggregatorV3) Prune(ctx context.Context, limit uint64) error {
	//if limit/a.aggregationStep > StepsInBiggestFile {
	//	ctx, cancel := context.WithCancel(ctx)
	//	defer cancel()
	//
	//	a.wg.Add(1)
	//	go func() {
	//		defer a.wg.Done()
	//		_ = a.Warmup(ctx, 0, cmp.Max(a.aggregationStep, limit)) // warmup is asyn and moving faster than data deletion
	//	}()
	//}
	return a.prune(ctx, 0, a.minimaxTxNumInFiles.Load(), limit)
}

func (a *AggregatorV3) prune(ctx context.Context, txFrom, txTo, limit uint64) error {
	logEvery := time.NewTicker(30 * time.Second)
	defer logEvery.Stop()
	step := txTo / a.aggregationStep
	if err := a.accounts.prune(ctx, step, txFrom, txTo, limit, logEvery); err != nil {
		return err
	}
	if err := a.storage.prune(ctx, step, txFrom, txTo, limit, logEvery); err != nil {
		return err
	}
	if err := a.code.prune(ctx, step, txFrom, txTo, limit, logEvery); err != nil {
		return err
	}
	if err := a.commitment.prune(ctx, step, txFrom, txTo, limit, logEvery); err != nil {
		return err
	}
	if err := a.logAddrs.prune(ctx, txFrom, txTo, limit, logEvery); err != nil {
		return err
	}
	if err := a.logTopics.prune(ctx, txFrom, txTo, limit, logEvery); err != nil {
		return err
	}
	if err := a.tracesFrom.prune(ctx, txFrom, txTo, limit, logEvery); err != nil {
		return err
	}
	if err := a.tracesTo.prune(ctx, txFrom, txTo, limit, logEvery); err != nil {
		return err
	}
	return nil
}

func (a *AggregatorV3) LogStats(tx kv.Tx, tx2block func(endTxNumMinimax uint64) uint64) {
	if a.minimaxTxNumInFiles.Load() == 0 {
		return
	}
	histBlockNumProgress := tx2block(a.minimaxTxNumInFiles.Load())
	str := make([]string, 0, a.accounts.InvertedIndex.files.Len())
	a.accounts.InvertedIndex.files.Walk(func(items []*filesItem) bool {
		for _, item := range items {
			bn := tx2block(item.endTxNum)
			str = append(str, fmt.Sprintf("%d=%dK", item.endTxNum/a.aggregationStep, bn/1_000))
		}
		return true
	})

	c, err := tx.CursorDupSort(a.accounts.InvertedIndex.indexTable)
	if err != nil {
		// TODO pass error properly around
		panic(err)
	}
	_, v, err := c.First()
	if err != nil {
		// TODO pass error properly around
		panic(err)
	}
	var firstHistoryIndexBlockInDB uint64
	if len(v) != 0 {
		firstHistoryIndexBlockInDB = tx2block(binary.BigEndian.Uint64(v))
	}

	var m runtime.MemStats
	dbg.ReadMemStats(&m)
	log.Info("[snapshots] History Stat",
		"blocks", fmt.Sprintf("%dk", (histBlockNumProgress+1)/1000),
		"txs", fmt.Sprintf("%dm", a.minimaxTxNumInFiles.Load()/1_000_000),
		"txNum2blockNum", strings.Join(str, ","),
		"first_history_idx_in_db", firstHistoryIndexBlockInDB,
		"alloc", common2.ByteCount(m.Alloc), "sys", common2.ByteCount(m.Sys))
}

func (a *AggregatorV3) EndTxNumMinimax() uint64 { return a.minimaxTxNumInFiles.Load() }
func (a *AggregatorV3) EndTxNumFrozenAndIndexed() uint64 {
	return cmp.Min(
		cmp.Min(
			a.accounts.endIndexedTxNumMinimax(true),
			a.storage.endIndexedTxNumMinimax(true),
		),
		cmp.Min(
			a.code.endIndexedTxNumMinimax(true),
			a.commitment.endIndexedTxNumMinimax(true),
		),
	)
}
func (a *AggregatorV3) recalcMaxTxNum() {
	min := a.accounts.endTxNumMinimax()
	if txNum := a.storage.endTxNumMinimax(); txNum < min {
		min = txNum
	}
	if txNum := a.code.endTxNumMinimax(); txNum < min {
		min = txNum
	}
	if txNum := a.commitment.endTxNumMinimax(); txNum < min {
		min = txNum
	}
	if txNum := a.logAddrs.endTxNumMinimax(); txNum < min {
		min = txNum
	}
	if txNum := a.logTopics.endTxNumMinimax(); txNum < min {
		min = txNum
	}
	if txNum := a.tracesFrom.endTxNumMinimax(); txNum < min {
		min = txNum
	}
	if txNum := a.tracesTo.endTxNumMinimax(); txNum < min {
		min = txNum
	}
	a.minimaxTxNumInFiles.Store(min)
}

type RangesV3 struct {
	accounts             DomainRanges
	storage              DomainRanges
	code                 DomainRanges
	commitment           DomainRanges
	logTopicsStartTxNum  uint64
	logAddrsEndTxNum     uint64
	logAddrsStartTxNum   uint64
	logTopicsEndTxNum    uint64
	tracesFromStartTxNum uint64
	tracesFromEndTxNum   uint64
	tracesToStartTxNum   uint64
	tracesToEndTxNum     uint64
	logAddrs             bool
	logTopics            bool
	tracesFrom           bool
	tracesTo             bool
}

func (r RangesV3) any() bool {
	return r.accounts.any() || r.storage.any() || r.code.any() || r.commitment.any() || r.logAddrs || r.logTopics || r.tracesFrom || r.tracesTo
}

func (ac *AggregatorV3Context) findMergeRange(maxEndTxNum, maxSpan uint64) RangesV3 {
	var r RangesV3
	r.accounts = ac.a.accounts.findMergeRange(maxEndTxNum, maxSpan)
	r.storage = ac.a.storage.findMergeRange(maxEndTxNum, maxSpan)
	r.code = ac.a.code.findMergeRange(maxEndTxNum, maxSpan)
	r.commitment = ac.a.commitment.findMergeRange(maxEndTxNum, maxSpan)
	r.logAddrs, r.logAddrsStartTxNum, r.logAddrsEndTxNum = ac.a.logAddrs.findMergeRange(maxEndTxNum, maxSpan)
	r.logTopics, r.logTopicsStartTxNum, r.logTopicsEndTxNum = ac.a.logTopics.findMergeRange(maxEndTxNum, maxSpan)
	r.tracesFrom, r.tracesFromStartTxNum, r.tracesFromEndTxNum = ac.a.tracesFrom.findMergeRange(maxEndTxNum, maxSpan)
	r.tracesTo, r.tracesToStartTxNum, r.tracesToEndTxNum = ac.a.tracesTo.findMergeRange(maxEndTxNum, maxSpan)
	//log.Info(fmt.Sprintf("findMergeRange(%d, %d)=%+v\n", maxEndTxNum, maxSpan, r))
	return r
}

type SelectedStaticFilesV3 struct {
	accounts       []*filesItem
	accountsIdx    []*filesItem
	accountsHist   []*filesItem
	storage        []*filesItem
	storageIdx     []*filesItem
	storageHist    []*filesItem
	code           []*filesItem
	codeIdx        []*filesItem
	codeHist       []*filesItem
	commitment     []*filesItem
	commitmentIdx  []*filesItem
	commitmentHist []*filesItem
	logTopics      []*filesItem
	tracesTo       []*filesItem
	tracesFrom     []*filesItem
	logAddrs       []*filesItem
	accountsI      int
	storageI       int
	codeI          int
	commitmentI    int
	logAddrsI      int
	logTopicsI     int
	tracesFromI    int
	tracesToI      int
}

func (sf SelectedStaticFilesV3) Close() {
	clist := [...][]*filesItem{
		sf.accounts, sf.accountsIdx, sf.accountsHist,
		sf.storage, sf.storageIdx, sf.accountsHist,
		sf.code, sf.codeIdx, sf.codeHist,
		sf.commitment, sf.commitmentIdx, sf.commitmentHist,
		sf.logAddrs, sf.logTopics, sf.tracesFrom, sf.tracesTo,
	}
	for _, group := range clist {
		for _, item := range group {
			if item != nil {
				if item.decompressor != nil {
					item.decompressor.Close()
				}
				if item.index != nil {
					item.index.Close()
				}
			}
		}
	}
}

func (ac *AggregatorV3Context) staticFilesInRange(r RangesV3) (sf SelectedStaticFilesV3, err error) {
	if r.accounts.any() {
		sf.accounts, sf.accountsIdx, sf.accountsHist, sf.accountsI = ac.accounts.staticFilesInRange(r.accounts)
	}
	if r.storage.any() {
		sf.storage, sf.storageIdx, sf.storageHist, sf.storageI = ac.storage.staticFilesInRange(r.storage)
	}
	if r.code.any() {
		sf.code, sf.codeIdx, sf.codeHist, sf.codeI = ac.code.staticFilesInRange(r.code)
	}
	if r.commitment.any() {
		sf.commitment, sf.commitmentIdx, sf.commitmentHist, sf.commitmentI = ac.commitment.staticFilesInRange(r.commitment)
	}
	if r.logAddrs {
		sf.logAddrs, sf.logAddrsI = ac.logAddrs.staticFilesInRange(r.logAddrsStartTxNum, r.logAddrsEndTxNum)
	}
	if r.logTopics {
		sf.logTopics, sf.logTopicsI = ac.logTopics.staticFilesInRange(r.logTopicsStartTxNum, r.logTopicsEndTxNum)
	}
	if r.tracesFrom {
		sf.tracesFrom, sf.tracesFromI = ac.tracesFrom.staticFilesInRange(r.tracesFromStartTxNum, r.tracesFromEndTxNum)
	}
	if r.tracesTo {
		sf.tracesTo, sf.tracesToI = ac.tracesTo.staticFilesInRange(r.tracesToStartTxNum, r.tracesToEndTxNum)
	}
	return sf, err
}

type MergedFilesV3 struct {
	accounts                      *filesItem
	accountsIdx, accountsHist     *filesItem
	storage                       *filesItem
	storageIdx, storageHist       *filesItem
	code                          *filesItem
	codeIdx, codeHist             *filesItem
	commitment                    *filesItem
	commitmentIdx, commitmentHist *filesItem
	logAddrs                      *filesItem
	logTopics                     *filesItem
	tracesFrom                    *filesItem
	tracesTo                      *filesItem
}

func (mf MergedFilesV3) FrozenList() (frozen []string) {
	if mf.accountsHist != nil && mf.accountsHist.frozen {
		frozen = append(frozen, mf.accountsHist.decompressor.FileName())
	}
	if mf.accountsIdx != nil && mf.accountsIdx.frozen {
		frozen = append(frozen, mf.accountsIdx.decompressor.FileName())
	}

	if mf.storageHist != nil && mf.storageHist.frozen {
		frozen = append(frozen, mf.storageHist.decompressor.FileName())
	}
	if mf.storageIdx != nil && mf.storageIdx.frozen {
		frozen = append(frozen, mf.storageIdx.decompressor.FileName())
	}

	if mf.codeHist != nil && mf.codeHist.frozen {
		frozen = append(frozen, mf.codeHist.decompressor.FileName())
	}
	if mf.codeIdx != nil && mf.codeIdx.frozen {
		frozen = append(frozen, mf.codeIdx.decompressor.FileName())
	}

	if mf.logAddrs != nil && mf.logAddrs.frozen {
		frozen = append(frozen, mf.logAddrs.decompressor.FileName())
	}
	if mf.logTopics != nil && mf.logTopics.frozen {
		frozen = append(frozen, mf.logTopics.decompressor.FileName())
	}
	if mf.tracesFrom != nil && mf.tracesFrom.frozen {
		frozen = append(frozen, mf.tracesFrom.decompressor.FileName())
	}
	if mf.tracesTo != nil && mf.tracesTo.frozen {
		frozen = append(frozen, mf.tracesTo.decompressor.FileName())
	}
	return frozen
}
func (mf MergedFilesV3) Close() {
	clist := [...]*filesItem{
		mf.accounts, mf.accountsIdx, mf.accountsHist,
		mf.storage, mf.storageIdx, mf.storageHist,
		mf.code, mf.codeIdx, mf.codeHist,
		mf.commitment, mf.commitmentIdx, mf.commitmentHist,
		mf.logAddrs, mf.logTopics, mf.tracesFrom, mf.tracesTo,
	}

	for _, item := range clist {
		if item != nil {
			if item.decompressor != nil {
				item.decompressor.Close()
			}
			if item.index != nil {
				item.index.Close()
			}
		}
	}
}

func (ac *AggregatorV3Context) mergeFiles(ctx context.Context, files SelectedStaticFilesV3, r RangesV3, workers int) (MergedFilesV3, error) {
	var mf MergedFilesV3
	g, ctx := errgroup.WithContext(ctx)
	g.SetLimit(workers)
	closeFiles := true
	defer func() {
		if closeFiles {
			mf.Close()
		}
	}()

	var predicates sync.WaitGroup
	if r.accounts.any() {
		predicates.Add(1)

		log.Info(fmt.Sprintf("[snapshots] merge: %d-%d", r.accounts.historyStartTxNum/ac.a.aggregationStep, r.accounts.historyEndTxNum/ac.a.aggregationStep))
		g.Go(func() (err error) {
			mf.accounts, mf.accountsIdx, mf.accountsHist, err = ac.a.accounts.mergeFiles(ctx, files.accounts, files.accountsIdx, files.accountsHist, r.accounts, workers, ac.a.ps)
			predicates.Done()
			return err
		})
	}

	if r.storage.any() {
		predicates.Add(1)
		log.Info(fmt.Sprintf("[snapshots] merge storeage: %d-%d", r.accounts.historyStartTxNum/ac.a.aggregationStep, r.accounts.historyEndTxNum/ac.a.aggregationStep))
		g.Go(func() (err error) {
			mf.storage, mf.storageIdx, mf.storageHist, err = ac.a.storage.mergeFiles(ctx, files.storage, files.storageIdx, files.storageHist, r.storage, workers, ac.a.ps)
			predicates.Done()
			return err
		})
	}
	if r.code.any() {
		g.Go(func() (err error) {
			mf.code, mf.codeIdx, mf.codeHist, err = ac.a.code.mergeFiles(ctx, files.code, files.codeIdx, files.codeHist, r.code, workers, ac.a.ps)
			return err
		})
	}
	if r.commitment.any() {
		predicates.Wait()
		log.Info(fmt.Sprintf("[snapshots] merge commitment: %d-%d", r.accounts.historyStartTxNum/ac.a.aggregationStep, r.accounts.historyEndTxNum/ac.a.aggregationStep))
		g.Go(func() (err error) {
			var v4Files SelectedStaticFiles
			var v4MergedF MergedFiles

			mf.commitment, mf.commitmentIdx, mf.commitmentHist, err = ac.a.commitment.mergeFiles(ctx, v4Files.FillV3(&files), v4MergedF.FillV3(&mf), r.commitment, workers, ac.a.ps)
			return err
		})
	}

	if r.logAddrs {
		g.Go(func() error {
			var err error
			mf.logAddrs, err = ac.a.logAddrs.mergeFiles(ctx, files.logAddrs, r.logAddrsStartTxNum, r.logAddrsEndTxNum, workers, ac.a.ps)
			return err
		})
	}
	if r.logTopics {
		g.Go(func() error {
			var err error
			mf.logTopics, err = ac.a.logTopics.mergeFiles(ctx, files.logTopics, r.logTopicsStartTxNum, r.logTopicsEndTxNum, workers, ac.a.ps)
			return err
		})
	}
	if r.tracesFrom {
		g.Go(func() error {
			var err error
			mf.tracesFrom, err = ac.a.tracesFrom.mergeFiles(ctx, files.tracesFrom, r.tracesFromStartTxNum, r.tracesFromEndTxNum, workers, ac.a.ps)
			return err
		})
	}
	if r.tracesTo {
		g.Go(func() error {
			var err error
			mf.tracesTo, err = ac.a.tracesTo.mergeFiles(ctx, files.tracesTo, r.tracesToStartTxNum, r.tracesToEndTxNum, workers, ac.a.ps)
			return err
		})
	}
	err := g.Wait()
	if err == nil {
		closeFiles = false
	}
	return mf, err
}

func (a *AggregatorV3) integrateMergedFiles(outs SelectedStaticFilesV3, in MergedFilesV3) (frozen []string) {
	a.filesMutationLock.Lock()
	defer a.filesMutationLock.Unlock()
	defer a.needSaveFilesListInDB.Store(true)
	defer a.recalcMaxTxNum()
	a.accounts.integrateMergedFiles(outs.accounts, outs.accountsIdx, outs.accountsHist, in.accounts, in.accountsIdx, in.accountsHist)
	a.storage.integrateMergedFiles(outs.storage, outs.storageIdx, outs.storageHist, in.storage, in.storageIdx, in.storageHist)
	a.code.integrateMergedFiles(outs.code, outs.codeIdx, outs.codeHist, in.code, in.codeIdx, in.codeHist)
	a.commitment.integrateMergedFiles(outs.commitment, outs.commitmentIdx, outs.commitmentHist, in.commitment, in.commitmentIdx, in.commitmentHist)
	a.logAddrs.integrateMergedFiles(outs.logAddrs, in.logAddrs)
	a.logTopics.integrateMergedFiles(outs.logTopics, in.logTopics)
	a.tracesFrom.integrateMergedFiles(outs.tracesFrom, in.tracesFrom)
	a.tracesTo.integrateMergedFiles(outs.tracesTo, in.tracesTo)
	a.cleanAfterNewFreeze(in)
	return frozen
}
func (a *AggregatorV3) cleanAfterNewFreeze(in MergedFilesV3) {
<<<<<<< HEAD
	if in.accounts.frozen {
		a.accounts.cleanAfterFreeze(in.accounts.endTxNum)
	}
	if in.storage.frozen {
		a.storage.cleanAfterFreeze(in.storage.endTxNum)
	}
	if in.code.frozen {
		a.code.cleanAfterFreeze(in.code.endTxNum)
	}
	if in.commitment.frozen {
		a.commitment.cleanAfterFreeze(in.commitment.endTxNum)
=======
	if in.accountsHist != nil && in.accountsHist.frozen {
		a.accounts.cleanAfterFreeze(in.accountsHist.endTxNum)
	}
	if in.storageHist != nil && in.storageHist.frozen {
		a.storage.cleanAfterFreeze(in.storageHist.endTxNum)
	}
	if in.codeHist != nil && in.codeHist.frozen {
		a.code.cleanAfterFreeze(in.codeHist.endTxNum)
>>>>>>> b1183da9
	}
	if in.logAddrs != nil && in.logAddrs.frozen {
		a.logAddrs.cleanAfterFreeze(in.logAddrs.endTxNum)
	}
	if in.logTopics != nil && in.logTopics.frozen {
		a.logTopics.cleanAfterFreeze(in.logTopics.endTxNum)
	}
	if in.tracesFrom != nil && in.tracesFrom.frozen {
		a.tracesFrom.cleanAfterFreeze(in.tracesFrom.endTxNum)
	}
	if in.tracesTo != nil && in.tracesTo.frozen {
		a.tracesTo.cleanAfterFreeze(in.tracesTo.endTxNum)
	}
}

// KeepInDB - usually equal to one a.aggregationStep, but when we exec blocks from snapshots
// we can set it to 0, because no re-org on this blocks are possible
func (a *AggregatorV3) KeepInDB(v uint64) { a.keepInDB = v }

func (a *AggregatorV3) AggregateFilesInBackground() {
	if (a.txNum.Load() + 1) <= a.minimaxTxNumInFiles.Load()+a.aggregationStep+a.keepInDB { // Leave one step worth in the DB
		return
	}

	step := a.minimaxTxNumInFiles.Load() / a.aggregationStep
	if ok := a.buildingFiles.CompareAndSwap(false, true); !ok {
		return
	}
	defer a.buildingFiles.Store(false)

	if _, err := a.ComputeCommitment(true, false); err != nil {
		log.Warn("ComputeCommitment before aggregation has failed", "err", err)
		return
	}

	if ok := a.mergeingFiles.CompareAndSwap(false, true); !ok {
		return
	}
	defer a.mergeingFiles.Store(false)

	if err := a.buildFilesInBackground(a.ctx, step); err != nil {
		if errors.Is(err, context.Canceled) {
			return
		}
		log.Warn("buildFilesInBackground", "err", err)
	}
	a.BuildOptionalMissedIndicesInBackground(a.ctx, 1)
}

func (a *AggregatorV3) BuildFilesInBackground(txNum uint64) {
	if (txNum + 1) <= a.minimaxTxNumInFiles.Load()+a.aggregationStep+a.keepInDB { // Leave one step worth in the DB
		return
	}

	if ok := a.buildingFiles.CompareAndSwap(false, true); !ok {
		return
	}

	step := a.minimaxTxNumInFiles.Load() / a.aggregationStep
	toTxNum := (step + 1) * a.aggregationStep
	hasData := false

	a.wg.Add(1)
	go func() {
		defer a.wg.Done()
		defer a.buildingFiles.Store(false)

		// check if db has enough data (maybe we didn't commit them yet)
		lastInDB := lastIdInDB(a.db, a.accounts.keysTable)
		hasData = lastInDB >= toTxNum
		if !hasData {
			return
		}

		if _, err := a.ComputeCommitment(true, false); err != nil {
			log.Warn("ComputeCommitment before aggregation has failed", "err", err)
			return
		}

		// trying to create as much small-step-files as possible:
		// - to reduce amount of small merges
		// - to remove old data from db as early as possible
		// - during files build, may happen commit of new data. on each loop step getting latest id in db
		for step < lastIdInDB(a.db, a.accounts.indexKeysTable)/a.aggregationStep {
			if err := a.buildFilesInBackground(a.ctx, step); err != nil {
				if errors.Is(err, context.Canceled) {
					return
				}
				log.Warn("[snapshots] buildFilesInBackground", "err", err)
				break
			}
			step++
		}

		if ok := a.mergeingFiles.CompareAndSwap(false, true); !ok {
			return
		}
		a.wg.Add(1)
		go func() {
			defer a.wg.Done()
			defer a.mergeingFiles.Store(false)
			if err := a.MergeLoop(a.ctx, 1); err != nil {
				if errors.Is(err, context.Canceled) {
					return
				}
				log.Warn("[snapshots] merge", "err", err)
			}

			a.BuildOptionalMissedIndicesInBackground(a.ctx, 1)
		}()
	}()
}

func (a *AggregatorV3) BatchHistoryWriteStart() *AggregatorV3 {
	a.walLock.RLock()
	return a
}
func (a *AggregatorV3) BatchHistoryWriteEnd() {
	a.walLock.RUnlock()
}

func (a *AggregatorV3) AddAccountPrev(addr []byte, prev []byte) error {
	return a.accounts.AddPrevValue(addr, nil, prev)
}

func (a *AggregatorV3) AddStoragePrev(addr []byte, loc []byte, prev []byte) error {
	return a.storage.AddPrevValue(addr, loc, prev)
}

// AddCodePrev - addr+inc => code
func (a *AggregatorV3) AddCodePrev(addr []byte, prev []byte) error {
	return a.code.AddPrevValue(addr, nil, prev)
}

func (a *AggregatorV3) AddTraceFrom(addr []byte) error {
	return a.tracesFrom.Add(addr)
}

func (a *AggregatorV3) AddTraceTo(addr []byte) error {
	return a.tracesTo.Add(addr)
}

func (a *AggregatorV3) AddLogAddr(addr []byte) error {
	return a.logAddrs.Add(addr)
}

func (a *AggregatorV3) AddLogTopic(topic []byte) error {
	return a.logTopics.Add(topic)
}

func (a *AggregatorV3) UpdateAccount(addr []byte, data, prevData []byte) error {
	return a.domains.UpdateAccountData(addr, data, prevData)
	a.commitment.TouchPlainKey(addr, data, a.commitment.TouchAccount)
	return a.accounts.PutWithPrev(addr, nil, data, prevData)
}

func (a *AggregatorV3) UpdateCode(addr []byte, code, prevCode []byte) error {
	return a.domains.UpdateAccountCode(addr, code, prevCode)
	a.commitment.TouchPlainKey(addr, code, a.commitment.TouchCode)
	if len(code) == 0 {
		return a.code.DeleteWithPrev(addr, nil, prevCode)
	}
	return a.code.PutWithPrev(addr, nil, code, prevCode)
}

func (a *AggregatorV3) DeleteAccount(addr, prev []byte) error {
	return a.domains.DeleteAccount(addr, prev)
	a.commitment.TouchPlainKey(addr, nil, a.commitment.TouchAccount)

	if err := a.accounts.DeleteWithPrev(addr, nil, prev); err != nil {
		return err
	}
	if err := a.code.Delete(addr, nil); err != nil {
		return err
	}
	var e error
	if err := a.storage.defaultDc.IteratePrefix(addr, func(k, v []byte) {
		a.commitment.TouchPlainKey(k, nil, a.commitment.TouchStorage)
		if e == nil {
			e = a.storage.DeleteWithPrev(k, nil, v)
		}
	}); err != nil {
		return err
	}
	return e
}

func (a *AggregatorV3) UpdateStorage(addr, loc []byte, value, preVal []byte) error {
	return a.domains.WriteAccountStorage(addr, loc, value, preVal)
	a.commitment.TouchPlainKey(common2.Append(addr, loc), value, a.commitment.TouchStorage)
	if len(value) == 0 {
		return a.storage.DeleteWithPrev(addr, loc, preVal)
	}
	return a.storage.PutWithPrev(addr, loc, value, preVal)
}

func (a *AggregatorV3) ComputeCommitmentOnCtx(saveStateAfter, trace bool, aggCtx *AggregatorV3Context) (rootHash []byte, err error) {

	a.commitment.ResetFns(aggCtx.branchFn, aggCtx.accountFn, aggCtx.storageFn)

	mxCommitmentRunning.Inc()
	rootHash, branchNodeUpdates, err := a.commitment.ComputeCommitment(trace)
	mxCommitmentRunning.Dec()

	if err != nil {
		return nil, err
	}

	mxCommitmentKeys.Add(int(a.commitment.comKeys))
	mxCommitmentTook.Update(a.commitment.comTook.Seconds())

	defer func(t time.Time) { mxCommitmentWriteTook.UpdateDuration(t) }(time.Now())

	for pref, update := range branchNodeUpdates {
		prefix := []byte(pref)

		stateValue, _, err := aggCtx.CommitmentLatest(prefix, a.rwTx)
		if err != nil {
			return nil, err
		}
		mxCommitmentUpdates.Inc()
		stated := commitment.BranchData(stateValue)
		merged, err := a.commitment.branchMerger.Merge(stated, update)
		if err != nil {
			return nil, err
		}
		if bytes.Equal(stated, merged) {
			continue
		}
		if trace {
			fmt.Printf("computeCommitment merge [%x] [%x]+[%x]=>[%x]\n", prefix, stated, update, merged)
		}
		if err = a.commitment.PutWithPrev(prefix, nil, merged, stated); err != nil {
			return nil, err
		}
		mxCommitmentUpdatesApplied.Inc()
	}

	if saveStateAfter {
		if err := a.commitment.storeCommitmentState(a.blockNum.Load()); err != nil {
			return nil, err
		}
	}

	return rootHash, nil
}

// ComputeCommitment evaluates commitment for processed state.
// If `saveStateAfter`=true, then trie state will be saved to DB after commitment evaluation.
func (a *AggregatorV3) ComputeCommitment(saveStateAfter, trace bool) (rootHash []byte, err error) {
	// if commitment mode is Disabled, there will be nothing to compute on.
	aggCtx := a.MakeContext()
	defer aggCtx.Close()
	return a.ComputeCommitmentOnCtx(saveStateAfter, trace, aggCtx)
}

// DisableReadAhead - usage: `defer d.EnableReadAhead().DisableReadAhead()`. Please don't use this funcs without `defer` to avoid leak.
func (a *AggregatorV3) DisableReadAhead() {
	a.accounts.DisableReadAhead()
	a.storage.DisableReadAhead()
	a.code.DisableReadAhead()
	a.commitment.DisableReadAhead()
	a.logAddrs.DisableReadAhead()
	a.logTopics.DisableReadAhead()
	a.tracesFrom.DisableReadAhead()
	a.tracesTo.DisableReadAhead()
}
func (a *AggregatorV3) EnableReadAhead() *AggregatorV3 {
	a.accounts.EnableReadAhead()
	a.storage.EnableReadAhead()
	a.code.EnableReadAhead()
	a.commitment.EnableReadAhead()
	a.logAddrs.EnableReadAhead()
	a.logTopics.EnableReadAhead()
	a.tracesFrom.EnableReadAhead()
	a.tracesTo.EnableReadAhead()
	return a
}
func (a *AggregatorV3) EnableMadvWillNeed() *AggregatorV3 {
	a.accounts.EnableMadvWillNeed()
	a.storage.EnableMadvWillNeed()
	a.code.EnableMadvWillNeed()
	a.commitment.EnableMadvWillNeed()
	a.logAddrs.EnableMadvWillNeed()
	a.logTopics.EnableMadvWillNeed()
	a.tracesFrom.EnableMadvWillNeed()
	a.tracesTo.EnableMadvWillNeed()
	return a
}
func (a *AggregatorV3) EnableMadvNormal() *AggregatorV3 {
	a.accounts.EnableMadvNormalReadAhead()
	a.storage.EnableMadvNormalReadAhead()
	a.code.EnableMadvNormalReadAhead()
	a.commitment.EnableMadvNormalReadAhead()
	a.logAddrs.EnableMadvNormalReadAhead()
	a.logTopics.EnableMadvNormalReadAhead()
	a.tracesFrom.EnableMadvNormalReadAhead()
	a.tracesTo.EnableMadvNormalReadAhead()
	return a
}

// -- range
func (ac *AggregatorV3Context) LogAddrRange(addr []byte, startTxNum, endTxNum int, asc order.By, limit int, tx kv.Tx) (iter.U64, error) {
	return ac.logAddrs.IdxRange(addr, startTxNum, endTxNum, asc, limit, tx)
}

func (ac *AggregatorV3Context) LogTopicRange(topic []byte, startTxNum, endTxNum int, asc order.By, limit int, tx kv.Tx) (iter.U64, error) {
	return ac.logTopics.IdxRange(topic, startTxNum, endTxNum, asc, limit, tx)
}

func (ac *AggregatorV3Context) TraceFromRange(addr []byte, startTxNum, endTxNum int, asc order.By, limit int, tx kv.Tx) (iter.U64, error) {
	return ac.tracesFrom.IdxRange(addr, startTxNum, endTxNum, asc, limit, tx)
}

func (ac *AggregatorV3Context) TraceToRange(addr []byte, startTxNum, endTxNum int, asc order.By, limit int, tx kv.Tx) (iter.U64, error) {
	return ac.tracesTo.IdxRange(addr, startTxNum, endTxNum, asc, limit, tx)
}
func (ac *AggregatorV3Context) AccountHistoryIdxRange(addr []byte, startTxNum, endTxNum int, asc order.By, limit int, tx kv.Tx) (iter.U64, error) {
	return ac.accounts.hc.IdxRange(addr, startTxNum, endTxNum, asc, limit, tx)
}
func (ac *AggregatorV3Context) StorageHistoryIdxRange(addr []byte, startTxNum, endTxNum int, asc order.By, limit int, tx kv.Tx) (iter.U64, error) {
	return ac.storage.hc.IdxRange(addr, startTxNum, endTxNum, asc, limit, tx)
}
func (ac *AggregatorV3Context) CodeHistoryIdxRange(addr []byte, startTxNum, endTxNum int, asc order.By, limit int, tx kv.Tx) (iter.U64, error) {
	return ac.code.hc.IdxRange(addr, startTxNum, endTxNum, asc, limit, tx)
}

// -- range end

func (ac *AggregatorV3Context) ReadAccountData(addr []byte, txNum uint64, tx kv.Tx) ([]byte, error) {
	return ac.accounts.GetBeforeTxNum(addr, txNum, tx)
}

func (ac *AggregatorV3Context) ReadAccountDataNoStateWithRecent(addr []byte, txNum uint64, tx kv.Tx) ([]byte, bool, error) {
	return ac.accounts.hc.GetNoStateWithRecent(addr, txNum, tx)
}

func (ac *AggregatorV3Context) ReadAccountDataNoState(addr []byte, txNum uint64) ([]byte, bool, error) {
	return ac.accounts.hc.GetNoState(addr, txNum)
}

func (ac *AggregatorV3Context) ReadAccountStorageNoStateWithRecent(addr []byte, loc []byte, txNum uint64, tx kv.Tx) ([]byte, bool, error) {
	if cap(ac.keyBuf) < len(addr)+len(loc) {
		ac.keyBuf = make([]byte, len(addr)+len(loc))
	} else if len(ac.keyBuf) != len(addr)+len(loc) {
		ac.keyBuf = ac.keyBuf[:len(addr)+len(loc)]
	}
	copy(ac.keyBuf, addr)
	copy(ac.keyBuf[len(addr):], loc)
	return ac.storage.hc.GetNoStateWithRecent(ac.keyBuf, txNum, tx)
}
func (ac *AggregatorV3Context) ReadAccountStorageNoStateWithRecent2(key []byte, txNum uint64, tx kv.Tx) ([]byte, bool, error) {
	return ac.storage.hc.GetNoStateWithRecent(key, txNum, tx)
}

func (ac *AggregatorV3Context) ReadAccountStorage(key []byte, txNum uint64, tx kv.Tx) ([]byte, error) {
	return ac.storage.GetBeforeTxNum(key, txNum, tx)
}

func (ac *AggregatorV3Context) ReadAccountStorageNoState(addr []byte, loc []byte, txNum uint64) ([]byte, bool, error) {
	if cap(ac.keyBuf) < len(addr)+len(loc) {
		ac.keyBuf = make([]byte, len(addr)+len(loc))
	} else if len(ac.keyBuf) != len(addr)+len(loc) {
		ac.keyBuf = ac.keyBuf[:len(addr)+len(loc)]
	}
	copy(ac.keyBuf, addr)
	copy(ac.keyBuf[len(addr):], loc)
	return ac.storage.hc.GetNoState(ac.keyBuf, txNum)
}

func (ac *AggregatorV3Context) ReadAccountCode(addr []byte, txNum uint64, tx kv.Tx) ([]byte, error) {
	return ac.code.GetBeforeTxNum(addr, txNum, tx)
}
func (ac *AggregatorV3Context) ReadAccountCodeNoStateWithRecent(addr []byte, txNum uint64, tx kv.Tx) ([]byte, bool, error) {
	return ac.code.hc.GetNoStateWithRecent(addr, txNum, tx)
}
func (ac *AggregatorV3Context) ReadAccountCodeNoState(addr []byte, txNum uint64) ([]byte, bool, error) {
	return ac.code.hc.GetNoState(addr, txNum)
}

func (ac *AggregatorV3Context) ReadAccountCodeSizeNoStateWithRecent(addr []byte, txNum uint64, tx kv.Tx) (int, bool, error) {
	code, noState, err := ac.code.hc.GetNoStateWithRecent(addr, txNum, tx)
	if err != nil {
		return 0, false, err
	}
	return len(code), noState, nil
}
func (ac *AggregatorV3Context) ReadAccountCodeSizeNoState(addr []byte, txNum uint64) (int, bool, error) {
	code, noState, err := ac.code.hc.GetNoState(addr, txNum)
	if err != nil {
		return 0, false, err
	}
	return len(code), noState, nil
}

func (ac *AggregatorV3Context) AccountHistoryRange(startTxNum, endTxNum int, asc order.By, limit int, tx kv.Tx) (iter.KV, error) {
	return ac.accounts.hc.HistoryRange(startTxNum, endTxNum, asc, limit, tx)
}

func (ac *AggregatorV3Context) StorageHistoryRange(startTxNum, endTxNum int, asc order.By, limit int, tx kv.Tx) (iter.KV, error) {
	return ac.storage.hc.HistoryRange(startTxNum, endTxNum, asc, limit, tx)
}

func (ac *AggregatorV3Context) CodeHistoryRange(startTxNum, endTxNum int, asc order.By, limit int, tx kv.Tx) (iter.KV, error) {
	return ac.code.hc.HistoryRange(startTxNum, endTxNum, asc, limit, tx)
}

func (ac *AggregatorV3Context) AccountHistoricalStateRange(startTxNum uint64, from, to []byte, limit int, tx kv.Tx) iter.KV {
	return ac.accounts.hc.WalkAsOf(startTxNum, from, to, tx, limit)
}

func (ac *AggregatorV3Context) StorageHistoricalStateRange(startTxNum uint64, from, to []byte, limit int, tx kv.Tx) iter.KV {
	return ac.storage.hc.WalkAsOf(startTxNum, from, to, tx, limit)
}

func (ac *AggregatorV3Context) CodeHistoricalStateRange(startTxNum uint64, from, to []byte, limit int, tx kv.Tx) iter.KV {
	return ac.code.hc.WalkAsOf(startTxNum, from, to, tx, limit)
}

type FilesStats22 struct {
}

func (a *AggregatorV3) Stats() FilesStats22 {
	var fs FilesStats22
	return fs
}

func (a *AggregatorV3) Code() *History       { return a.code.History }
func (a *AggregatorV3) Accounts() *History   { return a.accounts.History }
func (a *AggregatorV3) Storage() *History    { return a.storage.History }
func (a *AggregatorV3) Commitment() *History { return a.commitment.History }

type AggregatorV3Context struct {
	a          *AggregatorV3
	accounts   *DomainContext
	storage    *DomainContext
	code       *DomainContext
	commitment *DomainContext
	logAddrs   *InvertedIndexContext
	logTopics  *InvertedIndexContext
	tracesFrom *InvertedIndexContext
	tracesTo   *InvertedIndexContext
	keyBuf     []byte
}

func (a *AggregatorV3) MakeContext() *AggregatorV3Context {
	return &AggregatorV3Context{
		a:          a,
		accounts:   a.accounts.MakeContext(),
		storage:    a.storage.MakeContext(),
		code:       a.code.MakeContext(),
		commitment: a.commitment.MakeContext(),
		logAddrs:   a.logAddrs.MakeContext(),
		logTopics:  a.logTopics.MakeContext(),
		tracesFrom: a.tracesFrom.MakeContext(),
		tracesTo:   a.tracesTo.MakeContext(),
	}
}

func (ac *AggregatorV3Context) branchFn(prefix []byte) ([]byte, error) {
	stateValue, ok, err := ac.CommitmentLatest(prefix, ac.a.rwTx)
	if err != nil {
		return nil, fmt.Errorf("failed read branch %x: %w", commitment.CompactedKeyToHex(prefix), err)
	}
	if !ok || stateValue == nil {
		return nil, nil
	}
	// fmt.Printf("Returning branch data prefix [%x], mergeVal=[%x]\n", commitment.CompactedKeyToHex(prefix), stateValue)
	return stateValue[2:], nil // Skip touchMap but keep afterMap
}

func (ac *AggregatorV3Context) accountFn(plainKey []byte, cell *commitment.Cell) error {
	encAccount, _, err := ac.AccountLatest(plainKey, ac.a.rwTx)
	if err != nil {
		return err
	}
	cell.Nonce = 0
	cell.Balance.Clear()
	copy(cell.CodeHash[:], commitment.EmptyCodeHash)
	if len(encAccount) > 0 {
		nonce, balance, chash := DecodeAccountBytes(encAccount)
		cell.Nonce = nonce
		cell.Balance.Set(balance)
		if chash != nil {
			copy(cell.CodeHash[:], chash)
		}
	}

	code, ok, err := ac.CodeLatest(plainKey, ac.a.rwTx)
	if err != nil {
		return err
	}
	if ok && code != nil {
		ac.a.commitment.updates.keccak.Reset()
		ac.a.commitment.updates.keccak.Write(code)
		copy(cell.CodeHash[:], ac.a.commitment.updates.keccak.Sum(nil))
	}
	cell.Delete = len(encAccount) == 0 && len(code) == 0
	return nil
}

func (ac *AggregatorV3Context) storageFn(plainKey []byte, cell *commitment.Cell) error {
	// Look in the summary table first
	enc, _, err := ac.StorageLatest(plainKey[:length.Addr], plainKey[length.Addr:], ac.a.rwTx)
	if err != nil {
		return err
	}
	cell.StorageLen = len(enc)
	copy(cell.Storage[:], enc)
	cell.Delete = cell.StorageLen == 0
	return nil
}

func (ac *AggregatorV3Context) Close() {
	ac.accounts.Close()
	ac.storage.Close()
	ac.code.Close()
	ac.commitment.Close()
	ac.logAddrs.Close()
	ac.logTopics.Close()
	ac.tracesFrom.Close()
	ac.tracesTo.Close()
}

// BackgroundResult - used only indicate that some work is done
// no much reason to pass exact results by this object, just get latest state when need
type BackgroundResult struct {
	err error
	has bool
}

func (br *BackgroundResult) Has() bool     { return br.has }
func (br *BackgroundResult) Set(err error) { br.has, br.err = true, err }
func (br *BackgroundResult) GetAndReset() (bool, error) {
	has, err := br.has, br.err
	br.has, br.err = false, nil
	return has, err
}

func lastIdInDB(db kv.RoDB, table string) (lstInDb uint64) {
	if err := db.View(context.Background(), func(tx kv.Tx) error {
		lst, _ := kv.LastKey(tx, table)
		if len(lst) > 0 {
			lstInDb = binary.BigEndian.Uint64(lst)
		}
		return nil
	}); err != nil {
		log.Warn("[snapshots] lastIdInDB", "err", err)
	}
	return lstInDb
}

// AggregatorStep is used for incremental reconstitution, it allows
// accessing history in isolated way for each step
type AggregatorStep struct {
	a          *AggregatorV3
	accounts   *HistoryStep
	storage    *HistoryStep
	code       *HistoryStep
	commitment *HistoryStep
	keyBuf     []byte
}

func (a *AggregatorV3) MakeSteps() ([]*AggregatorStep, error) {
	frozenAndIndexed := a.EndTxNumFrozenAndIndexed()
	accountSteps := a.accounts.MakeSteps(frozenAndIndexed)
	codeSteps := a.code.MakeSteps(frozenAndIndexed)
	storageSteps := a.storage.MakeSteps(frozenAndIndexed)
	commitmentSteps := a.commitment.MakeSteps(frozenAndIndexed)
	if len(accountSteps) != len(storageSteps) || len(storageSteps) != len(codeSteps) {
		return nil, fmt.Errorf("different limit of steps (try merge snapshots): accountSteps=%d, storageSteps=%d, codeSteps=%d", len(accountSteps), len(storageSteps), len(codeSteps))
	}
	steps := make([]*AggregatorStep, len(accountSteps))
	for i, accountStep := range accountSteps {
		steps[i] = &AggregatorStep{
			a:          a,
			accounts:   accountStep,
			storage:    storageSteps[i],
			code:       codeSteps[i],
			commitment: commitmentSteps[i],
		}
	}
	return steps, nil
}

func (as *AggregatorStep) TxNumRange() (uint64, uint64) {
	return as.accounts.indexFile.startTxNum, as.accounts.indexFile.endTxNum
}

func (as *AggregatorStep) IterateAccountsTxs() *ScanIteratorInc {
	return as.accounts.iterateTxs()
}

func (as *AggregatorStep) IterateStorageTxs() *ScanIteratorInc {
	return as.storage.iterateTxs()
}

func (as *AggregatorStep) IterateCodeTxs() *ScanIteratorInc {
	return as.code.iterateTxs()
}

func (as *AggregatorStep) ReadAccountDataNoState(addr []byte, txNum uint64) ([]byte, bool, uint64) {
	return as.accounts.GetNoState(addr, txNum)
}

// --- Domain part START ---
func (ac *AggregatorV3Context) AccountLatest(addr []byte, roTx kv.Tx) ([]byte, bool, error) {
	return ac.accounts.GetLatest(addr, nil, roTx)
}
func (ac *AggregatorV3Context) StorageLatest(addr []byte, loc []byte, roTx kv.Tx) ([]byte, bool, error) {
	return ac.storage.GetLatest(addr, loc, roTx)
}
func (ac *AggregatorV3Context) CodeLatest(addr []byte, roTx kv.Tx) ([]byte, bool, error) {
	return ac.code.GetLatest(addr, nil, roTx)
}
func (ac *AggregatorV3Context) IterAcc(prefix []byte, it func(k, v []byte), tx kv.RwTx) error {
	ac.a.SetTx(tx)
	return ac.accounts.IteratePrefix(prefix, it)
}
func (ac *AggregatorV3Context) CommitmentLatest(addr []byte, roTx kv.Tx) ([]byte, bool, error) {
	return ac.commitment.GetLatest(addr, nil, roTx)
}
func (ac *AggregatorV3Context) IterStorage(prefix []byte, it func(k, v []byte), tx kv.RwTx) error {
	ac.a.SetTx(tx)
	return ac.storage.IteratePrefix(prefix, it)
}

// --- Domain part END ---

func (as *AggregatorStep) ReadAccountStorageNoState(addr []byte, loc []byte, txNum uint64) ([]byte, bool, uint64) {
	if cap(as.keyBuf) < len(addr)+len(loc) {
		as.keyBuf = make([]byte, len(addr)+len(loc))
	} else if len(as.keyBuf) != len(addr)+len(loc) {
		as.keyBuf = as.keyBuf[:len(addr)+len(loc)]
	}
	copy(as.keyBuf, addr)
	copy(as.keyBuf[len(addr):], loc)
	return as.storage.GetNoState(as.keyBuf, txNum)
}

func (as *AggregatorStep) ReadAccountCodeNoState(addr []byte, txNum uint64) ([]byte, bool, uint64) {
	return as.code.GetNoState(addr, txNum)
}

func (as *AggregatorStep) ReadAccountCodeSizeNoState(addr []byte, txNum uint64) (int, bool, uint64) {
	code, noState, stateTxNum := as.code.GetNoState(addr, txNum)
	return len(code), noState, stateTxNum
}

func (as *AggregatorStep) MaxTxNumAccounts(addr []byte) (bool, uint64) {
	return as.accounts.MaxTxNum(addr)
}

func (as *AggregatorStep) MaxTxNumStorage(addr []byte, loc []byte) (bool, uint64) {
	if cap(as.keyBuf) < len(addr)+len(loc) {
		as.keyBuf = make([]byte, len(addr)+len(loc))
	} else if len(as.keyBuf) != len(addr)+len(loc) {
		as.keyBuf = as.keyBuf[:len(addr)+len(loc)]
	}
	copy(as.keyBuf, addr)
	copy(as.keyBuf[len(addr):], loc)
	return as.storage.MaxTxNum(as.keyBuf)
}

func (as *AggregatorStep) MaxTxNumCode(addr []byte) (bool, uint64) {
	return as.code.MaxTxNum(addr)
}

func (as *AggregatorStep) IterateAccountsHistory(txNum uint64) *HistoryIteratorInc {
	return as.accounts.interateHistoryBeforeTxNum(txNum)
}

func (as *AggregatorStep) IterateStorageHistory(txNum uint64) *HistoryIteratorInc {
	return as.storage.interateHistoryBeforeTxNum(txNum)
}

func (as *AggregatorStep) IterateCodeHistory(txNum uint64) *HistoryIteratorInc {
	return as.code.interateHistoryBeforeTxNum(txNum)
}

func (as *AggregatorStep) Clone() *AggregatorStep {
	return &AggregatorStep{
		a:        as.a,
		accounts: as.accounts.Clone(),
		storage:  as.storage.Clone(),
		code:     as.code.Clone(),
	}
}<|MERGE_RESOLUTION|>--- conflicted
+++ resolved
@@ -1469,28 +1469,17 @@
 	return frozen
 }
 func (a *AggregatorV3) cleanAfterNewFreeze(in MergedFilesV3) {
-<<<<<<< HEAD
-	if in.accounts.frozen {
+	if in.accounts != nil && in.accounts.frozen {
 		a.accounts.cleanAfterFreeze(in.accounts.endTxNum)
 	}
-	if in.storage.frozen {
+	if in.storage != nil && in.storage.frozen {
 		a.storage.cleanAfterFreeze(in.storage.endTxNum)
 	}
-	if in.code.frozen {
+	if in.code != nil && in.code.frozen {
 		a.code.cleanAfterFreeze(in.code.endTxNum)
 	}
-	if in.commitment.frozen {
+	if in.commitment != nil && in.commitment.frozen {
 		a.commitment.cleanAfterFreeze(in.commitment.endTxNum)
-=======
-	if in.accountsHist != nil && in.accountsHist.frozen {
-		a.accounts.cleanAfterFreeze(in.accountsHist.endTxNum)
-	}
-	if in.storageHist != nil && in.storageHist.frozen {
-		a.storage.cleanAfterFreeze(in.storageHist.endTxNum)
-	}
-	if in.codeHist != nil && in.codeHist.frozen {
-		a.code.cleanAfterFreeze(in.codeHist.endTxNum)
->>>>>>> b1183da9
 	}
 	if in.logAddrs != nil && in.logAddrs.frozen {
 		a.logAddrs.cleanAfterFreeze(in.logAddrs.endTxNum)
