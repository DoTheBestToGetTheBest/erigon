--- conflicted
+++ resolved
@@ -1206,24 +1206,14 @@
 
 func (ac *AggregatorV3Context) findMergeRange(maxEndTxNum, maxSpan uint64) RangesV3 {
 	var r RangesV3
-<<<<<<< HEAD
-	r.accounts = a.accounts.findMergeRange(maxEndTxNum, maxSpan)
-	r.storage = a.storage.findMergeRange(maxEndTxNum, maxSpan)
-	r.code = a.code.findMergeRange(maxEndTxNum, maxSpan)
-	r.commitment = a.commitment.findMergeRange(maxEndTxNum, maxSpan)
-	r.logAddrs, r.logAddrsStartTxNum, r.logAddrsEndTxNum = a.logAddrs.findMergeRange(maxEndTxNum, maxSpan)
-	r.logTopics, r.logTopicsStartTxNum, r.logTopicsEndTxNum = a.logTopics.findMergeRange(maxEndTxNum, maxSpan)
-	r.tracesFrom, r.tracesFromStartTxNum, r.tracesFromEndTxNum = a.tracesFrom.findMergeRange(maxEndTxNum, maxSpan)
-	r.tracesTo, r.tracesToStartTxNum, r.tracesToEndTxNum = a.tracesTo.findMergeRange(maxEndTxNum, maxSpan)
-=======
 	r.accounts = ac.a.accounts.findMergeRange(maxEndTxNum, maxSpan)
 	r.storage = ac.a.storage.findMergeRange(maxEndTxNum, maxSpan)
 	r.code = ac.a.code.findMergeRange(maxEndTxNum, maxSpan)
+	r.commitment = a.commitment.findMergeRange(maxEndTxNum, maxSpan)
 	r.logAddrs, r.logAddrsStartTxNum, r.logAddrsEndTxNum = ac.a.logAddrs.findMergeRange(maxEndTxNum, maxSpan)
 	r.logTopics, r.logTopicsStartTxNum, r.logTopicsEndTxNum = ac.a.logTopics.findMergeRange(maxEndTxNum, maxSpan)
 	r.tracesFrom, r.tracesFromStartTxNum, r.tracesFromEndTxNum = ac.a.tracesFrom.findMergeRange(maxEndTxNum, maxSpan)
 	r.tracesTo, r.tracesToStartTxNum, r.tracesToEndTxNum = ac.a.tracesTo.findMergeRange(maxEndTxNum, maxSpan)
->>>>>>> 9cdea8f0
 	//log.Info(fmt.Sprintf("findMergeRange(%d, %d)=%+v\n", maxEndTxNum, maxSpan, r))
 	return r
 }
@@ -1390,46 +1380,28 @@
 
 	var predicates sync.WaitGroup
 	if r.accounts.any() {
-<<<<<<< HEAD
 		predicates.Add(1)
 
 		log.Info(fmt.Sprintf("[snapshots] merge: %d-%d", r.accounts.historyStartTxNum/a.aggregationStep, r.accounts.historyEndTxNum/a.aggregationStep))
 		g.Go(func() (err error) {
-			mf.accounts, mf.accountsIdx, mf.accountsHist, err = a.accounts.mergeFiles(ctx, files.accounts, files.accountsIdx, files.accountsHist, r.accounts, workers, a.ps)
+			mf.accounts, mf.accountsIdx, mf.accountsHist, err = ac.a.accounts.mergeFiles(ctx, files.accounts, files.accountsIdx, files.accountsHist, r.accounts, workers, ac.a.ps)
 			predicates.Done()
-=======
-		g.Go(func() error {
-			var err error
-			mf.accountsIdx, mf.accountsHist, err = ac.a.accounts.mergeFiles(ctx, files.accountsIdx, files.accountsHist, r.accounts, workers, ac.a.ps)
->>>>>>> 9cdea8f0
 			return err
 		})
 	}
 
 	if r.storage.any() {
-<<<<<<< HEAD
 		predicates.Add(1)
 		log.Info(fmt.Sprintf("[snapshots] merge storeage: %d-%d", r.accounts.historyStartTxNum/a.aggregationStep, r.accounts.historyEndTxNum/a.aggregationStep))
 		g.Go(func() (err error) {
-			mf.storage, mf.storageIdx, mf.storageHist, err = a.storage.mergeFiles(ctx, files.storage, files.storageIdx, files.storageHist, r.storage, workers, a.ps)
+			mf.storage, mf.storageIdx, mf.storageHist, err = ac.a.storage.mergeFiles(ctx, files.storage, files.storageIdx, files.storageHist, r.storage, workers, ac.a.ps)
 			predicates.Done()
-=======
-		g.Go(func() error {
-			var err error
-			mf.storageIdx, mf.storageHist, err = ac.a.storage.mergeFiles(ctx, files.storageIdx, files.storageHist, r.storage, workers, ac.a.ps)
->>>>>>> 9cdea8f0
 			return err
 		})
 	}
 	if r.code.any() {
-<<<<<<< HEAD
 		g.Go(func() (err error) {
-			mf.code, mf.codeIdx, mf.codeHist, err = a.code.mergeFiles(ctx, files.code, files.codeIdx, files.codeHist, r.code, workers, a.ps)
-=======
-		g.Go(func() error {
-			var err error
-			mf.codeIdx, mf.codeHist, err = ac.a.code.mergeFiles(ctx, files.codeIdx, files.codeHist, r.code, workers, ac.a.ps)
->>>>>>> 9cdea8f0
+			mf.code, mf.codeIdx, mf.codeHist, err = ac.a.code.mergeFiles(ctx, files.code, files.codeIdx, files.codeHist, r.code, workers, ac.a.ps)
 			return err
 		})
 	}
@@ -1496,17 +1468,6 @@
 	a.cleanAfterNewFreeze(in)
 	return frozen
 }
-<<<<<<< HEAD
-func (a *AggregatorV3) cleanFrozenParts(in MergedFilesV3) {
-	a.accounts.cleanFrozenParts(in.accountsHist)
-	a.storage.cleanFrozenParts(in.storageHist)
-	a.code.cleanFrozenParts(in.codeHist)
-	a.commitment.cleanFrozenParts(in.commitmentHist)
-	a.logAddrs.cleanFrozenParts(in.logAddrs)
-	a.logTopics.cleanFrozenParts(in.logTopics)
-	a.tracesFrom.cleanFrozenParts(in.tracesFrom)
-	a.tracesTo.cleanFrozenParts(in.tracesTo)
-=======
 func (a *AggregatorV3) cleanAfterNewFreeze(in MergedFilesV3) {
 	if in.accountsHist.frozen {
 		a.accounts.cleanAfterFreeze(in.accountsHist.endTxNum)
@@ -1518,7 +1479,8 @@
 		a.code.cleanAfterFreeze(in.codeHist.endTxNum)
 	}
 	if in.logAddrs.frozen {
-		a.logAddrs.cleanAfterFreeze(in.logAddrs.endTxNum)
+		a.commitment.cleanFrozenParts(in.commitmentHist)
+	a.logAddrs.cleanAfterFreeze(in.logAddrs.endTxNum)
 	}
 	if in.logTopics.frozen {
 		a.logTopics.cleanAfterFreeze(in.logTopics.endTxNum)
@@ -1529,7 +1491,6 @@
 	if in.tracesTo.frozen {
 		a.tracesTo.cleanAfterFreeze(in.tracesTo.endTxNum)
 	}
->>>>>>> 9cdea8f0
 }
 
 // KeepInDB - usually equal to one a.aggregationStep, but when we exec blocks from snapshots
