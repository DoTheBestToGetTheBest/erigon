--- conflicted
+++ resolved
@@ -80,7 +80,6 @@
 	keccak hash.Hash
 }
 
-<<<<<<< HEAD
 func NewUpdateTree() *UpdateTree {
 	return &UpdateTree{
 		tree:   btree.NewG[*CommitmentItem](64, commitmentItemLess),
@@ -95,22 +94,6 @@
 	copy(c.update.CodeHashOrStorage[:], commitment.EmptyCodeHash)
 	if t.tree.Has(c) {
 		return t.tree.Get(c)
-=======
-	comKeys uint64
-	comTook time.Duration
-	logger  log.Logger
-}
-
-func NewCommittedDomain(d *Domain, mode CommitmentMode, trieVariant commitment.TrieVariant, logger log.Logger) *DomainCommitted {
-	return &DomainCommitted{
-		Domain:       d,
-		patriciaTrie: commitment.InitializeTrie(trieVariant),
-		commTree:     btree.NewG[*CommitmentItem](32, commitmentItemLess),
-		keccak:       sha3.NewLegacyKeccak256(),
-		mode:         mode,
-		branchMerger: commitment.NewHexBranchMerger(8192),
-		logger:       logger,
->>>>>>> 1a7aac33
 	}
 	return c, false
 }
