// Copyright 2019 The go-ethereum Authors
// This file is part of the go-ethereum library.
//
// The go-ethereum library is free software: you can redistribute it and/or modify
// it under the terms of the GNU Lesser General Public License as published by
// the Free Software Foundation, either version 3 of the License, or
// (at your option) any later version.
//
// The go-ethereum library is distributed in the hope that it will be useful,
// but WITHOUT ANY WARRANTY; without even the implied warranty of
// MERCHANTABILITY or FITNESS FOR A PARTICULAR PURPOSE. See the
// GNU Lesser General Public License for more details.
//
// You should have received a copy of the GNU Lesser General Public License
// along with the go-ethereum library. If not, see <http://www.gnu.org/licenses/>.

package vm

import (
	"encoding/binary"
	"fmt"
	"sort"

	"github.com/holiman/uint256"

	libcommon "github.com/ledgerwatch/erigon-lib/common"

	"github.com/ledgerwatch/erigon/consensus/misc"
	"github.com/ledgerwatch/erigon/params"
)

var activators = map[int]func(*JumpTable){
<<<<<<< HEAD
=======
	7516: enable7516,
	6780: enable6780,
	5656: enable5656,
	4844: enable4844,
>>>>>>> 0a1bbdb7
	3860: enable3860,
	3855: enable3855,
	3529: enable3529,
	3198: enable3198,
	2929: enable2929,
	2200: enable2200,
	1884: enable1884,
	1344: enable1344,
	1153: enable1153,
}

// EnableEIP enables the given EIP on the config.
// This operation writes in-place, and callers need to ensure that the globally
// defined jump tables are not polluted.
func EnableEIP(eipNum int, jt *JumpTable) error {
	enablerFn, ok := activators[eipNum]
	if !ok {
		return fmt.Errorf("undefined eip %d", eipNum)
	}
	enablerFn(jt)
	validateAndFillMaxStack(jt)
	return nil
}

func ValidEip(eipNum int) bool {
	_, ok := activators[eipNum]
	return ok
}
func ActivateableEips() []string {
	var nums []string //nolint:prealloc
	for k := range activators {
		nums = append(nums, fmt.Sprintf("%d", k))
	}
	sort.Strings(nums)
	return nums
}

// enable1884 applies EIP-1884 to the given jump table:
// - Increase cost of BALANCE to 700
// - Increase cost of EXTCODEHASH to 700
// - Increase cost of SLOAD to 800
// - Define SELFBALANCE, with cost GasFastStep (5)
func enable1884(jt *JumpTable) {
	// Gas cost changes
	jt[SLOAD].constantGas = params.SloadGasEIP1884
	jt[BALANCE].constantGas = params.BalanceGasEIP1884
	jt[EXTCODEHASH].constantGas = params.ExtcodeHashGasEIP1884

	// New opcode
	jt[SELFBALANCE] = &operation{
		execute:     opSelfBalance,
		constantGas: GasFastStep,
		numPop:      0,
		numPush:     1,
	}
}

func opSelfBalance(pc *uint64, interpreter *EVMInterpreter, callContext *ScopeContext) ([]byte, error) {
	balance := interpreter.evm.IntraBlockState().GetBalance(callContext.Contract.Address())
	callContext.Stack.Push(balance)
	return nil, nil
}

// enable1344 applies EIP-1344 (ChainID Opcode)
// - Adds an opcode that returns the current chain’s EIP-155 unique identifier
func enable1344(jt *JumpTable) {
	// New opcode
	jt[CHAINID] = &operation{
		execute:     opChainID,
		constantGas: GasQuickStep,
		numPop:      0,
		numPush:     1,
	}
}

// opChainID implements CHAINID opcode
func opChainID(pc *uint64, interpreter *EVMInterpreter, callContext *ScopeContext) ([]byte, error) {
	chainId, _ := uint256.FromBig(interpreter.evm.ChainRules().ChainID)
	callContext.Stack.Push(chainId)
	return nil, nil
}

// enable2200 applies EIP-2200 (Rebalance net-metered SSTORE)
func enable2200(jt *JumpTable) {
	jt[SLOAD].constantGas = params.SloadGasEIP2200
	jt[SSTORE].dynamicGas = gasSStoreEIP2200
}

// enable2929 enables "EIP-2929: Gas cost increases for state access opcodes"
// https://eips.ethereum.org/EIPS/eip-2929
func enable2929(jt *JumpTable) {
	jt[SSTORE].dynamicGas = gasSStoreEIP2929

	jt[SLOAD].constantGas = 0
	jt[SLOAD].dynamicGas = gasSLoadEIP2929

	jt[EXTCODECOPY].constantGas = params.WarmStorageReadCostEIP2929
	jt[EXTCODECOPY].dynamicGas = gasExtCodeCopyEIP2929

	jt[EXTCODESIZE].constantGas = params.WarmStorageReadCostEIP2929
	jt[EXTCODESIZE].dynamicGas = gasEip2929AccountCheck

	jt[EXTCODEHASH].constantGas = params.WarmStorageReadCostEIP2929
	jt[EXTCODEHASH].dynamicGas = gasEip2929AccountCheck

	jt[BALANCE].constantGas = params.WarmStorageReadCostEIP2929
	jt[BALANCE].dynamicGas = gasEip2929AccountCheck

	jt[CALL].constantGas = params.WarmStorageReadCostEIP2929
	jt[CALL].dynamicGas = gasCallEIP2929

	jt[CALLCODE].constantGas = params.WarmStorageReadCostEIP2929
	jt[CALLCODE].dynamicGas = gasCallCodeEIP2929

	jt[STATICCALL].constantGas = params.WarmStorageReadCostEIP2929
	jt[STATICCALL].dynamicGas = gasStaticCallEIP2929

	jt[DELEGATECALL].constantGas = params.WarmStorageReadCostEIP2929
	jt[DELEGATECALL].dynamicGas = gasDelegateCallEIP2929

	// This was previously part of the dynamic cost, but we're using it as a constantGas
	// factor here
	jt[SELFDESTRUCT].constantGas = params.SelfdestructGasEIP150
	jt[SELFDESTRUCT].dynamicGas = gasSelfdestructEIP2929
}

func enable3529(jt *JumpTable) {
	jt[SSTORE].dynamicGas = gasSStoreEIP3529
	jt[SELFDESTRUCT].dynamicGas = gasSelfdestructEIP3529
}

// enable3198 applies EIP-3198 (BASEFEE Opcode)
// - Adds an opcode that returns the current block's base fee.
func enable3198(jt *JumpTable) {
	// New opcode
	jt[BASEFEE] = &operation{
		execute:     opBaseFee,
		constantGas: GasQuickStep,
		numPop:      0,
		numPush:     1,
	}
}

// enable1153 applies EIP-1153 "Transient Storage"
// - Adds TLOAD that reads from transient storage
// - Adds TSTORE that writes to transient storage
func enable1153(jt *JumpTable) {
	jt[TLOAD] = &operation{
		execute:     opTload,
		constantGas: params.WarmStorageReadCostEIP2929,
		numPop:      1,
		numPush:     1,
	}

	jt[TSTORE] = &operation{
		execute:     opTstore,
		constantGas: params.WarmStorageReadCostEIP2929,
		numPop:      2,
		numPush:     0,
	}
}

// opTload implements TLOAD opcode
func opTload(pc *uint64, interpreter *EVMInterpreter, scope *ScopeContext) ([]byte, error) {
	loc := scope.Stack.Peek()
	hash := libcommon.Hash(loc.Bytes32())
	val := interpreter.evm.IntraBlockState().GetTransientState(scope.Contract.Address(), hash)
	loc.SetBytes(val.Bytes())
	return nil, nil
}

// opTstore implements TSTORE opcode
func opTstore(pc *uint64, interpreter *EVMInterpreter, scope *ScopeContext) ([]byte, error) {
	if interpreter.readOnly {
		return nil, ErrWriteProtection
	}
	loc := scope.Stack.Pop()
	val := scope.Stack.Pop()
	interpreter.evm.IntraBlockState().SetTransientState(scope.Contract.Address(), loc.Bytes32(), val)
	return nil, nil
}

// opBaseFee implements BASEFEE opcode
func opBaseFee(pc *uint64, interpreter *EVMInterpreter, callContext *ScopeContext) ([]byte, error) {
	baseFee := interpreter.evm.Context().BaseFee
	callContext.Stack.Push(baseFee)
	return nil, nil
}

// enable3855 applies EIP-3855 (PUSH0 opcode)
func enable3855(jt *JumpTable) {
	// New opcode
	jt[PUSH0] = &operation{
		execute:     opPush0,
		constantGas: GasQuickStep,
		numPop:      0,
		numPush:     1,
	}
}

// opPush0 implements the PUSH0 opcode
func opPush0(pc *uint64, interpreter *EVMInterpreter, scope *ScopeContext) ([]byte, error) {
	scope.Stack.Push(new(uint256.Int))
	return nil, nil
}

// EIP-3860: Limit and meter initcode
// https://eips.ethereum.org/EIPS/eip-3860
func enable3860(jt *JumpTable) {
	jt[CREATE].dynamicGas = gasCreateEip3860
	jt[CREATE2].dynamicGas = gasCreate2Eip3860
}

<<<<<<< HEAD
// enableEOF applies the EOF changes.
func enableEOF(jt *JumpTable) {
	// Deprecate opcodes
	undefined := &operation{
		execute:     opUndefined,
		constantGas: 0,
		numPop:      0,
		numPush:     0,
		undefined:   true,
	}
	jt[CALLCODE] = undefined
	jt[SELFDESTRUCT] = undefined
	jt[JUMP] = undefined
	jt[JUMPI] = undefined
	jt[PC] = undefined

	// New opcodes
	jt[RJUMP] = &operation{
		execute:     opRjump,
		constantGas: GasQuickStep,
		numPop:      0,
		numPush:     0,
		terminal:    true,
	}
	jt[RJUMPI] = &operation{
		execute:     opRjumpi,
		constantGas: GasSwiftStep,
		numPop:      1,
		numPush:     0,
	}
	jt[RJUMPV] = &operation{
		execute:     opRjumpv,
		constantGas: GasSwiftStep,
		numPop:      1,
		numPush:     0,
	}
	jt[CALLF] = &operation{
		execute:     opCallf,
		constantGas: GasFastStep,
		numPop:      0,
		numPush:     0,
	}
	jt[RETF] = &operation{
		execute:     opRetf,
		constantGas: GasSwiftStep,
		numPop:      0,
		numPush:     0,
		terminal:    true,
	}
}

// opRjump implements the rjump opcode.
func opRjump(pc *uint64, interpreter *EVMInterpreter, scope *ScopeContext) ([]byte, error) {
	var (
		code   = scope.Contract.CodeAt(scope.CodeSection)
		offset = parseInt16(code[*pc+1:])
	)
	// move pc past op and operand (+3), add relative offset, subtract 1 to
	// account for interpreter loop.
	*pc = uint64(int64(*pc+3) + int64(offset) - 1)
	return nil, nil
}

// opRjumpi implements the RJUMPI opcode
func opRjumpi(pc *uint64, interpreter *EVMInterpreter, scope *ScopeContext) ([]byte, error) {
	condition := scope.Stack.Pop()
	if condition.BitLen() == 0 {
		// Not branching, just skip over immediate argument.
		*pc += 2
		return nil, nil
	}
	return opRjump(pc, interpreter, scope)
}

// opRjumpv implements the RJUMPV opcode
func opRjumpv(pc *uint64, interpreter *EVMInterpreter, scope *ScopeContext) ([]byte, error) {
	var (
		code  = scope.Contract.CodeAt(scope.CodeSection)
		count = uint64(code[*pc+1])
		idx   = scope.Stack.Pop()
	)
	if idx, overflow := idx.Uint64WithOverflow(); overflow || idx >= count {
		// Index out-of-bounds, don't branch, just skip over immediate
		// argument.
		*pc += 1 + count*2
		return nil, nil
	}
	offset := parseInt16(code[*pc+2+2*idx.Uint64():])
	*pc = uint64(int64(*pc+2+count*2) + int64(offset) - 1)
	return nil, nil
}

// opCallf implements the CALLF opcode
func opCallf(pc *uint64, interpreter *EVMInterpreter, scope *ScopeContext) ([]byte, error) {
	var (
		code = scope.Contract.CodeAt(scope.CodeSection)
		idx  = binary.BigEndian.Uint16(code[*pc+1:])
		typ  = scope.Contract.Container.Types[scope.CodeSection]
	)
	if scope.Stack.Len()+int(typ.MaxStackHeight) >= 1024 {
		return nil, fmt.Errorf("stack overflow")
	}
	retCtx := &ReturnContext{
		Section:     scope.CodeSection,
		Pc:          *pc + 3,
		StackHeight: scope.Stack.Len() - int(typ.Input),
	}
	scope.ReturnStack = append(scope.ReturnStack, retCtx)
	scope.CodeSection = uint64(idx)
	*pc = 0
	*pc -= 1 // hacks xD
	return nil, nil
}

// opRetf implements the RETF opcode
func opRetf(pc *uint64, interpreter *EVMInterpreter, scope *ScopeContext) ([]byte, error) {
	var (
		last   = len(scope.ReturnStack) - 1
		retCtx = scope.ReturnStack[last]
	)
	scope.ReturnStack = scope.ReturnStack[:last]
	scope.CodeSection = retCtx.Section
	*pc = retCtx.Pc - 1

	// If returning from top frame, exit cleanly.
	if len(scope.ReturnStack) == 0 {
		return nil, errStopToken
	}
	return nil, nil
=======
// enable4844 applies mini-danksharding (BLOBHASH opcode)
// - Adds an opcode that returns the versioned blob hash of the tx at a index.
func enable4844(jt *JumpTable) {
	jt[BLOBHASH] = &operation{
		execute:     opBlobHash,
		constantGas: GasFastestStep,
		numPop:      1,
		numPush:     1,
	}
}

// opBlobHash implements the BLOBHASH opcode
func opBlobHash(pc *uint64, interpreter *EVMInterpreter, scope *ScopeContext) ([]byte, error) {
	idx := scope.Stack.Peek()
	if idx.LtUint64(uint64(len(interpreter.evm.TxContext().BlobHashes))) {
		hash := interpreter.evm.TxContext().BlobHashes[idx.Uint64()]
		idx.SetBytes(hash.Bytes())
	} else {
		idx.Clear()
	}
	return nil, nil
}

// enable5656 enables EIP-5656 (MCOPY opcode)
// https://eips.ethereum.org/EIPS/eip-5656
func enable5656(jt *JumpTable) {
	jt[MCOPY] = &operation{
		execute:     opMcopy,
		constantGas: GasFastestStep,
		dynamicGas:  gasMcopy,
		numPop:      3,
		numPush:     0,
		memorySize:  memoryMcopy,
	}
}

// opMcopy implements the MCOPY opcode (https://eips.ethereum.org/EIPS/eip-5656)
func opMcopy(pc *uint64, interpreter *EVMInterpreter, scope *ScopeContext) ([]byte, error) {
	var (
		dst    = scope.Stack.Pop()
		src    = scope.Stack.Pop()
		length = scope.Stack.Pop()
	)
	// These values are checked for overflow during memory expansion calculation
	// (the memorySize function on the opcode).
	scope.Memory.Copy(dst.Uint64(), src.Uint64(), length.Uint64())
	return nil, nil
}

// enable6780 applies EIP-6780 (deactivate SELFDESTRUCT)
func enable6780(jt *JumpTable) {
	jt[SELFDESTRUCT] = &operation{
		execute:     opSelfdestruct6780,
		dynamicGas:  gasSelfdestructEIP3529,
		constantGas: params.SelfdestructGasEIP150,
		numPop:      1,
		numPush:     0,
	}
}

// opBlobBaseFee implements the BLOBBASEFEE opcode
func opBlobBaseFee(pc *uint64, interpreter *EVMInterpreter, callContext *ScopeContext) ([]byte, error) {
	excessBlobGas := interpreter.evm.Context().ExcessBlobGas
	blobBaseFee, err := misc.GetBlobGasPrice(*excessBlobGas)
	if err != nil {
		return nil, err
	}
	callContext.Stack.Push(blobBaseFee)
	return nil, nil
}

// enable7516 applies EIP-7516 (BLOBBASEFEE opcode)
// - Adds an opcode that returns the current block's blob base fee.
func enable7516(jt *JumpTable) {
	jt[BLOBBASEFEE] = &operation{
		execute:     opBlobBaseFee,
		constantGas: GasQuickStep,
		numPop:      0,
		numPush:     1,
	}
>>>>>>> 0a1bbdb7
}<|MERGE_RESOLUTION|>--- conflicted
+++ resolved
@@ -30,13 +30,10 @@
 )
 
 var activators = map[int]func(*JumpTable){
-<<<<<<< HEAD
-=======
 	7516: enable7516,
 	6780: enable6780,
 	5656: enable5656,
 	4844: enable4844,
->>>>>>> 0a1bbdb7
 	3860: enable3860,
 	3855: enable3855,
 	3529: enable3529,
@@ -250,7 +247,88 @@
 	jt[CREATE2].dynamicGas = gasCreate2Eip3860
 }
 
-<<<<<<< HEAD
+// enable4844 applies mini-danksharding (BLOBHASH opcode)
+// - Adds an opcode that returns the versioned blob hash of the tx at a index.
+func enable4844(jt *JumpTable) {
+	jt[BLOBHASH] = &operation{
+		execute:     opBlobHash,
+		constantGas: GasFastestStep,
+		numPop:      1,
+		numPush:     1,
+	}
+}
+
+// opBlobHash implements the BLOBHASH opcode
+func opBlobHash(pc *uint64, interpreter *EVMInterpreter, scope *ScopeContext) ([]byte, error) {
+	idx := scope.Stack.Peek()
+	if idx.LtUint64(uint64(len(interpreter.evm.TxContext().BlobHashes))) {
+		hash := interpreter.evm.TxContext().BlobHashes[idx.Uint64()]
+		idx.SetBytes(hash.Bytes())
+	} else {
+		idx.Clear()
+	}
+	return nil, nil
+}
+
+// enable5656 enables EIP-5656 (MCOPY opcode)
+// https://eips.ethereum.org/EIPS/eip-5656
+func enable5656(jt *JumpTable) {
+	jt[MCOPY] = &operation{
+		execute:     opMcopy,
+		constantGas: GasFastestStep,
+		dynamicGas:  gasMcopy,
+		numPop:      3,
+		numPush:     0,
+		memorySize:  memoryMcopy,
+	}
+}
+
+// opMcopy implements the MCOPY opcode (https://eips.ethereum.org/EIPS/eip-5656)
+func opMcopy(pc *uint64, interpreter *EVMInterpreter, scope *ScopeContext) ([]byte, error) {
+	var (
+		dst    = scope.Stack.Pop()
+		src    = scope.Stack.Pop()
+		length = scope.Stack.Pop()
+	)
+	// These values are checked for overflow during memory expansion calculation
+	// (the memorySize function on the opcode).
+	scope.Memory.Copy(dst.Uint64(), src.Uint64(), length.Uint64())
+	return nil, nil
+}
+
+// enable6780 applies EIP-6780 (deactivate SELFDESTRUCT)
+func enable6780(jt *JumpTable) {
+	jt[SELFDESTRUCT] = &operation{
+		execute:     opSelfdestruct6780,
+		dynamicGas:  gasSelfdestructEIP3529,
+		constantGas: params.SelfdestructGasEIP150,
+		numPop:      1,
+		numPush:     0,
+	}
+}
+
+// opBlobBaseFee implements the BLOBBASEFEE opcode
+func opBlobBaseFee(pc *uint64, interpreter *EVMInterpreter, callContext *ScopeContext) ([]byte, error) {
+	excessBlobGas := interpreter.evm.Context().ExcessBlobGas
+	blobBaseFee, err := misc.GetBlobGasPrice(*excessBlobGas)
+	if err != nil {
+		return nil, err
+	}
+	callContext.Stack.Push(blobBaseFee)
+	return nil, nil
+}
+
+// enable7516 applies EIP-7516 (BLOBBASEFEE opcode)
+// - Adds an opcode that returns the current block's blob base fee.
+func enable7516(jt *JumpTable) {
+	jt[BLOBBASEFEE] = &operation{
+		execute:     opBlobBaseFee,
+		constantGas: GasQuickStep,
+		numPop:      0,
+		numPush:     1,
+	}
+}
+
 // enableEOF applies the EOF changes.
 func enableEOF(jt *JumpTable) {
 	// Deprecate opcodes
@@ -380,86 +458,4 @@
 		return nil, errStopToken
 	}
 	return nil, nil
-=======
-// enable4844 applies mini-danksharding (BLOBHASH opcode)
-// - Adds an opcode that returns the versioned blob hash of the tx at a index.
-func enable4844(jt *JumpTable) {
-	jt[BLOBHASH] = &operation{
-		execute:     opBlobHash,
-		constantGas: GasFastestStep,
-		numPop:      1,
-		numPush:     1,
-	}
-}
-
-// opBlobHash implements the BLOBHASH opcode
-func opBlobHash(pc *uint64, interpreter *EVMInterpreter, scope *ScopeContext) ([]byte, error) {
-	idx := scope.Stack.Peek()
-	if idx.LtUint64(uint64(len(interpreter.evm.TxContext().BlobHashes))) {
-		hash := interpreter.evm.TxContext().BlobHashes[idx.Uint64()]
-		idx.SetBytes(hash.Bytes())
-	} else {
-		idx.Clear()
-	}
-	return nil, nil
-}
-
-// enable5656 enables EIP-5656 (MCOPY opcode)
-// https://eips.ethereum.org/EIPS/eip-5656
-func enable5656(jt *JumpTable) {
-	jt[MCOPY] = &operation{
-		execute:     opMcopy,
-		constantGas: GasFastestStep,
-		dynamicGas:  gasMcopy,
-		numPop:      3,
-		numPush:     0,
-		memorySize:  memoryMcopy,
-	}
-}
-
-// opMcopy implements the MCOPY opcode (https://eips.ethereum.org/EIPS/eip-5656)
-func opMcopy(pc *uint64, interpreter *EVMInterpreter, scope *ScopeContext) ([]byte, error) {
-	var (
-		dst    = scope.Stack.Pop()
-		src    = scope.Stack.Pop()
-		length = scope.Stack.Pop()
-	)
-	// These values are checked for overflow during memory expansion calculation
-	// (the memorySize function on the opcode).
-	scope.Memory.Copy(dst.Uint64(), src.Uint64(), length.Uint64())
-	return nil, nil
-}
-
-// enable6780 applies EIP-6780 (deactivate SELFDESTRUCT)
-func enable6780(jt *JumpTable) {
-	jt[SELFDESTRUCT] = &operation{
-		execute:     opSelfdestruct6780,
-		dynamicGas:  gasSelfdestructEIP3529,
-		constantGas: params.SelfdestructGasEIP150,
-		numPop:      1,
-		numPush:     0,
-	}
-}
-
-// opBlobBaseFee implements the BLOBBASEFEE opcode
-func opBlobBaseFee(pc *uint64, interpreter *EVMInterpreter, callContext *ScopeContext) ([]byte, error) {
-	excessBlobGas := interpreter.evm.Context().ExcessBlobGas
-	blobBaseFee, err := misc.GetBlobGasPrice(*excessBlobGas)
-	if err != nil {
-		return nil, err
-	}
-	callContext.Stack.Push(blobBaseFee)
-	return nil, nil
-}
-
-// enable7516 applies EIP-7516 (BLOBBASEFEE opcode)
-// - Adds an opcode that returns the current block's blob base fee.
-func enable7516(jt *JumpTable) {
-	jt[BLOBBASEFEE] = &operation{
-		execute:     opBlobBaseFee,
-		constantGas: GasQuickStep,
-		numPop:      0,
-		numPush:     1,
-	}
->>>>>>> 0a1bbdb7
 }