// Copyright 2019 The go-ethereum Authors
// This file is part of the go-ethereum library.
//
// The go-ethereum library is free software: you can redistribute it and/or modify
// it under the terms of the GNU Lesser General Public License as published by
// the Free Software Foundation, either version 3 of the License, or
// (at your option) any later version.
//
// The go-ethereum library is distributed in the hope that it will be useful,
// but WITHOUT ANY WARRANTY; without even the implied warranty of
// MERCHANTABILITY or FITNESS FOR A PARTICULAR PURPOSE. See the
// GNU Lesser General Public License for more details.
//
// You should have received a copy of the GNU Lesser General Public License
// along with the go-ethereum library. If not, see <http://www.gnu.org/licenses/>.
//
//nolint:errcheck,prealloc
package core

import (
	"fmt"
	"math/big"
	"testing"

	libcommon "github.com/ledgerwatch/erigon-lib/common"
	"github.com/ledgerwatch/erigon-lib/common/datadir"
	"github.com/ledgerwatch/erigon/core/state/temporal"
	"github.com/ledgerwatch/erigon/eth/ethconfig"
	"golang.org/x/crypto/sha3"

	"github.com/ledgerwatch/erigon/common/u256"
	"github.com/ledgerwatch/erigon/consensus/ethash"
	"github.com/ledgerwatch/erigon/core/types"
	"github.com/ledgerwatch/erigon/crypto"
	"github.com/ledgerwatch/erigon/params"
	"github.com/ledgerwatch/erigon/rlp"
)

func getBlock(tb testing.TB, transactions int, uncles int, dataSize int, tmpDir string) *types.Block {
	_, db, _ := temporal.NewTestDB(tb, datadir.New(tmpDir), nil)
	var (
		aa = libcommon.HexToAddress("0x000000000000000000000000000000000000aaaa")
		// Generate a canonical chain to act as the main dataset
		engine = ethash.NewFaker()
		// A sender who makes transactions, has some funds
		key, _  = crypto.HexToECDSA("b71c71a67e1177ad4e901695e1b4b9ee17ae16c6668d313eac2f96dbcda3f291")
		address = crypto.PubkeyToAddress(key.PublicKey)
		funds   = big.NewInt(1000000000)
		gspec   = &types.Genesis{
			Config: params.TestChainConfig,
			Alloc:  types.GenesisAlloc{address: {Balance: funds}},
		}
		genesis = MustCommitGenesis(gspec, db, tmpDir)
	)

	// We need to generate as many blocks +1 as uncles
	chain, _ := GenerateChain(params.TestChainConfig, genesis, engine, db, uncles+1, func(n int, b *BlockGen) {
		if n == uncles {
			// Add transactions and stuff on the last block
			for i := 0; i < transactions; i++ {
				tx, _ := types.SignTx(types.NewTransaction(uint64(i), aa,
					u256.Num0, 50000, u256.Num1, make([]byte, dataSize)), *types.LatestSignerForChainID(nil), key)
				b.AddTx(tx)
			}
			for i := 0; i < uncles; i++ {
				b.AddUncle(&types.Header{ParentHash: b.PrevBlock(n - 1 - i).Hash(), Number: big.NewInt(int64(n - i))})
			}
		}
	})
	block := chain.TopBlock
	return block
}

// TestRlpIterator tests that individual transactions can be picked out
// from blocks without full unmarshalling/marshalling
func TestRlpIterator(t *testing.T) {
<<<<<<< HEAD
	if ethconfig.EnableHistoryV4InTest {
		t.Skip("fix me")
	}
=======
	t.Parallel()
>>>>>>> 7d28151a
	for _, tt := range []struct {
		txs      int
		uncles   int
		datasize int
	}{
		{0, 0, 0},
		{0, 2, 0},
		{10, 0, 0},
		{10, 2, 0},
		{10, 2, 50},
	} {
		testRlpIterator(t, tt.txs, tt.uncles, tt.datasize)
	}
}

func testRlpIterator(t *testing.T, txs, uncles, datasize int) {
	desc := fmt.Sprintf("%d txs [%d datasize] and %d uncles", txs, datasize, uncles)
	bodyRlp, _ := rlp.EncodeToBytes(getBlock(t, txs, uncles, datasize, "").Body())
	it, err := rlp.NewListIterator(bodyRlp)
	if err != nil {
		t.Fatal(err)
	}
	// Check that txs exist
	if !it.Next() {
		t.Fatal("expected two elems, got zero")
	}
	txdata := it.Value()
	// Check that uncles exist
	if !it.Next() {
		t.Fatal("expected three elems, got two")
	}
	// No more after that
	if it.Next() {
		t.Fatal("expected only three elems, got more")
	}
	txIt, err := rlp.NewListIterator(txdata)
	if err != nil {
		t.Fatal(err)
	}
	var gotHashes []libcommon.Hash
	var expHashes []libcommon.Hash
	for txIt.Next() {
		gotHashes = append(gotHashes, crypto.Keccak256Hash(txIt.Value()))
	}

	var expBody types.Body
	err = rlp.DecodeBytes(bodyRlp, &expBody)
	if err != nil {
		t.Fatal(err)
	}
	for _, tx := range expBody.Transactions {
		expHashes = append(expHashes, tx.Hash())
	}
	if gotLen, expLen := len(gotHashes), len(expHashes); gotLen != expLen {
		t.Fatalf("testcase %v: length wrong, got %d exp %d", desc, gotLen, expLen)
	}
	// also sanity check against input
	if gotLen := len(gotHashes); gotLen != txs {
		t.Fatalf("testcase %v: length wrong, got %d exp %d", desc, gotLen, txs)
	}
	for i, got := range gotHashes {
		if exp := expHashes[i]; got != exp {
			t.Errorf("testcase %v: hash wrong, got %x, exp %x", desc, got, exp)
		}
	}
}

// BenchmarkHashing compares the speeds of hashing a rlp raw data directly
// without the unmarshalling/marshalling step
func BenchmarkHashing(b *testing.B) {
	// Make a pretty fat block
	var (
		bodyRlp  []byte
		blockRlp []byte
	)
	{
		block := getBlock(b, 200, 2, 50, "")
		bodyRlp, _ = rlp.EncodeToBytes(block.Body())
		blockRlp, _ = rlp.EncodeToBytes(block)
	}
	var got libcommon.Hash
	var hasher = sha3.NewLegacyKeccak256()
	b.Run("iteratorhashing", func(b *testing.B) {
		b.ResetTimer()
		for i := 0; i < b.N; i++ {
			var hash libcommon.Hash
			it, err := rlp.NewListIterator(bodyRlp)
			if err != nil {
				b.Fatal(err)
			}
			it.Next()
			txs := it.Value()
			txIt, err := rlp.NewListIterator(txs)
			if err != nil {
				b.Fatal(err)
			}
			for txIt.Next() {
				hasher.Reset()
				hasher.Write(txIt.Value())
				hasher.Sum(hash[:0])
				got = hash
			}
		}
	})
	var exp libcommon.Hash
	b.Run("fullbodyhashing", func(b *testing.B) {
		b.ResetTimer()
		for i := 0; i < b.N; i++ {
			var body types.Body
			rlp.DecodeBytes(bodyRlp, &body)
			for _, tx := range body.Transactions {
				exp = tx.Hash()
			}
		}
	})
	b.Run("fullblockhashing", func(b *testing.B) {
		b.ResetTimer()
		for i := 0; i < b.N; i++ {
			var block types.Block
			rlp.DecodeBytes(blockRlp, &block)
			for _, tx := range block.Transactions() {
				tx.Hash()
			}
		}
	})
	if got != exp {
		b.Fatalf("hash wrong, got %x exp %x", got, exp)
	}
}<|MERGE_RESOLUTION|>--- conflicted
+++ resolved
@@ -74,13 +74,10 @@
 // TestRlpIterator tests that individual transactions can be picked out
 // from blocks without full unmarshalling/marshalling
 func TestRlpIterator(t *testing.T) {
-<<<<<<< HEAD
 	if ethconfig.EnableHistoryV4InTest {
 		t.Skip("fix me")
 	}
-=======
 	t.Parallel()
->>>>>>> 7d28151a
 	for _, tt := range []struct {
 		txs      int
 		uncles   int
