package state

import (
	"encoding/binary"
<<<<<<< HEAD
	"fmt"

	"github.com/ledgerwatch/erigon-lib/kv/dbutils"
=======
>>>>>>> 44137c9e

	"github.com/holiman/uint256"

	libcommon "github.com/ledgerwatch/erigon-lib/common"
	"github.com/ledgerwatch/erigon-lib/kv"
	"github.com/ledgerwatch/erigon-lib/kv/dbutils"

	"github.com/ledgerwatch/erigon/core/types/accounts"
	"github.com/ledgerwatch/erigon/turbo/shards"
)

var _ WriterWithChangeSets = (*PlainStateWriter)(nil)

type putDel interface {
	kv.Putter
	kv.Deleter
	IncrementSequence(bucket string, amount uint64) (uint64, error)
}
type PlainStateWriter struct {
	db          putDel
	csw         *ChangeSetWriter
	accumulator *shards.Accumulator

	trace bool
}

func NewPlainStateWriter(db putDel, changeSetsDB kv.RwTx, blockNumber uint64) *PlainStateWriter {
	return &PlainStateWriter{
		db:  db,
		csw: NewChangeSetWriterPlain(changeSetsDB, blockNumber),
		//trace: true,
	}
}

func NewPlainStateWriterNoHistory(db putDel) *PlainStateWriter {
	return &PlainStateWriter{
		db: db,
	}
}

func (w *PlainStateWriter) SetAccumulator(accumulator *shards.Accumulator) *PlainStateWriter {
	w.accumulator = accumulator
	return w
}

func (w *PlainStateWriter) UpdateAccountData(address libcommon.Address, original, account *accounts.Account) error {
	if w.trace {
		fmt.Printf("acc %x: {Balance: %d, Nonce: %d, Inc: %d, CodeHash: %x}\n", address, &account.Balance, account.Nonce, account.Incarnation, account.CodeHash)
	}
	if w.csw != nil {
		if err := w.csw.UpdateAccountData(address, original, account); err != nil {
			return err
		}
	}
	value := make([]byte, account.EncodingLengthForStorage())
	account.EncodeForStorage(value)
	if w.accumulator != nil {
		w.accumulator.ChangeAccount(address, account.Incarnation, value)
	}

	if account.Incarnation == 0 && original.Incarnation > 0 {
		var b [8]byte
		binary.BigEndian.PutUint64(b[:], original.Incarnation)
		if err := w.db.Put(kv.IncarnationMap, address[:], b[:]); err != nil {
			return err
		}
	}

	return w.db.Put(kv.PlainState, address[:], value)
}

func (w *PlainStateWriter) UpdateAccountCode(address libcommon.Address, incarnation uint64, codeHash libcommon.Hash, code []byte) error {
	if w.trace {
		fmt.Printf("code: %x, %x, valLen: %d\n", address.Bytes(), codeHash, len(code))
	}
	if w.csw != nil {
		if err := w.csw.UpdateAccountCode(address, incarnation, codeHash, code); err != nil {
			return err
		}
	}
	if w.accumulator != nil {
		w.accumulator.ChangeCode(address, incarnation, code)
	}
	if err := w.db.Put(kv.Code, codeHash[:], code); err != nil {
		return err
	}
	return w.db.Put(kv.PlainContractCode, dbutils.PlainGenerateStoragePrefix(address[:], incarnation), codeHash[:])
}

func (w *PlainStateWriter) DeleteAccount(address libcommon.Address, original *accounts.Account) error {
	if w.trace {
		fmt.Printf("del acc: %x\n", address)
	}

	if w.csw != nil {
		if err := w.csw.DeleteAccount(address, original); err != nil {
			return err
		}
	}
	if w.accumulator != nil {
		w.accumulator.DeleteAccount(address)
	}
	if err := w.db.Delete(kv.PlainState, address[:]); err != nil {
		return err
	}
	if original.Incarnation > 0 {
		var b [8]byte
		binary.BigEndian.PutUint64(b[:], original.Incarnation)
		if err := w.db.Put(kv.IncarnationMap, address[:], b[:]); err != nil {
			return err
		}
	}
	return nil
}

func (w *PlainStateWriter) WriteAccountStorage(address libcommon.Address, incarnation uint64, key *libcommon.Hash, original, value *uint256.Int) error {
	if w.csw != nil {
		if err := w.csw.WriteAccountStorage(address, incarnation, key, original, value); err != nil {
			return err
		}
	}
	if *original == *value {
		return nil
	}
	if w.trace {
		fmt.Printf("storage: %x,%x,%x\n", address, *key, value.Bytes())
	}
	compositeKey := dbutils.PlainGenerateCompositeStorageKey(address.Bytes(), incarnation, key.Bytes())

	v := value.Bytes()
	if w.accumulator != nil {
		w.accumulator.ChangeStorage(address, incarnation, *key, v)
	}
	if len(v) == 0 {
		return w.db.Delete(kv.PlainState, compositeKey)
	}
	return w.db.Put(kv.PlainState, compositeKey, v)
}

func (w *PlainStateWriter) CreateContract(address libcommon.Address) error {
	if w.trace {
		fmt.Printf("create contract: %x\n", address)
	}

	if w.csw != nil {
		if err := w.csw.CreateContract(address); err != nil {
			return err
		}
	}
	return nil
}

func (w *PlainStateWriter) WriteChangeSets() error {
	if w.csw != nil {

		return w.csw.WriteChangeSets()
	}

	return nil
}

func (w *PlainStateWriter) WriteHistory() error {
	if w.csw != nil {
		return w.csw.WriteHistory()
	}

	return nil
}

func (w *PlainStateWriter) ChangeSetWriter() *ChangeSetWriter {
	return w.csw
}<|MERGE_RESOLUTION|>--- conflicted
+++ resolved
@@ -2,12 +2,7 @@
 
 import (
 	"encoding/binary"
-<<<<<<< HEAD
 	"fmt"
-
-	"github.com/ledgerwatch/erigon-lib/kv/dbutils"
-=======
->>>>>>> 44137c9e
 
 	"github.com/holiman/uint256"
 
