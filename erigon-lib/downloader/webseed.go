package downloader

import (
	"bytes"
	"context"
	"fmt"
	"io"
	"net/http"
	"net/url"
	"os"
	"path/filepath"
	"strings"
	"sync"

	"github.com/aws/aws-sdk-go-v2/aws"
	"github.com/aws/aws-sdk-go-v2/config"
	"github.com/aws/aws-sdk-go-v2/credentials"
	"github.com/aws/aws-sdk-go-v2/service/s3"
	"github.com/c2h5oh/datasize"
	"github.com/ledgerwatch/erigon-lib/chain/snapcfg"
	"golang.org/x/sync/errgroup"

	"github.com/anacrolix/torrent/bencode"
	"github.com/anacrolix/torrent/metainfo"
	"github.com/ledgerwatch/erigon-lib/common/dir"
	"github.com/ledgerwatch/erigon-lib/downloader/snaptype"
	"github.com/ledgerwatch/log/v3"
	"github.com/pelletier/go-toml/v2"
)

// WebSeeds - allow use HTTP-based infrastrucutre to support Bittorrent network
// it allows download .torrent files and data files from trusted url's (for example: S3 signed url)
type WebSeeds struct {
	lock sync.Mutex

	byFileName          snaptype.WebSeedUrls // HTTP urls of data files
	torrentUrls         snaptype.TorrentUrls // HTTP urls of .torrent files
	downloadTorrentFile bool
	torrentsWhitelist   snapcfg.Preverified

	logger    log.Logger
	verbosity log.Lvl
}

func (d *WebSeeds) Discover(ctx context.Context, s3tokens []string, urls []*url.URL, files []string, rootDir string) {
	d.downloadWebseedTomlFromProviders(ctx, s3tokens, urls, files)
	d.downloadTorrentFilesFromProviders(ctx, rootDir)
}

func (d *WebSeeds) downloadWebseedTomlFromProviders(ctx context.Context, s3Providers []string, httpProviders []*url.URL, diskProviders []string) {
	log.Debug("[snapshots] webseed providers", "http", len(httpProviders), "s3", len(s3Providers), "disk", len(diskProviders))
	list := make([]snaptype.WebSeedsFromProvider, 0, len(httpProviders)+len(diskProviders))
	for _, webSeedProviderURL := range httpProviders {
		select {
		case <-ctx.Done():
			break
		default:
		}
		response, err := d.callHttpProvider(ctx, webSeedProviderURL)
		if err != nil { // don't fail on error
			d.logger.Debug("[snapshots.webseed] get from HTTP provider", "err", err, "url", webSeedProviderURL.EscapedPath())
			continue
		}
		list = append(list, response)
	}
	for _, webSeedProviderURL := range s3Providers {
		select {
		case <-ctx.Done():
			break
		default:
		}
		response, err := d.callS3Provider(ctx, webSeedProviderURL)
		if err != nil { // don't fail on error
			d.logger.Debug("[snapshots.webseed] get from S3 provider", "err", err)
			continue
		}
		list = append(list, response)
	}
	// add to list files from disk
	for _, webSeedFile := range diskProviders {
		response, err := d.readWebSeedsFile(webSeedFile)
		if err != nil { // don't fail on error
			d.logger.Debug("[snapshots.webseed] get from File provider", "err", err)
			continue
		}
		list = append(list, response)
	}

	webSeedUrls, torrentUrls := snaptype.WebSeedUrls{}, snaptype.TorrentUrls{}
	for _, urls := range list {
		for name, wUrl := range urls {
			if !strings.HasSuffix(name, ".torrent") {
				webSeedUrls[name] = append(webSeedUrls[name], wUrl)
				continue
			}
			if !d.isWhitelistedName(name) {
				continue
			}
			uri, err := url.ParseRequestURI(wUrl)
			if err != nil {
				d.logger.Debug("[snapshots] url is invalid", "url", wUrl, "err", err)
				continue
			}
			torrentUrls[name] = append(torrentUrls[name], uri)
		}
	}

	d.lock.Lock()
	defer d.lock.Unlock()
	d.byFileName = webSeedUrls
	d.torrentUrls = torrentUrls
}

func (d *WebSeeds) isWhitelistedName(fileName string) bool {
	for i := 0; i < len(d.torrentsWhitelist); i++ {
		if d.torrentsWhitelist[i].Name == fileName {
			return true
		}
	}
	return false
}

func (d *WebSeeds) TorrentUrls() snaptype.TorrentUrls {
	d.lock.Lock()
	defer d.lock.Unlock()
	return d.torrentUrls
}

func (d *WebSeeds) Len() int {
	d.lock.Lock()
	defer d.lock.Unlock()
	return len(d.byFileName)
}

func (d *WebSeeds) ByFileName(name string) (metainfo.UrlList, bool) {
	d.lock.Lock()
	defer d.lock.Unlock()
	v, ok := d.byFileName[name]
	return v, ok
}
func (d *WebSeeds) callHttpProvider(ctx context.Context, webSeedProviderUrl *url.URL) (snaptype.WebSeedsFromProvider, error) {
	request, err := http.NewRequest(http.MethodGet, webSeedProviderUrl.String(), nil)
	if err != nil {
		return nil, err
	}
	request = request.WithContext(ctx)
	resp, err := http.DefaultClient.Do(request)
	if err != nil {
		return nil, fmt.Errorf("webseed.http: host=%s, url=%s, %w", webSeedProviderUrl.Hostname(), webSeedProviderUrl.EscapedPath(), err)
	}
	defer resp.Body.Close()
	response := snaptype.WebSeedsFromProvider{}
	if err := toml.NewDecoder(resp.Body).Decode(&response); err != nil {
		return nil, fmt.Errorf("webseed.http: host=%s, url=%s, %w", webSeedProviderUrl.Hostname(), webSeedProviderUrl.EscapedPath(), err)
	}
	d.logger.Debug("[snapshots.webseed] get from HTTP provider", "urls", len(response), "host", webSeedProviderUrl.Hostname(), "url", webSeedProviderUrl.EscapedPath())
	return response, nil
}
func (d *WebSeeds) callS3Provider(ctx context.Context, token string) (snaptype.WebSeedsFromProvider, error) {
	//v1:bucketName:accID:accessKeyID:accessKeySecret
	l := strings.Split(token, ":")
	if len(l) != 5 {
		return nil, fmt.Errorf("[snapshots] webseed token has invalid format. expeting 5 parts, found %d", len(l))
	}
	version, bucketName, accountId, accessKeyId, accessKeySecret := strings.TrimSpace(l[0]), strings.TrimSpace(l[1]), strings.TrimSpace(l[2]), strings.TrimSpace(l[3]), strings.TrimSpace(l[4])
	if version != "v1" {
		return nil, fmt.Errorf("not supported version: %s", version)
	}
	var fileName = "webseeds.toml"

	r2Resolver := aws.EndpointResolverWithOptionsFunc(func(service, region string, options ...interface{}) (aws.Endpoint, error) {
		return aws.Endpoint{
			URL: fmt.Sprintf("https://%s.r2.cloudflarestorage.com", accountId),
		}, nil
	})
	cfg, err := config.LoadDefaultConfig(ctx,
		config.WithEndpointResolverWithOptions(r2Resolver),
		config.WithCredentialsProvider(credentials.NewStaticCredentialsProvider(accessKeyId, accessKeySecret, "")),
	)
	if err != nil {
		return nil, err
	}

	client := s3.NewFromConfig(cfg)
	//  {
	//  	"ChecksumAlgorithm": null,
	//  	"ETag": "\"eb2b891dc67b81755d2b726d9110af16\"",
	//  	"Key": "ferriswasm.png",
	//  	"LastModified": "2022-05-18T17:20:21.67Z",
	//  	"Owner": null,
	//  	"Size": 87671,
	//  	"StorageClass": "STANDARD"
	//  }
	resp, err := client.GetObject(ctx, &s3.GetObjectInput{Bucket: &bucketName, Key: &fileName})
	if err != nil {
		return nil, fmt.Errorf("webseed.s3: bucket=%s, %w", bucketName, err)
	}
	defer resp.Body.Close()
	response := snaptype.WebSeedsFromProvider{}
	if err := toml.NewDecoder(resp.Body).Decode(&response); err != nil {
		return nil, fmt.Errorf("webseed.s3: bucket=%s, %w", bucketName, err)
	}
	d.logger.Debug("[snapshots.webseed] get from S3 provider", "urls", len(response), "bucket", bucketName)
	return response, nil
}
func (d *WebSeeds) readWebSeedsFile(webSeedProviderPath string) (snaptype.WebSeedsFromProvider, error) {
	_, fileName := filepath.Split(webSeedProviderPath)
	data, err := os.ReadFile(webSeedProviderPath)
	if err != nil {
		return nil, fmt.Errorf("webseed.readWebSeedsFile: file=%s, %w", fileName, err)
	}
	response := snaptype.WebSeedsFromProvider{}
	if err := toml.Unmarshal(data, &response); err != nil {
		return nil, fmt.Errorf("webseed.readWebSeedsFile: file=%s, %w", fileName, err)
	}
	d.logger.Debug("[snapshots.webseed] get from File provider", "urls", len(response), "file", fileName)
	return response, nil
}

// downloadTorrentFilesFromProviders - if they are not exist on file-system
func (d *WebSeeds) downloadTorrentFilesFromProviders(ctx context.Context, rootDir string) {
	// TODO: need more tests, need handle more forward-compatibility and backward-compatibility case
	//  - now, if add new type of .torrent files to S3 bucket - existing nodes will start downloading it. maybe need whitelist of file types
	//  - maybe need download new files if --snap.stop=true
	if !d.downloadTorrentFile {
		return
	}
	if len(d.TorrentUrls()) == 0 {
		return
	}
	var addedNew int
	e, ctx := errgroup.WithContext(ctx)
	urlsByName := d.TorrentUrls()
	//TODO:
	// - what to do if node already synced?
	for name, tUrls := range urlsByName {
		tPath := filepath.Join(rootDir, name)
		if dir.FileExist(tPath) {
			continue
		}
		addedNew++
		whiteListed := strings.HasSuffix(name, ".seg.torrent") ||
			strings.HasSuffix(name, ".kv.torrent") ||
			strings.HasSuffix(name, ".v.torrent") ||
			strings.HasSuffix(name, ".ef.torrent")
		if !whiteListed {
			_, fName := filepath.Split(name)
			d.logger.Log(d.verbosity, "[snapshots] webseed has .torrent, but we skip it because this file-type not supported yet", "name", fName)
			continue
		}
		//Erigon3 doesn't provide history of commitment (.v, .ef files), but does provide .kv:
		// - prohibit v1-commitment...v, v2-commitment...ef, etc...
		// - allow v1-commitment...kv
		e3blackListed := strings.Contains(name, "commitment") && (strings.HasSuffix(name, ".v.torrent") || strings.HasSuffix(name, ".ef.torrent"))
		if e3blackListed {
			_, fName := filepath.Split(name)
			d.logger.Log(d.verbosity, "[snapshots] webseed has .torrent, but we skip it because we don't support it yet", "name", fName)
			continue
		}
		name := name
		tUrls := tUrls
		e.Go(func() error {
			for _, url := range tUrls {
				res, err := d.callTorrentHttpProvider(ctx, url, name)
				if err != nil {
					d.logger.Log(d.verbosity, "[snapshots] get .torrent file from webseed", "name", name, "err", err)
					continue
				}
				d.logger.Log(d.verbosity, "[snapshots] get .torrent file from webseed", "name", name)
				if err := saveTorrent(tPath, res); err != nil {
					d.logger.Debug("[snapshots] saveTorrent", "err", err)
					continue
				}
				return nil
			}
			return nil
		})
	}
	if err := e.Wait(); err != nil {
		d.logger.Debug("[snapshots] webseed discover", "err", err)
	}
}

func (d *WebSeeds) callTorrentHttpProvider(ctx context.Context, url *url.URL, fileName string) ([]byte, error) {
	request, err := http.NewRequest(http.MethodGet, url.String(), nil)
	if err != nil {
		return nil, err
	}
	request = request.WithContext(ctx)
	resp, err := http.DefaultClient.Do(request)
	if err != nil {
		return nil, fmt.Errorf("webseed.downloadTorrentFile: host=%s, url=%s, %w", url.Hostname(), url.EscapedPath(), err)
	}
	defer resp.Body.Close()
	//protect against too small and too big data
	if resp.ContentLength == 0 || resp.ContentLength > int64(128*datasize.MB) {
		return nil, nil
	}
	res, err := io.ReadAll(resp.Body)
	if err != nil {
		return nil, fmt.Errorf("webseed.downloadTorrentFile: host=%s, url=%s, %w", url.Hostname(), url.EscapedPath(), err)
	}
<<<<<<< HEAD
	if err = validateTorrentBytes(res, d.torrentHashes); err != nil {
		log.Warn("[dbg] webseed 1", "whitelistHashes", len(d.torrentHashes), "err", err)
=======
	if err = validateTorrentBytes(fileName, res, d.torrentsWhitelist); err != nil {
>>>>>>> 6f52bec7
		return nil, fmt.Errorf("webseed.downloadTorrentFile: host=%s, url=%s, %w", url.Hostname(), url.EscapedPath(), err)
	}
	log.Warn("[dbg] webseed 2", "whitelistHashes", len(d.torrentHashes))
	return res, nil
}

func validateTorrentBytes(fileName string, b []byte, torrentWhitelist snapcfg.Preverified) error {
	var mi metainfo.MetaInfo
	if len(torrentWhitelist) == 0 {
		return nil
	}
	if err := bencode.NewDecoder(bytes.NewBuffer(b)).Decode(&mi); err != nil {
		return err
	}
	torrentHash := mi.HashInfoBytes()
<<<<<<< HEAD
	if !slices.Contains(torrentHashes, torrentHash.String()) {
		return fmt.Errorf("torrent hash is not in whitelist: %s", torrentHash.String())
=======
	torrentHashString := torrentHash.String()
	var whitelisted bool
	for _, it := range torrentWhitelist {
		// files with different names can have same hash. means need check AND name AND hash.
		if it.Name == fileName && it.Hash == torrentHashString {
			whitelisted = true
			break
		}
	}
	if !whitelisted {
		return fmt.Errorf(".torrent file is not whitelisted")
>>>>>>> 6f52bec7
	}
	return nil
}<|MERGE_RESOLUTION|>--- conflicted
+++ resolved
@@ -300,12 +300,8 @@
 	if err != nil {
 		return nil, fmt.Errorf("webseed.downloadTorrentFile: host=%s, url=%s, %w", url.Hostname(), url.EscapedPath(), err)
 	}
-<<<<<<< HEAD
-	if err = validateTorrentBytes(res, d.torrentHashes); err != nil {
+	if err = validateTorrentBytes(fileName, res, d.torrentsWhitelist); err != nil {
 		log.Warn("[dbg] webseed 1", "whitelistHashes", len(d.torrentHashes), "err", err)
-=======
-	if err = validateTorrentBytes(fileName, res, d.torrentsWhitelist); err != nil {
->>>>>>> 6f52bec7
 		return nil, fmt.Errorf("webseed.downloadTorrentFile: host=%s, url=%s, %w", url.Hostname(), url.EscapedPath(), err)
 	}
 	log.Warn("[dbg] webseed 2", "whitelistHashes", len(d.torrentHashes))
@@ -321,10 +317,6 @@
 		return err
 	}
 	torrentHash := mi.HashInfoBytes()
-<<<<<<< HEAD
-	if !slices.Contains(torrentHashes, torrentHash.String()) {
-		return fmt.Errorf("torrent hash is not in whitelist: %s", torrentHash.String())
-=======
 	torrentHashString := torrentHash.String()
 	var whitelisted bool
 	for _, it := range torrentWhitelist {
@@ -336,7 +328,6 @@
 	}
 	if !whitelisted {
 		return fmt.Errorf(".torrent file is not whitelisted")
->>>>>>> 6f52bec7
 	}
 	return nil
 }