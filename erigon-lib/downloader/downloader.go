/*
   Copyright 2021 Erigon contributors

   Licensed under the Apache License, Version 2.0 (the "License");
   you may not use this file except in compliance with the License.
   You may obtain a copy of the License at

       http://www.apache.org/licenses/LICENSE-2.0

   Unless required by applicable law or agreed to in writing, software
   distributed under the License is distributed on an "AS IS" BASIS,
   WITHOUT WARRANTIES OR CONDITIONS OF ANY KIND, either express or implied.
   See the License for the specific language governing permissions and
   limitations under the License.
*/

package downloader

import (
	"context"
	"errors"
	"fmt"
	"runtime"
	"strings"
	"sync"
	"sync/atomic"
	"time"

	"github.com/anacrolix/torrent"
	"github.com/anacrolix/torrent/metainfo"
	"github.com/anacrolix/torrent/storage"
	"github.com/c2h5oh/datasize"
	"github.com/ledgerwatch/erigon-lib/common"
	"github.com/ledgerwatch/erigon-lib/common/datadir"
	"github.com/ledgerwatch/erigon-lib/common/dbg"
	"github.com/ledgerwatch/erigon-lib/downloader/downloadercfg"
	"github.com/ledgerwatch/erigon-lib/kv"
	"github.com/ledgerwatch/erigon-lib/kv/mdbx"
	"github.com/ledgerwatch/log/v3"
	"golang.org/x/sync/errgroup"
	"golang.org/x/sync/semaphore"
)

// Downloader - component which downloading historical files. Can use BitTorrent, or other protocols
type Downloader struct {
	db                kv.RwDB
	pieceCompletionDB storage.PieceCompletion
	torrentClient     *torrent.Client

	cfg *downloadercfg.Cfg

	statsLock *sync.RWMutex
	stats     AggStats

	folder storage.ClientImplCloser

	ctx          context.Context
	stopMainLoop context.CancelFunc
	wg           sync.WaitGroup

	webseeds  *WebSeeds
	logger    log.Logger
	verbosity log.Lvl
}

type AggStats struct {
	MetadataReady, FilesTotal int32
	PeersUnique               int32
	ConnectionsTotal          uint64

	Completed bool
	Progress  float32

	BytesCompleted, BytesTotal     uint64
	DroppedCompleted, DroppedTotal uint64

	BytesDownload, BytesUpload uint64
	UploadRate, DownloadRate   uint64
}

<<<<<<< HEAD
func New(ctx context.Context, cfg *downloadercfg.Cfg, dirs datadir.Dirs, logger log.Logger, verbosity log.Lvl) (*Downloader, error) {
=======
func New(ctx context.Context, cfg *downloadercfg.Cfg, logger log.Logger, verbosity log.Lvl) (*Downloader, error) {
>>>>>>> 71ee11af
	db, c, m, torrentClient, err := openClient(ctx, cfg.Dirs.Downloader, cfg.Dirs.Snap, cfg.ClientConfig)
	if err != nil {
		return nil, fmt.Errorf("openClient: %w", err)
	}

	peerID, err := readPeerID(db)
	if err != nil {
		return nil, fmt.Errorf("get peer id: %w", err)
	}
	cfg.ClientConfig.PeerID = string(peerID)
	if len(peerID) == 0 {
		if err = savePeerID(db, torrentClient.PeerID()); err != nil {
			return nil, fmt.Errorf("save peer id: %w", err)
		}
	}

	d := &Downloader{
		cfg:               cfg,
		db:                db,
		pieceCompletionDB: c,
		folder:            m,
		torrentClient:     torrentClient,
		statsLock:         &sync.RWMutex{},
		webseeds:          &WebSeeds{logger: logger, verbosity: verbosity, downloadTorrentFile: cfg.DownloadTorrentFilesFromWebseed},
		logger:            logger,
		verbosity:         verbosity,
	}
	d.ctx, d.stopMainLoop = context.WithCancel(ctx)

	if err := d.BuildTorrentFilesIfNeed(d.ctx); err != nil {
		return nil, err
	}
	if err := d.addTorrentFilesFromDisk(false); err != nil {
		return nil, err
	}
	// CornerCase: no peers -> no anoncments to trackers -> no magnetlink resolution (but magnetlink has filename)
	// means we can start adding weebseeds without waiting for `<-t.GotInfo()`
	d.wg.Add(1)
	go func() {
		defer d.wg.Done()
		d.webseeds.Discover(d.ctx, d.cfg.WebSeedUrls, d.cfg.WebSeedFiles, d.cfg.Dirs.Snap)
		// webseeds.Discover may create new .torrent files on disk
		if err := d.addTorrentFilesFromDisk(true); err != nil && !errors.Is(err, context.Canceled) {
			d.logger.Warn("[snapshots] addTorrentFilesFromDisk", "err", err)
		}
	}()
	return d, nil
}

func (d *Downloader) MainLoopInBackground(silent bool) {
	d.wg.Add(1)
	go func() {
		defer d.wg.Done()
		if err := d.mainLoop(silent); err != nil {
			if !errors.Is(err, context.Canceled) {
				d.logger.Warn("[snapshots]", "err", err)
			}
		}
	}()
}

func (d *Downloader) mainLoop(silent bool) error {
	var sem = semaphore.NewWeighted(int64(d.cfg.DownloadSlots))

	d.wg.Add(1)
	go func() {
		defer d.wg.Done()

		// Torrents that are already taken care of
		//// First loop drops torrents that were downloaded or are already complete
		//// This improves efficiency of download by reducing number of active torrent (empirical observation)
		//for torrents := d.torrentClient.Torrents(); len(torrents) > 0; torrents = d.torrentClient.Torrents() {
		//	select {
		//	case <-d.ctx.Done():
		//		return
		//	default:
		//	}
		//	for _, t := range torrents {
		//		if _, already := torrentMap[t.InfoHash()]; already {
		//			continue
		//		}
		//		select {
		//		case <-d.ctx.Done():
		//			return
		//		case <-t.GotInfo():
		//		}
		//		if t.Complete.Bool() {
		//			atomic.AddUint64(&d.stats.DroppedCompleted, uint64(t.BytesCompleted()))
		//			atomic.AddUint64(&d.stats.DroppedTotal, uint64(t.Length()))
		//			t.Drop()
		//			torrentMap[t.InfoHash()] = struct{}{}
		//			continue
		//		}
		//		if err := sem.Acquire(d.ctx, 1); err != nil {
		//			return
		//		}
		//		t.AllowDataDownload()
		//		t.DownloadAll()
		//		torrentMap[t.InfoHash()] = struct{}{}
		//		d.wg.Add(1)
		//		go func(t *torrent.Torrent) {
		//			defer d.wg.Done()
		//			defer sem.Release(1)
		//			select {
		//			case <-d.ctx.Done():
		//				return
		//			case <-t.Complete.On():
		//			}
		//			atomic.AddUint64(&d.stats.DroppedCompleted, uint64(t.BytesCompleted()))
		//			atomic.AddUint64(&d.stats.DroppedTotal, uint64(t.Length()))
		//			t.Drop()
		//		}(t)
		//	}
		//}
		//atomic.StoreUint64(&d.stats.DroppedCompleted, 0)
		//atomic.StoreUint64(&d.stats.DroppedTotal, 0)
		//d.addTorrentFilesFromDisk(false)
		for {
			torrents := d.torrentClient.Torrents()
			select {
			case <-d.ctx.Done():
				return
			default:
			}
			for _, t := range torrents {
				if t.Complete.Bool() {
					continue
				}
				if err := sem.Acquire(d.ctx, 1); err != nil {
					return
				}
<<<<<<< HEAD
=======
				t.AllowDataDownload()
				select {
				case <-d.ctx.Done():
					return
				case <-t.GotInfo():
				}
>>>>>>> 71ee11af
				t.AllowDataDownload()
				select {
				case <-d.ctx.Done():
					return
				case <-t.GotInfo():
				}
				t.DownloadAll()
				d.wg.Add(1)
				go func(t *torrent.Torrent) {
					defer d.wg.Done()
					defer sem.Release(1)
					select {
					case <-d.ctx.Done():
						return
					case <-t.Complete.On():
					}
				}(t)
			}

			select {
			case <-d.ctx.Done():
				return
			case <-time.After(10 * time.Second):
			}
		}
	}()

	logEvery := time.NewTicker(20 * time.Second)
	defer logEvery.Stop()

	statInterval := 20 * time.Second
	statEvery := time.NewTicker(statInterval)
	defer statEvery.Stop()

	var m runtime.MemStats
	justCompleted := true
	for {
		select {
		case <-d.ctx.Done():
			return d.ctx.Err()
		case <-statEvery.C:
			d.ReCalcStats(statInterval)

		case <-logEvery.C:
			if silent {
				continue
			}

			stats := d.Stats()

			dbg.ReadMemStats(&m)
			if stats.Completed {
				if justCompleted {
					justCompleted = false
					// force fsync of db. to not loose results of downloading on power-off
					_ = d.db.Update(d.ctx, func(tx kv.RwTx) error { return nil })
				}

				d.logger.Info("[snapshots] Seeding",
					"up", common.ByteCount(stats.UploadRate)+"/s",
					"peers", stats.PeersUnique,
					"conns", stats.ConnectionsTotal,
					"files", stats.FilesTotal,
					"alloc", common.ByteCount(m.Alloc), "sys", common.ByteCount(m.Sys),
				)
				continue
			}

			d.logger.Info("[snapshots] Downloading",
				"progress", fmt.Sprintf("%.2f%% %s/%s", stats.Progress, common.ByteCount(stats.BytesCompleted), common.ByteCount(stats.BytesTotal)),
				"download", common.ByteCount(stats.DownloadRate)+"/s",
				"upload", common.ByteCount(stats.UploadRate)+"/s",
				"peers", stats.PeersUnique,
				"conns", stats.ConnectionsTotal,
				"files", stats.FilesTotal,
				"alloc", common.ByteCount(m.Alloc), "sys", common.ByteCount(m.Sys),
			)

			if stats.PeersUnique == 0 {
				ips := d.TorrentClient().BadPeerIPs()
				if len(ips) > 0 {
					d.logger.Info("[snapshots] Stats", "banned", ips)
				}
			}
		}
	}
}

func (d *Downloader) SnapDir() string { return d.cfg.Dirs.Snap }

func (d *Downloader) ReCalcStats(interval time.Duration) {
	//Call this methods outside of `statsLock` critical section, because they have own locks with contention
	torrents := d.torrentClient.Torrents()
	connStats := d.torrentClient.ConnStats()
	peers := make(map[torrent.PeerID]struct{}, 16)

	d.statsLock.Lock()
	defer d.statsLock.Unlock()
	prevStats, stats := d.stats, d.stats

	stats.Completed = true
	stats.BytesDownload = uint64(connStats.BytesReadUsefulIntendedData.Int64())
	stats.BytesUpload = uint64(connStats.BytesWrittenData.Int64())

	stats.BytesTotal, stats.BytesCompleted, stats.ConnectionsTotal, stats.MetadataReady = atomic.LoadUint64(&stats.DroppedTotal), atomic.LoadUint64(&stats.DroppedCompleted), 0, 0

	var zeroProgress []string
	var noMetadata []string
	for _, t := range torrents {
		select {
		case <-t.GotInfo():
			stats.MetadataReady++
			for _, peer := range t.PeerConns() {
				stats.ConnectionsTotal++
				peers[peer.PeerID] = struct{}{}
			}
			stats.BytesCompleted += uint64(t.BytesCompleted())
			stats.BytesTotal += uint64(t.Length())
			if !t.Complete.Bool() {
				progress := float32(float64(100) * (float64(t.BytesCompleted()) / float64(t.Length())))
				if progress == 0 {
					zeroProgress = append(zeroProgress, t.Name())
				} else {
					peersOfThisFile := make(map[torrent.PeerID]struct{}, 16)
					for _, peer := range t.PeerConns() {
						peersOfThisFile[peer.PeerID] = struct{}{}
					}
					d.logger.Log(d.verbosity, "[snapshots] progress", "name", t.Name(), "progress", fmt.Sprintf("%.2f%%", progress), "webseeds", len(t.Metainfo().UrlList), "peers", len(peersOfThisFile))
				}
			}
		default:
			noMetadata = append(noMetadata, t.Name())
		}

		stats.Completed = stats.Completed && t.Complete.Bool()
	}
	if len(noMetadata) > 0 {
		amount := len(noMetadata)
		if len(noMetadata) > 5 {
			noMetadata = append(noMetadata[:5], "...")
		}
		d.logger.Log(d.verbosity, "[snapshots] no metadata yet", "files", amount, "list", strings.Join(noMetadata, ","))
	}
	if len(zeroProgress) > 0 {
		amount := len(zeroProgress)
		if len(zeroProgress) > 5 {
			zeroProgress = append(zeroProgress[:5], "...")
		}
		d.logger.Log(d.verbosity, "[snapshots] no progress yet", "files", amount, "list", strings.Join(zeroProgress, ","))
	}

	stats.DownloadRate = (stats.BytesDownload - prevStats.BytesDownload) / uint64(interval.Seconds())
	stats.UploadRate = (stats.BytesUpload - prevStats.BytesUpload) / uint64(interval.Seconds())

	if stats.BytesTotal == 0 {
		stats.Progress = 0
	} else {
		stats.Progress = float32(float64(100) * (float64(stats.BytesCompleted) / float64(stats.BytesTotal)))
		if stats.Progress == 100 && !stats.Completed {
			stats.Progress = 99.99
		}
	}
	stats.PeersUnique = int32(len(peers))
	stats.FilesTotal = int32(len(torrents))

	d.stats = stats
}

func (d *Downloader) verifyFile(ctx context.Context, t *torrent.Torrent, completePieces *atomic.Uint64) error {
	select {
	case <-ctx.Done():
		return ctx.Err()
	case <-t.GotInfo():
	}

	g := &errgroup.Group{}
	for i := 0; i < t.NumPieces(); i++ {
		i := i
		g.Go(func() error {
			select {
			case <-ctx.Done():
				return ctx.Err()
			default:
			}

			t.Piece(i).VerifyData()
			completePieces.Add(1)
			return nil
		})
		//<-t.Complete.On()
	}
	return g.Wait()
}

func (d *Downloader) VerifyData(ctx context.Context) error {
	total := 0
	torrents := d.torrentClient.Torrents()
	for _, t := range torrents {
		select {
		case <-t.GotInfo():
			total += t.NumPieces()
		default:
			continue
		}
	}

	completedPieces := &atomic.Uint64{}

	{
		d.logger.Info("[snapshots] Verify start")
		defer d.logger.Info("[snapshots] Verify done")
		logEvery := time.NewTicker(20 * time.Second)
		defer logEvery.Stop()
		d.wg.Add(1)
		go func() {
			defer d.wg.Done()
			for {
				select {
				case <-ctx.Done():
					return
				case <-logEvery.C:
					d.logger.Info("[snapshots] Verify", "progress", fmt.Sprintf("%.2f%%", 100*float64(completedPieces.Load())/float64(total)))
				}
			}
		}()
	}

	g, ctx := errgroup.WithContext(ctx)
	// torrent lib internally limiting amount of hashers per file
	// set limit here just to make load predictable, not to control Disk/CPU consumption
	g.SetLimit(runtime.GOMAXPROCS(-1) * 4)

	for _, t := range torrents {
		t := t
		g.Go(func() error {
			return d.verifyFile(ctx, t, completedPieces)
		})
	}

	if err := g.Wait(); err != nil {
		return err
	}
	// force fsync of db. to not loose results of validation on power-off
	return d.db.Update(context.Background(), func(tx kv.RwTx) error { return nil })
}

// AddNewSeedableFile decides what we do depending on wether we have the .seg file or the .torrent file
// have .torrent no .seg => get .seg file from .torrent
// have .seg no .torrent => get .torrent from .seg
func (d *Downloader) AddNewSeedableFile(ctx context.Context, name string) error {
	// if we don't have the torrent file we build it if we have the .seg file
	torrentFilePath, err := BuildTorrentIfNeed(ctx, name, d.SnapDir())
	if err != nil {
		return err
	}
	ts, err := loadTorrent(torrentFilePath)
	if err != nil {
		return err
	}
	wsUrls, ok := d.webseeds.ByFileName(ts.DisplayName)
	if ok {
		ts.Webseeds = append(ts.Webseeds, wsUrls...)
	}
	err = addTorrentFile(ctx, ts, d.torrentClient)
	if err != nil {
		return fmt.Errorf("addTorrentFile: %w", err)
	}
	return nil
}

func (d *Downloader) exists(name string) bool {
	// Paranoic Mode on: if same file changed infoHash - skip it
	// use-cases:
	//	- release of re-compressed version of same file,
	//	- ErigonV1.24 produced file X, then ErigonV1.25 released with new compression algorithm and produced X with anouther infoHash.
	//		ErigonV1.24 node must keep using existing file instead of downloading new one.
	for _, t := range d.torrentClient.Torrents() {
		if t.Name() == name {
			return true
		}
	}
	return false
}
func (d *Downloader) AddInfoHashAsMagnetLink(ctx context.Context, infoHash metainfo.Hash, name string) error {
	if d.exists(name) {
		return nil
	}
	mi := &metainfo.MetaInfo{AnnounceList: Trackers}
	magnet := mi.Magnet(&infoHash, &metainfo.Info{Name: name})
	spec, err := torrent.TorrentSpecFromMagnetUri(magnet.String())
	if err != nil {
		return err
	}
	spec.DisallowDataDownload = true
	t, _, err := d.torrentClient.AddTorrentSpec(spec)
	if err != nil {
		return err
	}
	d.wg.Add(1)
	go func(t *torrent.Torrent) {
		defer d.wg.Done()
		select {
		case <-ctx.Done():
			return
		case <-t.GotInfo():
		}

		mi := t.Metainfo()
		if err := CreateTorrentFileIfNotExists(d.SnapDir(), t.Info(), &mi); err != nil {
			d.logger.Warn("[snapshots] create torrent file", "err", err)
			return
		}
		urls, ok := d.webseeds.ByFileName(t.Name())
		if ok {
			t.AddWebSeeds(urls)
		}
	}(t)
	//log.Debug("[downloader] downloaded both seg and torrent files", "hash", infoHash)
	return nil
}

func seedableFiles(dirs datadir.Dirs) ([]string, error) {
	files, err := seedableSegmentFiles(dirs.Snap)
	if err != nil {
		return nil, fmt.Errorf("seedableSegmentFiles: %w", err)
	}
	l1, err := seedableSnapshotsBySubDir(dirs.Snap, "idx")
	if err != nil {
		return nil, err
	}
	l2, err := seedableSnapshotsBySubDir(dirs.Snap, "history")
	if err != nil {
		return nil, err
	}
	l3, err := seedableSnapshotsBySubDir(dirs.Snap, "domain")
	if err != nil {
		return nil, err
	}
	files = append(append(append(files, l1...), l2...), l3...)
	return files, nil
}
func (d *Downloader) addTorrentFilesFromDisk(quiet bool) error {
	logEvery := time.NewTicker(20 * time.Second)
	defer logEvery.Stop()

	files, err := AllTorrentSpecs(d.cfg.Dirs)
	if err != nil {
		return err
	}
	for i, ts := range files {
		ws, ok := d.webseeds.ByFileName(ts.DisplayName)
		if ok {
			ts.Webseeds = append(ts.Webseeds, ws...)
		}
		err := addTorrentFile(d.ctx, ts, d.torrentClient)
		if err != nil {
			return err
		}
		select {
		case <-logEvery.C:
			if !quiet {
				log.Info("[snapshots] Adding .torrent files", "progress", fmt.Sprintf("%d/%d", i, len(files)))
			}
		default:
		}
	}
	return nil
}
func (d *Downloader) BuildTorrentFilesIfNeed(ctx context.Context) error {
	return BuildTorrentFilesIfNeed(ctx, d.cfg.Dirs)
}
func (d *Downloader) Stats() AggStats {
	d.statsLock.RLock()
	defer d.statsLock.RUnlock()
	return d.stats
}

func (d *Downloader) Close() {
	d.stopMainLoop()
	d.wg.Wait()
	d.torrentClient.Close()
	if err := d.folder.Close(); err != nil {
		d.logger.Warn("[snapshots] folder.close", "err", err)
	}
	if err := d.pieceCompletionDB.Close(); err != nil {
		d.logger.Warn("[snapshots] pieceCompletionDB.close", "err", err)
	}
	d.db.Close()
}

func (d *Downloader) PeerID() []byte {
	peerID := d.torrentClient.PeerID()
	return peerID[:]
}

func (d *Downloader) StopSeeding(hash metainfo.Hash) error {
	t, ok := d.torrentClient.Torrent(hash)
	if !ok {
		return nil
	}
	ch := t.Closed()
	t.Drop()
	<-ch
	return nil
}

func (d *Downloader) TorrentClient() *torrent.Client { return d.torrentClient }

func openClient(ctx context.Context, dbDir, snapDir string, cfg *torrent.ClientConfig) (db kv.RwDB, c storage.PieceCompletion, m storage.ClientImplCloser, torrentClient *torrent.Client, err error) {
	db, err = mdbx.NewMDBX(log.New()).
		Label(kv.DownloaderDB).
		WithTableCfg(func(defaultBuckets kv.TableCfg) kv.TableCfg { return kv.DownloaderTablesCfg }).
		SyncPeriod(15 * time.Second).
		GrowthStep(16 * datasize.MB).
		MapSize(16 * datasize.GB).
		Path(dbDir).
		Open(ctx)
	if err != nil {
		return nil, nil, nil, nil, fmt.Errorf("torrentcfg.openClient: %w", err)
	}
	c, err = NewMdbxPieceCompletion(db)
	if err != nil {
		return nil, nil, nil, nil, fmt.Errorf("torrentcfg.NewMdbxPieceCompletion: %w", err)
	}
	m = storage.NewMMapWithCompletion(snapDir, c)
	cfg.DefaultStorage = m

	torrentClient, err = torrent.NewClient(cfg)
	if err != nil {
		return nil, nil, nil, nil, fmt.Errorf("torrent.NewClient: %w", err)
	}

	return db, c, m, torrentClient, nil
}<|MERGE_RESOLUTION|>--- conflicted
+++ resolved
@@ -78,11 +78,7 @@
 	UploadRate, DownloadRate   uint64
 }
 
-<<<<<<< HEAD
 func New(ctx context.Context, cfg *downloadercfg.Cfg, dirs datadir.Dirs, logger log.Logger, verbosity log.Lvl) (*Downloader, error) {
-=======
-func New(ctx context.Context, cfg *downloadercfg.Cfg, logger log.Logger, verbosity log.Lvl) (*Downloader, error) {
->>>>>>> 71ee11af
 	db, c, m, torrentClient, err := openClient(ctx, cfg.Dirs.Downloader, cfg.Dirs.Snap, cfg.ClientConfig)
 	if err != nil {
 		return nil, fmt.Errorf("openClient: %w", err)
@@ -214,15 +210,12 @@
 				if err := sem.Acquire(d.ctx, 1); err != nil {
 					return
 				}
-<<<<<<< HEAD
-=======
 				t.AllowDataDownload()
 				select {
 				case <-d.ctx.Done():
 					return
 				case <-t.GotInfo():
 				}
->>>>>>> 71ee11af
 				t.AllowDataDownload()
 				select {
 				case <-d.ctx.Done():
