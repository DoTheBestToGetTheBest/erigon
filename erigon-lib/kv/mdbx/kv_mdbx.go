--- conflicted
+++ resolved
@@ -83,13 +83,6 @@
 		log:        log,
 		pageSize:   kv.DefaultPageSize(),
 
-<<<<<<< HEAD
-		// default is (TOTAL_RAM+AVAILABLE_RAM)/42/pageSize
-		// but for reproducibility of benchmarks - please don't rely on Available RAM
-		//dirtySpace: 2 * (memory.TotalMemory() / 42),
-
-=======
->>>>>>> 096d1e37
 		mapSize:         DefaultMapSize,
 		growthStep:      DefaultGrowthStep,
 		mergeThreshold:  3 * 8192,
