--- conflicted
+++ resolved
@@ -796,7 +796,6 @@
 		"stepsLimit", limit/ac.a.aggregationStep,*/"stepsRangeInDB", ac.a.StepsRangeInDBAsStr(tx))
 
 	if err := ac.account.Prune(ctx, tx, step, txFrom, txTo, limit, logEvery); err != nil {
-<<<<<<< HEAD
 		return err
 	}
 	if err := ac.storage.Prune(ctx, tx, step, txFrom, txTo, limit, logEvery); err != nil {
@@ -817,28 +816,6 @@
 	if err := ac.tracesFrom.Prune(ctx, tx, txFrom, txTo, limit, logEvery); err != nil {
 		return err
 	}
-=======
-		return err
-	}
-	if err := ac.storage.Prune(ctx, tx, step, txFrom, txTo, limit, logEvery); err != nil {
-		return err
-	}
-	if err := ac.code.Prune(ctx, tx, step, txFrom, txTo, limit, logEvery); err != nil {
-		return err
-	}
-	if err := ac.commitment.Prune(ctx, tx, step, txFrom, txTo, limit, logEvery); err != nil {
-		return err
-	}
-	if err := ac.logAddrs.Prune(ctx, tx, txFrom, txTo, limit, logEvery); err != nil {
-		return err
-	}
-	if err := ac.logTopics.Prune(ctx, tx, txFrom, txTo, limit, logEvery); err != nil {
-		return err
-	}
-	if err := ac.tracesFrom.Prune(ctx, tx, txFrom, txTo, limit, logEvery); err != nil {
-		return err
-	}
->>>>>>> bd35a47c
 	if err := ac.tracesTo.Prune(ctx, tx, txFrom, txTo, limit, logEvery); err != nil {
 		return err
 	}
@@ -1354,11 +1331,8 @@
 		return ac.storage.hc.IdxRange(k, fromTs, toTs, asc, limit, tx)
 	case kv.CodeHistoryIdx:
 		return ac.code.hc.IdxRange(k, fromTs, toTs, asc, limit, tx)
-<<<<<<< HEAD
-=======
 	case kv.CommitmentHistoryIdx:
 		return ac.commitment.hc.IdxRange(k, fromTs, toTs, asc, limit, tx)
->>>>>>> bd35a47c
 	case kv.LogTopicIdx:
 		return ac.logTopics.IdxRange(k, fromTs, toTs, asc, limit, tx)
 	case kv.LogAddrIdx:
@@ -1521,36 +1495,6 @@
 }
 
 // search key in all files of all domains and print file names
-<<<<<<< HEAD
-func (ac *AggregatorV3Context) DebugKey(k []byte) error {
-	l, err := ac.account.DebugKVFilesWithKey(k)
-	if err != nil {
-		return err
-	}
-	if len(l) > 0 {
-		log.Info("[dbg] found in", "files", l)
-	}
-	l, err = ac.code.DebugKVFilesWithKey(k)
-	if err != nil {
-		return err
-	}
-	if len(l) > 0 {
-		log.Info("[dbg] found in", "files", l)
-	}
-	l, err = ac.storage.DebugKVFilesWithKey(k)
-	if err != nil {
-		return err
-	}
-	if len(l) > 0 {
-		log.Info("[dbg] found in", "files", l)
-	}
-	l, err = ac.commitment.DebugKVFilesWithKey(k)
-	if err != nil {
-		return err
-	}
-	if len(l) > 0 {
-		log.Info("[dbg] found in", "files", l)
-=======
 func (ac *AggregatorV3Context) DebugKey(domain kv.Domain, k []byte) error {
 	switch domain {
 	case kv.AccountsDomain:
@@ -1587,7 +1531,6 @@
 		}
 	default:
 		panic(fmt.Sprintf("unexpected: %s", domain))
->>>>>>> bd35a47c
 	}
 	return nil
 }
