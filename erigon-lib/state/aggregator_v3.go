--- conflicted
+++ resolved
@@ -315,8 +315,10 @@
 func (a *AggregatorV3) HasBackgroundFilesBuild() bool { return a.ps.Has() }
 func (a *AggregatorV3) BackgroundProgress() string    { return a.ps.String() }
 
-<<<<<<< HEAD
 func (ac *AggregatorV3Context) Files() (res []string) {
+	if ac == nil {
+		return res
+	}
 	res = append(res, ac.account.Files()...)
 	res = append(res, ac.storage.Files()...)
 	res = append(res, ac.code.Files()...)
@@ -325,22 +327,6 @@
 	res = append(res, ac.logTopics.Files()...)
 	res = append(res, ac.tracesFrom.Files()...)
 	res = append(res, ac.tracesTo.Files()...)
-=======
-func (a *AggregatorV3) Files() (res []string) {
-	if a == nil {
-		return res
-	}
-	a.filesMutationLock.Lock()
-	defer a.filesMutationLock.Unlock()
-
-	res = append(res, a.accounts.Files()...)
-	res = append(res, a.storage.Files()...)
-	res = append(res, a.code.Files()...)
-	res = append(res, a.logAddrs.Files()...)
-	res = append(res, a.logTopics.Files()...)
-	res = append(res, a.tracesFrom.Files()...)
-	res = append(res, a.tracesTo.Files()...)
->>>>>>> 8c822256
 	return res
 }
 func (a *AggregatorV3) BuildOptionalMissedIndicesInBackground(ctx context.Context, workers int) {
