--- conflicted
+++ resolved
@@ -687,21 +687,11 @@
 }
 
 func (ac *AggregatorV3Context) maxTxNumInDomainFiles(cold bool) uint64 {
-<<<<<<< HEAD
-	return cmp.Min(
-		cmp.Min(
-			ac.d[kv.AccountsDomain].maxTxNumInDomainFiles(cold),
-			ac.d[kv.CodeDomain].maxTxNumInDomainFiles(cold)),
-		cmp.Min(
-			ac.d[kv.StorageDomain].maxTxNumInDomainFiles(cold),
-			ac.d[kv.CommitmentDomain].maxTxNumInDomainFiles(cold)),
-=======
 	return min(
-		ac.account.maxTxNumInDomainFiles(cold),
-		ac.code.maxTxNumInDomainFiles(cold),
-		ac.storage.maxTxNumInDomainFiles(cold),
-		ac.commitment.maxTxNumInDomainFiles(cold),
->>>>>>> 4b048c6c
+		ac.d[kv.AccountsDomain].maxTxNumInDomainFiles(cold),
+		ac.d[kv.CodeDomain].maxTxNumInDomainFiles(cold),
+		ac.d[kv.StorageDomain].maxTxNumInDomainFiles(cold),
+		ac.d[kv.CommitmentDomain].maxTxNumInDomainFiles(cold),
 	)
 }
 
@@ -892,8 +882,7 @@
 	//ac.a.logger.Info("aggregator prune", "step", step,
 	//	"txn_range", fmt.Sprintf("[%d,%d)", txFrom, txTo), "limit", limit,
 	//	/*"stepsLimit", limit/ac.a.aggregationStep,*/ "stepsRangeInDB", ac.a.StepsRangeInDBAsStr(tx))
-<<<<<<< HEAD
-	//
+
 	aggStat := &AggregatorPruneStat{Domains: make(map[string]*DomainPruneStat), Indices: make(map[string]*InvertedIndexPruneStat)}
 	for id, d := range ac.d {
 		var err error
@@ -901,24 +890,6 @@
 		if err != nil {
 			return aggStat, err
 		}
-=======
-
-	ap, err := ac.account.Prune(ctx, tx, step, txFrom, txTo, limit, logEvery)
-	if err != nil {
-		return nil, err
-	}
-	sp, err := ac.storage.Prune(ctx, tx, step, txFrom, txTo, limit, logEvery)
-	if err != nil {
-		return nil, err
-	}
-	cp, err := ac.code.Prune(ctx, tx, step, txFrom, txTo, limit, logEvery)
-	if err != nil {
-		return nil, err
-	}
-	comps, err := ac.commitment.Prune(ctx, tx, step, txFrom, txTo, limit, logEvery)
-	if err != nil {
-		return nil, err
->>>>>>> 4b048c6c
 	}
 	lap, err := ac.logAddrs.Prune(ctx, tx, txFrom, txTo, limit, logEvery, false, nil)
 	if err != nil {
@@ -986,21 +957,10 @@
 }
 
 func (a *AggregatorV3) EndTxNumNoCommitment() uint64 {
-<<<<<<< HEAD
-	min := a.d[kv.AccountsDomain].endTxNumMinimax()
-	if txNum := a.d[kv.StorageDomain].endTxNumMinimax(); txNum < min {
-		min = txNum
-	}
-	if txNum := a.d[kv.CodeDomain].endTxNumMinimax(); txNum < min {
-		min = txNum
-	}
-	return min
-=======
 	return min(
-		a.accounts.endTxNumMinimax(),
-		a.storage.endTxNumMinimax(),
-		a.code.endTxNumMinimax())
->>>>>>> 4b048c6c
+		a.d[kv.AccountsDomain].endTxNumMinimax(),
+		a.d[kv.StorageDomain].endTxNumMinimax(),
+		a.d[kv.CodeDomain].endTxNumMinimax())
 }
 
 func (a *AggregatorV3) EndTxNumMinimax() uint64 { return a.minimaxTxNumInFiles.Load() }
@@ -1032,23 +992,11 @@
 }
 
 func (a *AggregatorV3) EndTxNumDomainsFrozen() uint64 {
-<<<<<<< HEAD
-	return cmp.Min(
-		cmp.Min(
-			a.d[kv.AccountsDomain].endIndexedTxNumMinimax(true),
-			a.d[kv.StorageDomain].endIndexedTxNumMinimax(true),
-		),
-		cmp.Min(
-			a.d[kv.CodeDomain].endIndexedTxNumMinimax(true),
-			a.d[kv.CommitmentDomain].endIndexedTxNumMinimax(true),
-		),
-=======
 	return min(
-		a.accounts.endIndexedTxNumMinimax(true),
-		a.storage.endIndexedTxNumMinimax(true),
-		a.code.endIndexedTxNumMinimax(true),
-		a.commitment.endIndexedTxNumMinimax(true),
->>>>>>> 4b048c6c
+		a.d[kv.AccountsDomain].endIndexedTxNumMinimax(true),
+		a.d[kv.StorageDomain].endIndexedTxNumMinimax(true),
+		a.d[kv.CodeDomain].endIndexedTxNumMinimax(true),
+		a.d[kv.CommitmentDomain].endIndexedTxNumMinimax(true),
 	)
 }
 
