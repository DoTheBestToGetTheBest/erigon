--- conflicted
+++ resolved
@@ -23,7 +23,6 @@
 	"encoding/binary"
 	"fmt"
 	"math"
-	"os"
 	"path"
 	"path/filepath"
 	"regexp"
@@ -157,28 +156,8 @@
 	return nil
 }
 
-<<<<<<< HEAD
-func filesFromDir(dir string) ([]string, error) {
-	allFiles, err := os.ReadDir(dir)
-	if err != nil {
-		return nil, fmt.Errorf("filesFromDir: %w, %s", err, dir)
-	}
-	filtered := make([]string, 0, len(allFiles))
-	for _, f := range allFiles {
-		if f.IsDir() || !f.Type().IsRegular() {
-			continue
-		}
-		filtered = append(filtered, f.Name())
-	}
-	return filtered, nil
-}
-
 func (ii *InvertedIndex) fileNamesOnDisk() (idx, hist, domain []string, err error) {
 	idx, err = filesFromDir(ii.dirs.SnapIdx)
-=======
-func (ii *InvertedIndex) fileNamesOnDisk() ([]string, []string, error) {
-	files, err := os.ReadDir(ii.dir)
->>>>>>> 58c16827
 	if err != nil {
 		return
 	}
