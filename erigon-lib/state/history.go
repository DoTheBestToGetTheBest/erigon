/*
   Copyright 2022 Erigon contributors

   Licensed under the Apache License, Version 2.0 (the "License");
   you may not use this file except in compliance with the License.
   You may obtain a copy of the License at

       http://www.apache.org/licenses/LICENSE-2.0

   Unless required by applicable law or agreed to in writing, software
   distributed under the License is distributed on an "AS IS" BASIS,
   WITHOUT WARRANTIES OR CONDITIONS OF ANY KIND, either express or implied.
   See the License for the specific language governing permissions and
   limitations under the License.
*/

package state

import (
	"bytes"
	"container/heap"
	"context"
	"encoding/binary"
	"fmt"
	"math"
	"path/filepath"
	"regexp"
	"strconv"
	"sync/atomic"
	"time"

	"github.com/RoaringBitmap/roaring/roaring64"
	"github.com/ledgerwatch/erigon-lib/kv/rawdbv3"
	btree2 "github.com/tidwall/btree"
	"golang.org/x/exp/slices"
	"golang.org/x/sync/errgroup"

	"github.com/ledgerwatch/log/v3"

	"github.com/ledgerwatch/erigon-lib/common"
	"github.com/ledgerwatch/erigon-lib/common/background"
	"github.com/ledgerwatch/erigon-lib/common/cmp"
	"github.com/ledgerwatch/erigon-lib/common/dir"
	"github.com/ledgerwatch/erigon-lib/compress"
	"github.com/ledgerwatch/erigon-lib/etl"
	"github.com/ledgerwatch/erigon-lib/kv"
	"github.com/ledgerwatch/erigon-lib/kv/bitmapdb"
	"github.com/ledgerwatch/erigon-lib/kv/iter"
	"github.com/ledgerwatch/erigon-lib/kv/order"
	"github.com/ledgerwatch/erigon-lib/recsplit"
	"github.com/ledgerwatch/erigon-lib/recsplit/eliasfano32"
)

type History struct {
	*InvertedIndex

	// Files:
	//  .v - list of values
	//  .vi - txNum+key -> offset in .v
	files     *btree2.BTreeG[*filesItem] // thread-safe, but maybe need 1 RWLock for all trees in AggregatorV3
	indexList idxList

	// roFiles derivative from field `file`, but without garbage (canDelete=true, overlaps, etc...)
	// MakeContext() using this field in zero-copy way
	roFiles atomic.Pointer[[]ctxItem]

	historyValsTable string // key1+key2+txnNum -> oldValue , stores values BEFORE change
	compressWorkers  int
	compression      FileCompression

	//TODO: re-visit this check - maybe we don't need it. It's abot kill in the middle of merge
	integrityCheck func(fromStep, toStep uint64) bool

	// not large:
	//   keys: txNum -> key1+key2
	//   vals: key1+key2 -> txNum + value (DupSort)
	// large:
	//   keys: txNum -> key1+key2
	//   vals: key1+key2+txNum -> value (not DupSort)
	historyLargeValues bool // can't use DupSort optimization (aka. prefix-compression) if values size > 4kb

	garbageFiles []*filesItem // files that exist on disk, but ignored on opening folder - because they are garbage
}

type histCfg struct {
	iiCfg       iiCfg
	compression FileCompression

	//historyLargeValues: used to store values > 2kb (pageSize/2)
	//small values - can be stored in more compact ways in db (DupSort feature)
	//historyLargeValues=true - doesn't support keys of various length (all keys must have same length)
	historyLargeValues bool

	withLocalityIndex  bool
	withExistenceIndex bool // move to iiCfg
}

func NewHistory(cfg histCfg, aggregationStep uint64, filenameBase, indexKeysTable, indexTable, historyValsTable string, integrityCheck func(fromStep, toStep uint64) bool, logger log.Logger) (*History, error) {
	h := History{
		files:              btree2.NewBTreeGOptions[*filesItem](filesItemLess, btree2.Options{Degree: 128, NoLocks: false}),
		historyValsTable:   historyValsTable,
		compression:        cfg.compression,
		compressWorkers:    1,
		integrityCheck:     integrityCheck,
		historyLargeValues: cfg.historyLargeValues,
		indexList:          withHashMap,
	}
	h.roFiles.Store(&[]ctxItem{})
	var err error
	h.InvertedIndex, err = NewInvertedIndex(cfg.iiCfg, aggregationStep, filenameBase, indexKeysTable, indexTable, cfg.withLocalityIndex, cfg.withExistenceIndex,
		func(fromStep, toStep uint64) bool { return dir.FileExist(h.vFilePath(fromStep, toStep)) },
		logger)
	if err != nil {
		return nil, fmt.Errorf("NewHistory: %s, %w", filenameBase, err)
	}

	return &h, nil
}

func (h *History) vFilePath(fromStep, toStep uint64) string {
	return filepath.Join(h.dirs.SnapHistory, fmt.Sprintf("v1-%s.%d-%d.v", h.filenameBase, fromStep, toStep))
}
func (h *History) vAccessorFilePath(fromStep, toStep uint64) string {
	return filepath.Join(h.dirs.SnapAccessors, fmt.Sprintf("v1-%s.%d-%d.vi", h.filenameBase, fromStep, toStep))
}

// OpenList - main method to open list of files.
// It's ok if some files was open earlier.
// If some file already open: noop.
// If some file already open but not in provided list: close and remove from `files` field.
func (h *History) OpenList(idxFiles, histNames []string, readonly bool) error {
	if err := h.InvertedIndex.OpenList(idxFiles, readonly); err != nil {
		return err
	}
	return h.openList(histNames)

}
func (h *History) openList(fNames []string) error {
	h.closeWhatNotInList(fNames)
	h.garbageFiles = h.scanStateFiles(fNames)
	if err := h.openFiles(); err != nil {
		return fmt.Errorf("History(%s).openFiles: %w", h.filenameBase, err)
	}
	return nil
}

func (h *History) OpenFolder(readonly bool) error {
	idxFiles, histFiles, _, err := h.fileNamesOnDisk()
	if err != nil {
		return err
	}
	return h.OpenList(idxFiles, histFiles, readonly)
}

// scanStateFiles
// returns `uselessFiles` where file "is useless" means: it's subset of frozen file. such files can be safely deleted. subset of non-frozen file may be useful
func (h *History) scanStateFiles(fNames []string) (garbageFiles []*filesItem) {
	re := regexp.MustCompile("^v([0-9]+)-" + h.filenameBase + ".([0-9]+)-([0-9]+).v$")
	var err error
	for _, name := range fNames {
		subs := re.FindStringSubmatch(name)
		if len(subs) != 4 {
			if len(subs) != 0 {
				h.logger.Warn("[snapshots] file ignored by inverted index scan, more than 3 submatches", "name", name, "submatches", len(subs))
			}
			continue
		}
		var startStep, endStep uint64
		if startStep, err = strconv.ParseUint(subs[2], 10, 64); err != nil {
			h.logger.Warn("[snapshots] file ignored by inverted index scan, parsing startTxNum", "error", err, "name", name)
			continue
		}
		if endStep, err = strconv.ParseUint(subs[3], 10, 64); err != nil {
			h.logger.Warn("[snapshots] file ignored by inverted index scan, parsing endTxNum", "error", err, "name", name)
			continue
		}
		if startStep > endStep {
			h.logger.Warn("[snapshots] file ignored by inverted index scan, startTxNum > endTxNum", "name", name)
			continue
		}

		startTxNum, endTxNum := startStep*h.aggregationStep, endStep*h.aggregationStep
		var newFile = newFilesItem(startTxNum, endTxNum, h.aggregationStep)

		if h.integrityCheck != nil && !h.integrityCheck(startStep, endStep) {
			continue
		}

		if _, has := h.files.Get(newFile); has {
			continue
		}

		addNewFile := true
		var subSets []*filesItem
		h.files.Walk(func(items []*filesItem) bool {
			for _, item := range items {
				if item.isSubsetOf(newFile) {
					subSets = append(subSets, item)
					continue
				}

				if newFile.isSubsetOf(item) {
					if item.frozen {
						addNewFile = false
						garbageFiles = append(garbageFiles, newFile)
					}
					continue
				}
			}
			return true
		})
		if addNewFile {
			h.files.Set(newFile)
		}
	}
	return garbageFiles
}

func (h *History) openFiles() error {
	var err error
	invalidFileItems := make([]*filesItem, 0)
	h.files.Walk(func(items []*filesItem) bool {
		for _, item := range items {
			fromStep, toStep := item.startTxNum/h.aggregationStep, item.endTxNum/h.aggregationStep
			if item.decompressor == nil {
				fPath := h.vFilePath(fromStep, toStep)
				if !dir.FileExist(fPath) {
					_, fName := filepath.Split(fPath)
					h.logger.Debug("[agg] History.openFiles: file does not exists", "f", fName)
					invalidFileItems = append(invalidFileItems, item)
					continue
				}
				if item.decompressor, err = compress.NewDecompressor(fPath); err != nil {
					_, fName := filepath.Split(fPath)
					h.logger.Warn("[agg] History.openFiles", "err", err, "f", fName)
					invalidFileItems = append(invalidFileItems, item)
					// don't interrupt on error. other files may be good. but skip indices open.
					continue
				}
			}

			if item.index == nil {
				fPath := h.vAccessorFilePath(fromStep, toStep)
				if dir.FileExist(fPath) {
					if item.index, err = recsplit.OpenIndex(fPath); err != nil {
						_, fName := filepath.Split(fPath)
						h.logger.Warn("[agg] History.openFiles", "err", err, "f", fName)
						// don't interrupt on error. other files may be good
					}
				}
			}

		}
		return true
	})
	if err != nil {
		return err
	}
	for _, item := range invalidFileItems {
		h.files.Delete(item)
	}

	h.reCalcRoFiles()
	return nil
}

func (h *History) closeWhatNotInList(fNames []string) {
	var toDelete []*filesItem
	h.files.Walk(func(items []*filesItem) bool {
	Loop1:
		for _, item := range items {
			for _, protectName := range fNames {
				if item.decompressor != nil && item.decompressor.FileName() == protectName {
					continue Loop1
				}
			}
			toDelete = append(toDelete, item)
		}
		return true
	})
	for _, item := range toDelete {
		if item.decompressor != nil {
			item.decompressor.Close()
			item.decompressor = nil
		}
		if item.index != nil {
			item.index.Close()
			item.index = nil
		}
		h.files.Delete(item)
	}
}

func (h *History) Close() {
	h.InvertedIndex.Close()
	h.closeWhatNotInList([]string{})
	h.reCalcRoFiles()
}

func (hc *HistoryContext) Files() (res []string) {
	for _, item := range hc.files {
		if item.src.decompressor != nil {
			res = append(res, item.src.decompressor.FileName())
		}
	}
	return append(res, hc.ic.Files()...)
}

func (h *History) missedIdxFiles() (l []*filesItem) {
	h.files.Walk(func(items []*filesItem) bool { // don't run slow logic while iterating on btree
		for _, item := range items {
			fromStep, toStep := item.startTxNum/h.aggregationStep, item.endTxNum/h.aggregationStep
			if !dir.FileExist(h.vAccessorFilePath(fromStep, toStep)) {
				l = append(l, item)
			}
		}
		return true
	})
	return l
}

func (h *History) buildVi(ctx context.Context, item *filesItem, ps *background.ProgressSet) (err error) {
	if item.decompressor == nil {
		return fmt.Errorf("buildVI: passed item with nil decompressor %s %d-%d", h.filenameBase, item.startTxNum/h.aggregationStep, item.endTxNum/h.aggregationStep)
	}

	search := &filesItem{startTxNum: item.startTxNum, endTxNum: item.endTxNum}
	iiItem, ok := h.InvertedIndex.files.Get(search)
	if !ok {
		return nil
	}

	if iiItem.decompressor == nil {
		return fmt.Errorf("buildVI: got iiItem with nil decompressor %s %d-%d", h.filenameBase, item.startTxNum/h.aggregationStep, item.endTxNum/h.aggregationStep)
	}

	fromStep, toStep := item.startTxNum/h.aggregationStep, item.endTxNum/h.aggregationStep
	idxPath := h.vAccessorFilePath(fromStep, toStep)
	return buildVi(ctx, item, iiItem, idxPath, h.dirs.Tmp, ps, h.InvertedIndex.compression, h.compression, h.salt, h.logger)
}

func (h *History) BuildMissedIndices(ctx context.Context, g *errgroup.Group, ps *background.ProgressSet) {
	h.InvertedIndex.BuildMissedIndices(ctx, g, ps)
	missedFiles := h.missedIdxFiles()
	for _, item := range missedFiles {
		item := item
		g.Go(func() error {
			return h.buildVi(ctx, item, ps)
		})
	}
}

func buildVi(ctx context.Context, historyItem, iiItem *filesItem, historyIdxPath, tmpdir string, ps *background.ProgressSet, compressIindex, compressHist FileCompression, salt *uint32, logger log.Logger) error {
	defer iiItem.decompressor.EnableReadAhead().DisableReadAhead()
	defer historyItem.decompressor.EnableReadAhead().DisableReadAhead()

	_, fName := filepath.Split(historyIdxPath)
	p := ps.AddNew(fName, uint64(iiItem.decompressor.Count()*2))
	defer ps.Delete(p)

	var count uint64
	g := NewArchiveGetter(iiItem.decompressor.MakeGetter(), compressIindex)
	g.Reset(0)
	for g.HasNext() {
		select {
		case <-ctx.Done():
			return ctx.Err()
		default:
		}

		g.Skip() // key
		valBuf, _ := g.Next(nil)
		count += eliasfano32.Count(valBuf)
		p.Processed.Add(1)
	}

	rs, err := recsplit.NewRecSplit(recsplit.RecSplitArgs{
		KeyCount:    int(count),
		Enums:       false,
		BucketSize:  2000,
		LeafSize:    8,
		TmpDir:      tmpdir,
		IndexFile:   historyIdxPath,
		EtlBufLimit: etl.BufferOptimalSize / 2,
		Salt:        salt,
	}, logger)
	if err != nil {
		return fmt.Errorf("create recsplit: %w", err)
	}
	rs.LogLvl(log.LvlTrace)
	defer rs.Close()
	var historyKey []byte
	var txKey [8]byte
	var valOffset uint64

	g2 := NewArchiveGetter(historyItem.decompressor.MakeGetter(), compressHist)
	var keyBuf, valBuf []byte
	for {
		g.Reset(0)
		g2.Reset(0)
		valOffset = 0
		for g.HasNext() {
			keyBuf, _ = g.Next(nil)
			valBuf, _ = g.Next(nil)
			ef, _ := eliasfano32.ReadEliasFano(valBuf)
			efIt := ef.Iterator()
			for efIt.HasNext() {
				txNum, _ := efIt.Next()
				binary.BigEndian.PutUint64(txKey[:], txNum)
				historyKey = append(append(historyKey[:0], txKey[:]...), keyBuf...)
				if err = rs.AddKey(historyKey, valOffset); err != nil {
					return err
				}
				//if compressHist {
				valOffset, _ = g2.Skip()
				//} else {
				//	valOffset, _ = g2.SkipUncompressed()
				//}
			}

			p.Processed.Add(1)
			select {
			case <-ctx.Done():
				return ctx.Err()
			default:
			}
		}
		if err = rs.Build(ctx); err != nil {
			if rs.Collision() {
				logger.Info("Building recsplit. Collision happened. It's ok. Restarting...")
				rs.ResetNextSalt()
			} else {
				return fmt.Errorf("build %s idx: %w", historyIdxPath, err)
			}
		} else {
			break
		}
	}
	return nil
}

func (w *historyBufferedWriter) AddPrevValue(key1, key2, original []byte) (err error) {
	if w.discard {
		return nil
	}

	if original == nil {
		original = []byte{}
	}

	//defer func() {
	//	fmt.Printf("addPrevValue: %x tx %x %x lv=%t buffered=%t\n", key1, ic.txNumBytes, original, h.largeValues, h.buffered)
	//}()

	if w.largeValues {
		lk := len(key1) + len(key2)

		w.historyKey = append(append(append(w.historyKey[:0], key1...), key2...), w.ii.txNumBytes[:]...)
		historyKey := w.historyKey[:lk+8]

		if err := w.historyVals.Collect(historyKey, original); err != nil {
			return err
		}
		if err := w.ii.indexKeys.Collect(w.ii.txNumBytes[:], historyKey[:lk]); err != nil {
			return err
		}
		return nil
	}

	lk := len(key1) + len(key2)
	w.historyKey = append(append(append(append(w.historyKey[:0], key1...), key2...), w.ii.txNumBytes[:]...), original...)
	historyKey := w.historyKey[:lk+8+len(original)]
	historyKey1 := historyKey[:lk]
	historyVal := historyKey[lk:]
	invIdxVal := historyKey[:lk]

	if len(original) > 2048 {
		log.Error("History value is too large while largeValues=false", "h", w.historyValsTable, "histo", string(w.historyKey[:lk]), "len", len(original), "max", len(w.historyKey)-8-len(key1)-len(key2))
		panic("History value is too large while largeValues=false")
	}

	if err := w.historyVals.Collect(historyKey1, historyVal); err != nil {
		return err
	}
	if err := w.ii.indexKeys.Collect(w.ii.txNumBytes[:], invIdxVal); err != nil {
		return err
	}
	return nil
}

func (hc *HistoryContext) NewWriter() *historyBufferedWriter {
	return hc.newWriter(hc.h.dirs.Tmp, false)
}

type historyBufferedWriter struct {
	historyVals      *etl.Collector
	historyKey       []byte
	discard          bool
	historyValsTable string

	// not large:
	//   keys: txNum -> key1+key2
	//   vals: key1+key2 -> txNum + value (DupSort)
	// large:
	//   keys: txNum -> key1+key2
	//   vals: key1+key2+txNum -> value (not DupSort)
	largeValues bool

	ii *invertedIndexBufferedWriter
}

func (w *historyBufferedWriter) SetTxNum(v uint64) { w.ii.SetTxNum(v) }

func (w *historyBufferedWriter) close() {
	if w == nil { // allow dobule-close
		return
	}
	w.ii.close()
	if w.historyVals != nil {
		w.historyVals.Close()
	}
}

func (hc *HistoryContext) newWriter(tmpdir string, discard bool) *historyBufferedWriter {
	w := &historyBufferedWriter{
		discard: discard,

		historyKey:       make([]byte, 128),
		largeValues:      hc.h.historyLargeValues,
		historyValsTable: hc.h.historyValsTable,
		historyVals:      etl.NewCollector(hc.h.historyValsTable, tmpdir, etl.NewSortableBuffer(WALCollectorRAM), hc.h.logger),

		ii: hc.ic.newWriter(tmpdir, discard),
	}
	w.historyVals.LogLvl(log.LvlTrace)
	return w
}

func (w *historyBufferedWriter) Flush(ctx context.Context, tx kv.RwTx) error {
	if w.discard {
		return nil
	}
	if err := w.ii.Flush(ctx, tx); err != nil {
		return err
	}
<<<<<<< HEAD
	h.close()
	return nil
}

func (h *historyWAL) addPrevValue(key1, key2, original []byte) error {
	if h.discard {
		return nil
	}

	txNumBytes := h.hc.ic.txNumBytes[:]
	if _fondBlockNum, ok := rawdbv3.DebugTxNumsMin[h.hc.ic.txNum]; ok {
		panic(fmt.Sprintf("%s, %x, %d %d\n", h.hc.h.filenameBase, key1, h.hc.ic.txNum, _fondBlockNum))
	}
	if _fondBlockNum, ok := rawdbv3.DebugTxNumsMin[binary.BigEndian.Uint64(txNumBytes)]; ok {
		panic(fmt.Sprintf("%s, %x, %d %d\n", h.hc.h.filenameBase, key1, h.hc.ic.txNum, _fondBlockNum))
	}

	//defer func() {
	//	fmt.Printf("addPrevValue: %x tx %x %x lv=%t buffered=%t\n", key1, ic.txNumBytes, original, h.largeValues, h.buffered)
	//}()
	if h.hc.ic.txNum == 1554564851 || h.hc.ic.txNum == 1553506055 || h.hc.ic.txNum == 1554468165 {
		fmt.Printf("historyWAL.addPrevValue(%s, tx %d, key[%x][%x] original[%x])\n", h.hc.h.filenameBase, h.hc.ic.txNum, key1, key2, original)
		panic(h.hc.ic.txNum)
	}

	if h.largeValues {
		lk := len(key1) + len(key2)

		h.historyKey = append(append(append(h.historyKey[:0], key1...), key2...), txNumBytes...)
		historyKey := h.historyKey[:lk+8]

		if err := h.historyVals.Collect(historyKey, original); err != nil {
			return err
		}
		if err := h.hc.ic.wal.indexKeys.Collect(txNumBytes, historyKey[:lk]); err != nil {
			return err
		}
		return nil
	}
	if len(original) > 2048 {
		log.Error("History value is too large while largeValues=false", "h", h.hc.h.historyValsTable, "histo", string(h.historyKey[:len(key1)+len(key2)]), "len", len(original), "max", len(h.historyKey)-8-len(key1)-len(key2))
		panic("History value is too large while largeValues=false")
	}

	lk := len(key1) + len(key2)
	h.historyKey = append(append(append(append(h.historyKey[:0], key1...), key2...), txNumBytes...), original...)
	historyKey := h.historyKey[:lk+8+len(original)]
	historyKey1 := historyKey[:lk]
	historyVal := historyKey[lk:]
	invIdxVal := historyKey[:lk]

	if err := h.historyVals.Collect(historyKey1, historyVal); err != nil {
		return err
	}
	if err := h.hc.ic.wal.indexKeys.Collect(txNumBytes, invIdxVal); err != nil {
=======

	if err := w.historyVals.Load(tx, w.historyValsTable, loadFunc, etl.TransformArgs{Quit: ctx.Done()}); err != nil {
>>>>>>> 096d1e37
		return err
	}
	w.close()
	return nil
}

type HistoryCollation struct {
	historyComp  ArchiveWriter
	indexBitmaps map[string]*roaring64.Bitmap
	historyPath  string
	historyCount int
}

func (c HistoryCollation) Close() {
	if c.historyComp != nil {
		c.historyComp.Close()
	}
	for _, b := range c.indexBitmaps {
		bitmapdb.ReturnToPool64(b)
	}
	c.indexBitmaps = nil //nolint
}

// [txFrom; txTo)
func (h *History) collate(ctx context.Context, step, txFrom, txTo uint64, roTx kv.Tx) (HistoryCollation, error) {
	var historyComp ArchiveWriter
	var err error
	closeComp := true
	defer func() {
		if closeComp {
			if historyComp != nil {
				historyComp.Close()
			}
		}
	}()
	historyPath := h.vFilePath(step, step+1)
	comp, err := compress.NewCompressor(ctx, "collate history", historyPath, h.dirs.Tmp, compress.MinPatternScore, h.compressWorkers, log.LvlTrace, h.logger)
	if err != nil {
		return HistoryCollation{}, fmt.Errorf("create %s history compressor: %w", h.filenameBase, err)
	}
	historyComp = NewArchiveWriter(comp, h.compression)

	keysCursor, err := roTx.CursorDupSort(h.indexKeysTable)
	if err != nil {
		return HistoryCollation{}, fmt.Errorf("create %s history cursor: %w", h.filenameBase, err)
	}
	defer keysCursor.Close()
	indexBitmaps := map[string]*roaring64.Bitmap{}
	var txKey [8]byte
	binary.BigEndian.PutUint64(txKey[:], txFrom)
	log.Warn("[dbg] from", "txnum", txFrom, "name", h.filenameBase)
	for k, v, err := keysCursor.Seek(txKey[:]); err == nil && k != nil; k, v, err = keysCursor.Next() {
		if err != nil {
			return HistoryCollation{}, fmt.Errorf("iterate over %s history cursor: %w", h.filenameBase, err)
		}
		txNum := binary.BigEndian.Uint64(k)
		if txNum >= txTo { // [txFrom; txTo)
			break
		}
		ks := string(v)
		bitmap, ok := indexBitmaps[ks]
		if !ok {
			bitmap = bitmapdb.NewBitmap64()
			indexBitmaps[ks] = bitmap
		}
		if _fondBlockNum, ok := rawdbv3.DebugTxNumsMin[txNum]; ok {
			panic(fmt.Sprintf("%s, %d %d\n", h.filenameBase, txNum, _fondBlockNum))
		}

		if txNum == 1554564851 || txNum == 1553506055 || txNum == 1554468165 {
			log.Warn("[dbg] see", "txnum", txNum, "k", fmt.Sprintf("%x, %x", k, v))
			panic(fmt.Sprintf("%s, %d\n", h.filenameBase, txNum))
		}
		bitmap.Add(txNum)

		select {
		case <-ctx.Done():
			return HistoryCollation{}, ctx.Err()
		default:
		}
	}
	keys := make([]string, 0, len(indexBitmaps))
	for key, bm := range indexBitmaps {
		keys = append(keys, key)
		bm.RunOptimize()
	}
	slices.Sort(keys)
	historyCount := 0

	var c kv.Cursor
	var cd kv.CursorDupSort
	if h.historyLargeValues {
		c, err = roTx.Cursor(h.historyValsTable)
		if err != nil {
			return HistoryCollation{}, err
		}
		defer c.Close()
	} else {
		cd, err = roTx.CursorDupSort(h.historyValsTable)
		if err != nil {
			return HistoryCollation{}, err
		}
		defer cd.Close()
	}

	keyBuf := make([]byte, 0, 256)
	for _, key := range keys {
		bitmap := indexBitmaps[key]
		it := bitmap.Iterator()
		keyBuf = append(append(keyBuf[:0], []byte(key)...), make([]byte, 8)...)
		lk := len([]byte(key))

		for it.HasNext() {
			txNum := it.Next()
			binary.BigEndian.PutUint64(keyBuf[lk:], txNum)
			//TODO: use cursor range
			if h.historyLargeValues {
				val, err := roTx.GetOne(h.historyValsTable, keyBuf)
				if err != nil {
					return HistoryCollation{}, fmt.Errorf("getBeforeTxNum %s history val [%x]: %w", h.filenameBase, key, err)
				}
				if len(val) == 0 {
					val = nil
				}
				if err = historyComp.AddWord(val); err != nil {
					return HistoryCollation{}, fmt.Errorf("add %s history val [%x]=>[%x]: %w", h.filenameBase, key, val, err)
				}
			} else {
				val, err := cd.SeekBothRange(keyBuf[:lk], keyBuf[lk:])
				if err != nil {
					return HistoryCollation{}, err
				}
				if val != nil && binary.BigEndian.Uint64(val) == txNum {
					// fmt.Printf("HistCollate [%x]=>[%x]\n", []byte(key), val)
					val = val[8:]
				} else {
					val = nil
				}
				if err = historyComp.AddWord(val); err != nil {
					return HistoryCollation{}, fmt.Errorf("add %s history val [%x]=>[%x]: %w", h.filenameBase, key, val, err)
				}
			}
			historyCount++
		}
	}
	closeComp = false
	mxCollationSizeHist.SetUint64(uint64(historyComp.Count()))
	return HistoryCollation{
		historyPath:  historyPath,
		historyComp:  historyComp,
		historyCount: historyCount,
		indexBitmaps: indexBitmaps,
	}, nil
}

type HistoryFiles struct {
	historyDecomp   *compress.Decompressor
	historyIdx      *recsplit.Index
	efHistoryDecomp *compress.Decompressor
	efHistoryIdx    *recsplit.Index
	efExistence     *ExistenceFilter

	warmLocality *LocalityIndexFiles
	coldLocality *LocalityIndexFiles
}

func (sf HistoryFiles) CleanupOnError() {
	if sf.historyDecomp != nil {
		sf.historyDecomp.Close()
	}
	if sf.historyIdx != nil {
		sf.historyIdx.Close()
	}
	if sf.efHistoryDecomp != nil {
		sf.efHistoryDecomp.Close()
	}
	if sf.efHistoryIdx != nil {
		sf.efHistoryIdx.Close()
	}
	if sf.efExistence != nil {
		sf.efExistence.Close()
	}
	if sf.warmLocality != nil {
		sf.warmLocality.Close()
	}
	if sf.coldLocality != nil {
		sf.coldLocality.Close()
	}
}
func (h *History) reCalcRoFiles() {
	roFiles := ctxFiles(h.files, h.indexList, false)
	h.roFiles.Store(&roFiles)
}

// buildFiles performs potentially resource intensive operations of creating
// static files and their indices
func (h *History) buildFiles(ctx context.Context, step uint64, collation HistoryCollation, ps *background.ProgressSet) (HistoryFiles, error) {
	historyComp := collation.historyComp
	if h.noFsync {
		historyComp.DisableFsync()
	}
	var (
		historyDecomp, efHistoryDecomp *compress.Decompressor
		historyIdx, efHistoryIdx       *recsplit.Index
		efExistence                    *ExistenceFilter
		efHistoryComp                  *compress.Compressor
		warmLocality                   *LocalityIndexFiles
		rs                             *recsplit.RecSplit
	)
	closeComp := true
	defer func() {
		if closeComp {
			if historyComp != nil {
				historyComp.Close()
			}
			if historyDecomp != nil {
				historyDecomp.Close()
			}
			if historyIdx != nil {
				historyIdx.Close()
			}
			if efHistoryComp != nil {
				efHistoryComp.Close()
			}
			if efHistoryDecomp != nil {
				efHistoryDecomp.Close()
			}
			if efHistoryIdx != nil {
				efHistoryIdx.Close()
			}
			if efExistence != nil {
				efExistence.Close()
			}
			if warmLocality != nil {
				warmLocality.Close()
			}
			if rs != nil {
				rs.Close()
			}
		}
	}()

	historyIdxPath := h.vAccessorFilePath(step, step+1)
	{
		_, historyIdxFileName := filepath.Split(historyIdxPath)
		p := ps.AddNew(historyIdxFileName, 1)
		defer ps.Delete(p)
		if err := historyComp.Compress(); err != nil {
			return HistoryFiles{}, fmt.Errorf("compress %s history: %w", h.filenameBase, err)
		}
		historyComp.Close()
		historyComp = nil
		ps.Delete(p)
	}

	keys := make([]string, 0, len(collation.indexBitmaps))
	for key := range collation.indexBitmaps {
		keys = append(keys, key)
	}
	slices.Sort(keys)

	efHistoryPath := h.efFilePath(step, step+1)
	{
		var err error
		if historyDecomp, err = compress.NewDecompressor(collation.historyPath); err != nil {
			return HistoryFiles{}, fmt.Errorf("open %s history decompressor: %w", h.filenameBase, err)
		}

		// Build history ef
		_, efHistoryFileName := filepath.Split(efHistoryPath)
		p := ps.AddNew(efHistoryFileName, 1)
		defer ps.Delete(p)
		efHistoryComp, err = compress.NewCompressor(ctx, "ef history", efHistoryPath, h.dirs.Tmp, compress.MinPatternScore, h.compressWorkers, log.LvlTrace, h.logger)
		if err != nil {
			return HistoryFiles{}, fmt.Errorf("create %s ef history compressor: %w", h.filenameBase, err)
		}
		if h.noFsync {
			efHistoryComp.DisableFsync()
		}
		var buf []byte
		for _, key := range keys {
			if err = efHistoryComp.AddUncompressedWord([]byte(key)); err != nil {
				return HistoryFiles{}, fmt.Errorf("add %s ef history key [%x]: %w", h.InvertedIndex.filenameBase, key, err)
			}
			bitmap := collation.indexBitmaps[key]
			ef := eliasfano32.NewEliasFano(bitmap.GetCardinality(), bitmap.Maximum())
			it := bitmap.Iterator()
			for it.HasNext() {
				txNum := it.Next()
				ef.AddOffset(txNum)
			}
			ef.Build()
			buf = ef.AppendBytes(buf[:0])
			if err = efHistoryComp.AddUncompressedWord(buf); err != nil {
				return HistoryFiles{}, fmt.Errorf("add %s ef history val: %w", h.filenameBase, err)
			}
		}
		if err = efHistoryComp.Compress(); err != nil {
			return HistoryFiles{}, fmt.Errorf("compress %s ef history: %w", h.filenameBase, err)
		}
		efHistoryComp.Close()
		efHistoryComp = nil
		ps.Delete(p)
	}

	var err error
	if efHistoryDecomp, err = compress.NewDecompressor(efHistoryPath); err != nil {
		return HistoryFiles{}, fmt.Errorf("open %s ef history decompressor: %w", h.filenameBase, err)
	}
	{
		efHistoryIdxPath := h.efAccessorFilePath(step, step+1)
		if efHistoryIdx, err = buildIndexThenOpen(ctx, efHistoryDecomp, h.compression, efHistoryIdxPath, h.dirs.Tmp, false, h.salt, ps, h.logger, h.noFsync); err != nil {
			return HistoryFiles{}, fmt.Errorf("build %s ef history idx: %w", h.filenameBase, err)
		}
	}
	if h.InvertedIndex.withExistenceIndex {
		existenceIdxPath := h.efExistenceIdxFilePath(step, step+1)
		if efExistence, err = buildIndexFilterThenOpen(ctx, efHistoryDecomp, h.compression, existenceIdxPath, h.dirs.Tmp, h.salt, ps, h.logger, h.noFsync); err != nil {
			return HistoryFiles{}, fmt.Errorf("build %s ef history idx: %w", h.filenameBase, err)
		}

	}
	if rs, err = recsplit.NewRecSplit(recsplit.RecSplitArgs{
		KeyCount:    collation.historyCount,
		Enums:       false,
		BucketSize:  2000,
		LeafSize:    8,
		TmpDir:      h.dirs.Tmp,
		IndexFile:   historyIdxPath,
		EtlBufLimit: etl.BufferOptimalSize / 2,
		Salt:        h.salt,
	}, h.logger); err != nil {
		return HistoryFiles{}, fmt.Errorf("create recsplit: %w", err)
	}
	rs.LogLvl(log.LvlTrace)
	if h.noFsync {
		rs.DisableFsync()
	}
	var historyKey []byte
	var txKey [8]byte
	var valOffset uint64
	g := NewArchiveGetter(historyDecomp.MakeGetter(), h.compression)
	for {
		g.Reset(0)
		valOffset = 0
		for _, key := range keys {
			bitmap := collation.indexBitmaps[key]
			it := bitmap.Iterator()
			kb := []byte(key)
			for it.HasNext() {
				txNum := it.Next()
				if txNum == 1554564851 || txNum == 1553506055 || txNum == 1554468165 {
					panic(fmt.Sprintf("%s, %d\n", h.filenameBase, txNum))
				}
				binary.BigEndian.PutUint64(txKey[:], txNum)
				historyKey = append(append(historyKey[:0], txKey[:]...), kb...)
				if err = rs.AddKey(historyKey, valOffset); err != nil {
					return HistoryFiles{}, fmt.Errorf("add %s history idx [%x]: %w", h.filenameBase, historyKey, err)
				}
				valOffset, _ = g.Skip()
			}
		}
		if err = rs.Build(ctx); err != nil {
			if rs.Collision() {
				log.Info("Building recsplit. Collision happened. It's ok. Restarting...")
				rs.ResetNextSalt()
			} else {
				return HistoryFiles{}, fmt.Errorf("build idx: %w", err)
			}
		} else {
			break
		}
	}
	rs.Close()
	rs = nil

	warmLocality, err = h.buildWarmLocality(ctx, efHistoryDecomp, step, ps)
	if err != nil {
		return HistoryFiles{}, err
	}

	if historyIdx, err = recsplit.OpenIndex(historyIdxPath); err != nil {
		return HistoryFiles{}, fmt.Errorf("open idx: %w", err)
	}
	closeComp = false
	return HistoryFiles{
		historyDecomp:   historyDecomp,
		historyIdx:      historyIdx,
		efHistoryDecomp: efHistoryDecomp,
		efHistoryIdx:    efHistoryIdx,
		efExistence:     efExistence,
		warmLocality:    warmLocality,
	}, nil
}

func (h *History) integrateFiles(sf HistoryFiles, txNumFrom, txNumTo uint64) {
	h.InvertedIndex.integrateFiles(InvertedFiles{
		decomp:       sf.efHistoryDecomp,
		index:        sf.efHistoryIdx,
		existence:    sf.efExistence,
		warmLocality: sf.warmLocality,
		coldLocality: sf.coldLocality,
	}, txNumFrom, txNumTo)

	fi := newFilesItem(txNumFrom, txNumTo, h.aggregationStep)
	fi.decompressor = sf.historyDecomp
	fi.index = sf.historyIdx
	h.files.Set(fi)

	h.reCalcRoFiles()
}

func (h *History) isEmpty(tx kv.Tx) (bool, error) {
	if h.historyLargeValues {
		k, err := kv.FirstKey(tx, h.historyValsTable)
		if err != nil {
			return false, err
		}
		k2, err := kv.FirstKey(tx, h.indexKeysTable)
		if err != nil {
			return false, err
		}
		return k == nil && k2 == nil, nil
	}
	k, err := kv.FirstKey(tx, h.historyValsTable)
	if err != nil {
		return false, err
	}
	k2, err := kv.FirstKey(tx, h.indexKeysTable)
	if err != nil {
		return false, err
	}
	return k == nil && k2 == nil, nil
}

type HistoryRecord struct {
	TxNum uint64
	Value []byte
}

type HistoryContext struct {
	h  *History
	ic *InvertedIndexContext

	files   []ctxItem // have no garbage (canDelete=true, overlaps, etc...)
	getters []ArchiveGetter
	readers []*recsplit.IndexReader

	trace bool

	valsC    kv.Cursor
	valsCDup kv.CursorDupSort

	_bufTs []byte
}

func (h *History) MakeContext() *HistoryContext {
	files := *h.roFiles.Load()
	for i := 0; i < len(files); i++ {
		if !files[i].src.frozen {
			files[i].src.refcount.Add(1)
		}
	}

	return &HistoryContext{
		h:     h,
		ic:    h.InvertedIndex.MakeContext(),
		files: files,
		trace: false,
	}
}

func (hc *HistoryContext) statelessGetter(i int) ArchiveGetter {
	if hc.getters == nil {
		hc.getters = make([]ArchiveGetter, len(hc.files))
	}
	r := hc.getters[i]
	if r == nil {
		g := hc.files[i].src.decompressor.MakeGetter()
		r = NewArchiveGetter(g, hc.h.compression)
		hc.getters[i] = r
	}
	return r
}
func (hc *HistoryContext) statelessIdxReader(i int) *recsplit.IndexReader {
	if hc.readers == nil {
		hc.readers = make([]*recsplit.IndexReader, len(hc.files))
	}
	{
		//assert
		for _, f := range hc.files {
			if f.src.index == nil {
				panic("assert: file has nil index " + f.src.decompressor.FileName())
			}
		}
	}
	r := hc.readers[i]
	if r == nil {
		r = hc.files[i].src.index.GetReaderFromPool()
		hc.readers[i] = r
	}
	return r
}

func (hc *HistoryContext) CanPrune(tx kv.Tx) bool {
	return hc.ic.CanPruneFrom(tx) < hc.maxTxNumInFiles(false)
}

// Prune [txFrom; txTo)
// `force` flag to prune even if CanPrune returns false
// `useProgress` flag to restore and update prune progress.
//   - E.g. Unwind can't use progress, because it's not linear
//     and will wrongly update progress of steps cleaning and could end up with inconsistent history.
func (hc *HistoryContext) Prune(ctx context.Context, rwTx kv.RwTx, txFrom, txTo, limit uint64, forced, omitProgress bool, logEvery *time.Ticker) error {
	//fmt.Printf(" prune[%s] %t, %d-%d\n", hc.h.filenameBase, hc.CanPrune(rwTx), txFrom, txTo)
	if !forced && !hc.CanPrune(rwTx) {
		return nil
	}
	defer func(t time.Time) { mxPruneTookHistory.ObserveDuration(t) }(time.Now())

	historyKeysCursorForDeletes, err := rwTx.RwCursorDupSort(hc.h.indexKeysTable)
	if err != nil {
		return fmt.Errorf("create %s history cursor: %w", hc.h.filenameBase, err)
	}
	defer historyKeysCursorForDeletes.Close()
	historyKeysCursor, err := rwTx.RwCursorDupSort(hc.h.indexKeysTable)
	if err != nil {
		return fmt.Errorf("create %s history cursor: %w", hc.h.filenameBase, err)
	}
	defer historyKeysCursor.Close()

	var (
		seek     = make([]byte, 8, 256)
		valsC    kv.RwCursor
		valsCDup kv.RwCursorDupSort
	)

	if hc.h.historyLargeValues {
		valsC, err = rwTx.RwCursor(hc.h.historyValsTable)
		if err != nil {
			return err
		}
		defer valsC.Close()
	} else {
		valsCDup, err = rwTx.RwCursorDupSort(hc.h.historyValsTable)
		if err != nil {
			return err
		}
		defer valsCDup.Close()
	}
	if !omitProgress {
		prunedTxNum, _, err := GetExecV3PruneProgress(rwTx, hc.h.historyValsTable)
		if err != nil {
			hc.h.logger.Error("failed to restore history prune progress", "err", err)
		}
		if prunedTxNum != 0 {
			txFrom = prunedTxNum / hc.h.aggregationStep * hc.h.aggregationStep
			txTo = txFrom + hc.h.aggregationStep
		}
	}
	seek = append(seek[:0], hc.encodeTs(txFrom)...)

	var pruneSize uint64
	for k, v, err := historyKeysCursor.Seek(seek); err == nil && k != nil; k, v, err = historyKeysCursor.Next() {
		if err != nil {
			return err
		}
		txNum := binary.BigEndian.Uint64(k)
		if txNum >= txTo { //[txFrom; txTo)
			break
		}
		if limit == 0 {
			return nil
		}
		limit--

		if hc.h.historyLargeValues {
			seek = append(append(seek[:0], v...), k...)
			if err := valsC.Delete(seek); err != nil {
				return err
			}
		} else {
			vv, err := valsCDup.SeekBothRange(v, k)
			if err != nil {
				return err
			}
			if binary.BigEndian.Uint64(vv) != txNum {
				continue
			}
			if err = valsCDup.DeleteCurrent(); err != nil {
				return err
			}
		}
		// This DeleteCurrent needs to the last in the loop iteration, because it invalidates k and v
		if _, _, err = historyKeysCursorForDeletes.SeekBothExact(k, v); err != nil {
			return err
		}
		if err = historyKeysCursorForDeletes.DeleteCurrent(); err != nil {
			return err
		}

		pruneSize++
		mxPruneSizeHistory.Inc()
		select {
		case <-ctx.Done():
			if !omitProgress {
				if err := SaveExecV3PruneProgress(rwTx, hc.h.historyValsTable, txNum, k); err != nil {
					hc.h.logger.Error("failed to save history prune progress", "err", err)
				}
			}
			return ctx.Err()
		case <-logEvery.C:
			if !omitProgress {
				if err := SaveExecV3PruneProgress(rwTx, hc.h.historyValsTable, txNum, k); err != nil {
					hc.h.logger.Error("failed to save history prune progress", "err", err)
				}
			}
			hc.h.logger.Info("[snapshots] prune history", "name", hc.h.filenameBase, "from", txFrom, "to", txTo,
				"pruned records", pruneSize)
			//"steps", fmt.Sprintf("%.2f-%.2f", float64(txFrom)/float64(d.aggregationStep), float64(txTo)/float64(d.aggregationStep)))
		default:
		}
	}
	if !omitProgress {
		if err := SaveExecV3PruneProgress(rwTx, hc.h.historyValsTable, 0, nil); err != nil {
			hc.h.logger.Error("failed to save history prune progress", "err", err)
		}
	}
	return nil
}

func (hc *HistoryContext) Close() {
	if hc.files == nil { // invariant: it's safe to call Close multiple times
		return
	}
	files := hc.files
	hc.files = nil
	for i := 0; i < len(files); i++ {
		if files[i].src.frozen {
			continue
		}
		refCnt := files[i].src.refcount.Add(-1)
		//if hc.h.filenameBase == "accounts" && item.src.canDelete.Load() {
		//	log.Warn("[history] HistoryContext.Close: check file to remove", "refCnt", refCnt, "name", item.src.decompressor.FileName())
		//}
		//GC: last reader responsible to remove useles files: close it and delete
		if refCnt == 0 && files[i].src.canDelete.Load() {
			files[i].src.closeFilesAndRemove()
		}
	}
	for _, r := range hc.readers {
		r.Close()
	}

	hc.ic.Close()
}

func (hc *HistoryContext) getFileDeprecated(from, to uint64) (it ctxItem, ok bool) {
	for i := 0; i < len(hc.files); i++ {
		if hc.files[i].startTxNum == from && hc.files[i].endTxNum == to {
			return hc.files[i], true
		}
	}
	return it, false
}
func (hc *HistoryContext) getFile(txNum uint64) (it ctxItem, ok bool) {
	for i := 0; i < len(hc.files); i++ {
		if hc.files[i].startTxNum <= txNum && hc.files[i].endTxNum > txNum {
			return hc.files[i], true
		}
	}
	return it, false
}

func (hc *HistoryContext) GetNoState(key []byte, txNum uint64) ([]byte, bool, error) {
	if !hc.h.withExistenceIndex {
		return hc.getNoStateByLocalityIndex(key, txNum)
	}
	// Files list of II and History is different
	// it means II can't return index of file, but can return TxNum which History will use to find own file
	ok, histTxNum := hc.ic.Seek(key, txNum)
	if !ok {
		return nil, false, nil
	}
	historyItem, ok := hc.getFile(histTxNum)
	if !ok {
		return nil, false, fmt.Errorf("hist file not found: key=%x, %s.%d-%d", key, hc.h.filenameBase, histTxNum/hc.h.aggregationStep, histTxNum/hc.h.aggregationStep)
	}
	reader := hc.statelessIdxReader(historyItem.i)
	if reader.Empty() {
		return nil, false, nil
	}
	offset := reader.Lookup2(hc.encodeTs(histTxNum), key)
	g := hc.statelessGetter(historyItem.i)
	g.Reset(offset)

	v, _ := g.Next(nil)
	if traceGetAsOf == hc.h.filenameBase {
		fmt.Printf("GetAsOf(%s, %x, %d) -> %s, histTxNum=%d, isNil(v)=%t\n", hc.h.filenameBase, key, txNum, g.FileName(), histTxNum, v == nil)
	}
	return v, true, nil
}
func (hc *HistoryContext) getNoStateByLocalityIndex(key []byte, txNum uint64) ([]byte, bool, error) {
	exactStep1, exactStep2, lastIndexedTxNum, foundExactShard1, foundExactShard2 := hc.ic.coldLocality.lookupIdxFiles(key, txNum)

	//fmt.Printf("GetNoState [%x] %d\n", key, txNum)
	var foundTxNum uint64
	var foundEndTxNum uint64
	var foundStartTxNum uint64
	var found bool
	var findInFile = func(item ctxItem) bool {
		reader := hc.ic.statelessIdxReader(item.i)
		if reader.Empty() {
			return true
		}
		offset := reader.Lookup(key)

		g := hc.ic.statelessGetter(item.i)
		g.Reset(offset)
		k, _ := g.Next(nil)

		if !bytes.Equal(k, key) {
			//if bytes.Equal(key, hex.MustDecodeString("009ba32869045058a3f05d6f3dd2abb967e338f6")) {
			//	fmt.Printf("not in this shard: %x, %d, %d-%d\n", k, txNum, item.startTxNum/hc.h.aggregationStep, item.endTxNum/hc.h.aggregationStep)
			//}
			return true
		}
		eliasVal, _ := g.Next(nil)
		n, ok := eliasfano32.Seek(eliasVal, txNum)
		if ok {
			foundTxNum = n
			foundEndTxNum = item.endTxNum
			foundStartTxNum = item.startTxNum
			found = true
			return false
		}
		return true
	}

	// -- LocaliyIndex opimization --
	// check up to 2 exact files
	if foundExactShard1 {
		from, to := exactStep1*hc.h.aggregationStep, (exactStep1+StepsInColdFile)*hc.h.aggregationStep
		item, ok := hc.ic.getFile(from, to)
		if ok {
			findInFile(item)
		}
		//for _, item := range hc.invIndexFiles {
		//	if item.startTxNum == from && item.endTxNum == to {
		//		findInFile(item)
		//	}
		//}
		//exactShard1, ok := hc.invIndexFiles.Get(ctxItem{startTxNum: exactStep1 * hc.h.aggregationStep, endTxNum: (exactStep1 + StepsInColdFile) * hc.h.aggregationStep})
		//if ok {
		//	findInFile(exactShard1)
		//}
	}
	if !found && foundExactShard2 {
		from, to := exactStep2*hc.h.aggregationStep, (exactStep2+StepsInColdFile)*hc.h.aggregationStep
		item, ok := hc.ic.getFile(from, to)
		if ok {
			findInFile(item)
		}
		//exactShard2, ok := hc.invIndexFiles.Get(ctxItem{startTxNum: exactStep2 * hc.h.aggregationStep, endTxNum: (exactStep2 + StepsInColdFile) * hc.h.aggregationStep})
		//if ok {
		//	findInFile(exactShard2)
		//}
	}
	// otherwise search in recent non-fully-merged files (they are out of LocalityIndex scope)
	// searchFrom - variable already set for this
	// if there is no LocaliyIndex available
	// -- LocaliyIndex opimization End --

	if !found {
		for _, item := range hc.ic.files {
			if item.endTxNum <= lastIndexedTxNum {
				continue
			}
			if !findInFile(item) {
				break
			}
		}
		//hc.invIndexFiles.AscendGreaterOrEqual(ctxItem{startTxNum: lastIndexedTxNum, endTxNum: lastIndexedTxNum}, findInFile)
	}

	if found {
		historyItem, ok := hc.getFileDeprecated(foundStartTxNum, foundEndTxNum)
		if !ok {
			return nil, false, fmt.Errorf("hist file not found: key=%x, %s.%d-%d", key, hc.h.filenameBase, foundStartTxNum/hc.h.aggregationStep, foundEndTxNum/hc.h.aggregationStep)
		}
		var txKey [8]byte
		binary.BigEndian.PutUint64(txKey[:], foundTxNum)
		reader := hc.statelessIdxReader(historyItem.i)
		offset := reader.Lookup2(txKey[:], key)
		//fmt.Printf("offset = %d, txKey=[%x], key=[%x]\n", offset, txKey[:], key)
		g := hc.statelessGetter(historyItem.i)
		g.Reset(offset)

		v, _ := g.Next(nil)
		return v, true, nil
	}
	return nil, false, nil
}

func (hs *HistoryStep) GetNoState(key []byte, txNum uint64) ([]byte, bool, uint64) {
	//fmt.Printf("GetNoState [%x] %d\n", key, txNum)
	if hs.indexFile.reader.Empty() {
		return nil, false, txNum
	}
	offset := hs.indexFile.reader.Lookup(key)
	g := hs.indexFile.getter
	g.Reset(offset)
	k, _ := g.NextUncompressed()
	if !bytes.Equal(k, key) {
		return nil, false, txNum
	}
	//fmt.Printf("Found key=%x\n", k)
	eliasVal, _ := g.NextUncompressed()
	ef, _ := eliasfano32.ReadEliasFano(eliasVal)
	n, ok := ef.Search(txNum)
	if !ok {
		return nil, false, ef.Max()
	}
	var txKey [8]byte
	binary.BigEndian.PutUint64(txKey[:], n)
	offset = hs.historyFile.reader.Lookup2(txKey[:], key)
	//fmt.Printf("offset = %d, txKey=[%x], key=[%x]\n", offset, txKey[:], key)
	g = hs.historyFile.getter
	g.Reset(offset)
	if hs.compressVals {
		v, _ := g.Next(nil)
		return v, true, txNum
	}
	v, _ := g.NextUncompressed()
	return v, true, txNum
}

func (hs *HistoryStep) MaxTxNum(key []byte) (bool, uint64) {
	if hs.indexFile.reader.Empty() {
		return false, 0
	}
	offset := hs.indexFile.reader.Lookup(key)
	g := hs.indexFile.getter
	g.Reset(offset)
	k, _ := g.NextUncompressed()
	if !bytes.Equal(k, key) {
		return false, 0
	}
	//fmt.Printf("Found key=%x\n", k)
	eliasVal, _ := g.NextUncompressed()
	return true, eliasfano32.Max(eliasVal)
}

func (hc *HistoryContext) encodeTs(txNum uint64) []byte {
	if hc._bufTs == nil {
		hc._bufTs = make([]byte, 8)
	}
	binary.BigEndian.PutUint64(hc._bufTs, txNum)
	return hc._bufTs
}

// GetNoStateWithRecent searches history for a value of specified key before txNum
// second return value is true if the value is found in the history (even if it is nil)
func (hc *HistoryContext) GetNoStateWithRecent(key []byte, txNum uint64, roTx kv.Tx) ([]byte, bool, error) {
	v, ok, err := hc.GetNoState(key, txNum)
	if err != nil {
		return nil, ok, err
	}
	if ok {
		return v, true, nil
	}

	return hc.getNoStateFromDB(key, txNum, roTx)
}

func (hc *HistoryContext) valsCursor(tx kv.Tx) (c kv.Cursor, err error) {
	if hc.valsC != nil {
		return hc.valsC, nil
	}
	hc.valsC, err = tx.Cursor(hc.h.historyValsTable)
	if err != nil {
		return nil, err
	}
	return hc.valsC, nil
}
func (hc *HistoryContext) valsCursorDup(tx kv.Tx) (c kv.CursorDupSort, err error) {
	if hc.valsCDup != nil {
		return hc.valsCDup, nil
	}
	hc.valsCDup, err = tx.CursorDupSort(hc.h.historyValsTable)
	if err != nil {
		return nil, err
	}
	return hc.valsCDup, nil
}

func (hc *HistoryContext) getNoStateFromDB(key []byte, txNum uint64, tx kv.Tx) ([]byte, bool, error) {
	if hc.h.historyLargeValues {
		c, err := hc.valsCursor(tx)
		if err != nil {
			return nil, false, err
		}
		seek := make([]byte, len(key)+8)
		copy(seek, key)
		binary.BigEndian.PutUint64(seek[len(key):], txNum)

		kAndTxNum, val, err := c.Seek(seek)
		if err != nil {
			return nil, false, err
		}
		if kAndTxNum == nil || !bytes.Equal(kAndTxNum[:len(kAndTxNum)-8], key) {
			return nil, false, nil
		}
		// val == []byte{}, means key was created in this txNum and doesn't exist before.
		return val, true, nil
	}
	c, err := hc.valsCursorDup(tx)
	if err != nil {
		return nil, false, err
	}
	val, err := c.SeekBothRange(key, hc.encodeTs(txNum))
	if err != nil {
		return nil, false, err
	}
	if val == nil {
		return nil, false, nil
	}
	// `val == []byte{}` means key was created in this txNum and doesn't exist before.
	return val[8:], true, nil
}
func (hc *HistoryContext) WalkAsOf(startTxNum uint64, from, to []byte, roTx kv.Tx, limit int) (iter.KV, error) {
	hi := &StateAsOfIterF{
		from: from, to: to, limit: limit,

		hc:         hc,
		startTxNum: startTxNum,
	}
	for _, item := range hc.ic.files {
		if item.endTxNum <= startTxNum {
			continue
		}
		// TODO: seek(from)
		g := NewArchiveGetter(item.src.decompressor.MakeGetter(), hc.h.compression)
		g.Reset(0)
		if g.HasNext() {
			key, offset := g.Next(nil)
			heap.Push(&hi.h, &ReconItem{g: g, key: key, startTxNum: item.startTxNum, endTxNum: item.endTxNum, txNum: item.endTxNum, startOffset: offset, lastOffset: offset})
		}
	}
	binary.BigEndian.PutUint64(hi.startTxKey[:], startTxNum)
	if err := hi.advanceInFiles(); err != nil {
		return nil, err
	}

	dbit := &StateAsOfIterDB{
		largeValues: hc.h.historyLargeValues,
		roTx:        roTx,
		valsTable:   hc.h.historyValsTable,
		from:        from, to: to, limit: limit,

		startTxNum: startTxNum,
	}
	binary.BigEndian.PutUint64(dbit.startTxKey[:], startTxNum)
	if err := dbit.advance(); err != nil {
		panic(err)
	}
	return iter.UnionKV(hi, dbit, limit), nil
}

// StateAsOfIter - returns state range at given time in history
type StateAsOfIterF struct {
	hc    *HistoryContext
	limit int

	from, to []byte
	nextVal  []byte
	nextKey  []byte

	h          ReconHeap
	startTxNum uint64
	startTxKey [8]byte
	txnKey     [8]byte

	k, v, kBackup, vBackup []byte
}

func (hi *StateAsOfIterF) Close() {
}

func (hi *StateAsOfIterF) advanceInFiles() error {
	for hi.h.Len() > 0 {
		top := heap.Pop(&hi.h).(*ReconItem)
		key := top.key
		var idxVal []byte
		//if hi.compressVals {
		idxVal, _ = top.g.Next(nil)
		//} else {
		//	idxVal, _ = top.g.NextUncompressed()
		//}
		if top.g.HasNext() {
			//if hi.compressVals {
			top.key, _ = top.g.Next(nil)
			//} else {
			//	top.key, _ = top.g.NextUncompressed()
			//}
			if hi.to == nil || bytes.Compare(top.key, hi.to) < 0 {
				heap.Push(&hi.h, top)
			}
		}

		if hi.from != nil && bytes.Compare(key, hi.from) < 0 { //TODO: replace by Seek()
			continue
		}

		if bytes.Equal(key, hi.nextKey) {
			continue
		}
		n, ok := eliasfano32.Seek(idxVal, hi.startTxNum)
		if !ok {
			continue
		}

		hi.nextKey = key
		binary.BigEndian.PutUint64(hi.txnKey[:], n)
		historyItem, ok := hi.hc.getFileDeprecated(top.startTxNum, top.endTxNum)
		if !ok {
			return fmt.Errorf("no %s file found for [%x]", hi.hc.h.filenameBase, hi.nextKey)
		}
		reader := hi.hc.statelessIdxReader(historyItem.i)
		offset := reader.Lookup2(hi.txnKey[:], hi.nextKey)

		g := hi.hc.statelessGetter(historyItem.i)
		g.Reset(offset)
		hi.nextVal, _ = g.Next(nil)
		return nil
	}
	hi.nextKey = nil
	return nil
}

func (hi *StateAsOfIterF) HasNext() bool {
	return hi.limit != 0 && hi.nextKey != nil
}

func (hi *StateAsOfIterF) Next() ([]byte, []byte, error) {
	hi.limit--
	hi.k, hi.v = append(hi.k[:0], hi.nextKey...), append(hi.v[:0], hi.nextVal...)

	// Satisfy iter.Dual Invariant 2
	hi.k, hi.kBackup, hi.v, hi.vBackup = hi.kBackup, hi.k, hi.vBackup, hi.v
	if err := hi.advanceInFiles(); err != nil {
		return nil, nil, err
	}
	return hi.kBackup, hi.vBackup, nil
}

// StateAsOfIterDB - returns state range at given time in history
type StateAsOfIterDB struct {
	largeValues bool
	roTx        kv.Tx
	valsC       kv.Cursor
	valsCDup    kv.CursorDupSort
	valsTable   string

	from, to []byte
	limit    int

	nextKey, nextVal []byte

	startTxNum uint64
	startTxKey [8]byte

	k, v, kBackup, vBackup []byte
	err                    error
}

func (hi *StateAsOfIterDB) Close() {
	if hi.valsC != nil {
		hi.valsC.Close()
	}
}

func (hi *StateAsOfIterDB) advance() (err error) {
	// not large:
	//   keys: txNum -> key1+key2
	//   vals: key1+key2 -> txNum + value (DupSort)
	// large:
	//   keys: txNum -> key1+key2
	//   vals: key1+key2+txNum -> value (not DupSort)
	if hi.largeValues {
		return hi.advanceLargeVals()
	}
	return hi.advanceSmallVals()
}
func (hi *StateAsOfIterDB) advanceLargeVals() error {
	var seek []byte
	var err error
	if hi.valsC == nil {
		if hi.valsC, err = hi.roTx.Cursor(hi.valsTable); err != nil {
			return err
		}
		firstKey, _, err := hi.valsC.Seek(hi.from)
		if err != nil {
			return err
		}
		if firstKey == nil {
			hi.nextKey = nil
			return nil
		}
		seek = append(common.Copy(firstKey[:len(firstKey)-8]), hi.startTxKey[:]...)
	} else {
		next, ok := kv.NextSubtree(hi.nextKey)
		if !ok {
			hi.nextKey = nil
			return nil
		}

		seek = append(next, hi.startTxKey[:]...)
	}
	for k, v, err := hi.valsC.Seek(seek); k != nil; k, v, err = hi.valsC.Seek(seek) {
		if err != nil {
			return err
		}
		if hi.to != nil && bytes.Compare(k[:len(k)-8], hi.to) >= 0 {
			break
		}
		if !bytes.Equal(seek[:len(k)-8], k[:len(k)-8]) {
			copy(seek[:len(k)-8], k[:len(k)-8])
			continue
		}
		fmt.Printf("txnum %d %x\n", binary.BigEndian.Uint64(k[len(k)-8:]), k[:len(k)-8])
		hi.nextKey = k[:len(k)-8]
		hi.nextVal = v
		return nil
	}
	hi.nextKey = nil
	return nil
}
func (hi *StateAsOfIterDB) advanceSmallVals() error {
	var seek []byte
	var err error
	if hi.valsCDup == nil {
		if hi.valsCDup, err = hi.roTx.CursorDupSort(hi.valsTable); err != nil {
			return err
		}
		seek = hi.from
	} else {
		next, ok := kv.NextSubtree(hi.nextKey)
		if !ok {
			hi.nextKey = nil
			return nil
		}
		seek = next
	}
	for k, _, err := hi.valsCDup.Seek(seek); k != nil; k, _, err = hi.valsCDup.NextNoDup() {
		if err != nil {
			return err
		}
		if hi.to != nil && bytes.Compare(k, hi.to) >= 0 {
			break
		}
		v, err := hi.valsCDup.SeekBothRange(k, hi.startTxKey[:])
		if err != nil {
			return err
		}
		if v == nil {
			continue
		}
		hi.nextKey = k
		hi.nextVal = v[8:]
		fmt.Printf("txnum %d %x\n", binary.BigEndian.Uint64(v[:8]), k)
		return nil
	}
	hi.nextKey = nil
	return nil
}

func (hi *StateAsOfIterDB) HasNext() bool {
	if hi.err != nil {
		return true
	}
	return hi.limit != 0 && hi.nextKey != nil
}

func (hi *StateAsOfIterDB) Next() ([]byte, []byte, error) {
	if hi.err != nil {
		return nil, nil, hi.err
	}
	hi.limit--
	hi.k, hi.v = hi.nextKey, hi.nextVal

	// Satisfy iter.Dual Invariant 2
	hi.k, hi.kBackup, hi.v, hi.vBackup = hi.kBackup, hi.k, hi.vBackup, hi.v
	if err := hi.advance(); err != nil {
		return nil, nil, err
	}
	return hi.kBackup, hi.vBackup, nil
}

func (hc *HistoryContext) iterateChangedFrozen(fromTxNum, toTxNum int, asc order.By, limit int) (iter.KV, error) {
	if asc == false {
		panic("not supported yet")
	}
	if len(hc.ic.files) == 0 {
		return iter.EmptyKV, nil
	}

	if fromTxNum >= 0 && hc.ic.files[len(hc.ic.files)-1].endTxNum <= uint64(fromTxNum) {
		return iter.EmptyKV, nil
	}

	hi := &HistoryChangesIterFiles{
		hc:         hc,
		startTxNum: cmp.Max(0, uint64(fromTxNum)),
		endTxNum:   toTxNum,
		limit:      limit,
	}
	if fromTxNum >= 0 {
		binary.BigEndian.PutUint64(hi.startTxKey[:], uint64(fromTxNum))
	}
	for _, item := range hc.ic.files {
		if fromTxNum >= 0 && item.endTxNum <= uint64(fromTxNum) {
			continue
		}
		if toTxNum >= 0 && item.startTxNum >= uint64(toTxNum) {
			break
		}
		g := NewArchiveGetter(item.src.decompressor.MakeGetter(), hc.h.compression)
		g.Reset(0)
		if g.HasNext() {
			key, offset := g.Next(nil)
			heap.Push(&hi.h, &ReconItem{g: g, key: key, startTxNum: item.startTxNum, endTxNum: item.endTxNum, txNum: item.endTxNum, startOffset: offset, lastOffset: offset})
		}
	}
	if err := hi.advance(); err != nil {
		return nil, err
	}
	return hi, nil
}

func (hc *HistoryContext) iterateChangedRecent(fromTxNum, toTxNum int, asc order.By, limit int, roTx kv.Tx) (iter.KV, error) {
	if asc == order.Desc {
		panic("not supported yet")
	}
	rangeIsInFiles := toTxNum >= 0 && len(hc.ic.files) > 0 && hc.ic.files[len(hc.ic.files)-1].endTxNum >= uint64(toTxNum)
	if rangeIsInFiles {
		return iter.EmptyKV, nil
	}
	dbi := &HistoryChangesIterDB{
		endTxNum:    toTxNum,
		roTx:        roTx,
		largeValues: hc.h.historyLargeValues,
		valsTable:   hc.h.historyValsTable,
		limit:       limit,
	}
	if fromTxNum >= 0 {
		binary.BigEndian.PutUint64(dbi.startTxKey[:], uint64(fromTxNum))
	}
	if err := dbi.advance(); err != nil {
		return nil, err
	}
	return dbi, nil
}

func (hc *HistoryContext) HistoryRange(fromTxNum, toTxNum int, asc order.By, limit int, roTx kv.Tx) (iter.KV, error) {
	if asc == order.Desc {
		panic("not supported yet")
	}
	itOnFiles, err := hc.iterateChangedFrozen(fromTxNum, toTxNum, asc, limit)
	if err != nil {
		return nil, err
	}
	itOnDB, err := hc.iterateChangedRecent(fromTxNum, toTxNum, asc, limit, roTx)
	if err != nil {
		return nil, err
	}

	return iter.UnionKV(itOnFiles, itOnDB, limit), nil
}

type HistoryChangesIterFiles struct {
	hc         *HistoryContext
	nextVal    []byte
	nextKey    []byte
	h          ReconHeap
	startTxNum uint64
	endTxNum   int
	startTxKey [8]byte
	txnKey     [8]byte

	k, v, kBackup, vBackup []byte
	err                    error
	limit                  int
}

func (hi *HistoryChangesIterFiles) Close() {
}

func (hi *HistoryChangesIterFiles) advance() error {
	for hi.h.Len() > 0 {
		top := heap.Pop(&hi.h).(*ReconItem)
		key := top.key
		var idxVal []byte
		//if hi.compressVals {
		idxVal, _ = top.g.Next(nil)
		//} else {
		//	idxVal, _ = top.g.NextUncompressed()
		//}
		if top.g.HasNext() {
			//if hi.compressVals {
			top.key, _ = top.g.Next(nil)
			//} else {
			//	top.key, _ = top.g.NextUncompressed()
			//}
			heap.Push(&hi.h, top)
		}

		if bytes.Equal(key, hi.nextKey) {
			continue
		}
		n, ok := eliasfano32.Seek(idxVal, hi.startTxNum)
		if !ok {
			continue
		}
		if int(n) >= hi.endTxNum {
			continue
		}

		hi.nextKey = key
		binary.BigEndian.PutUint64(hi.txnKey[:], n)
		historyItem, ok := hi.hc.getFileDeprecated(top.startTxNum, top.endTxNum)
		if !ok {
			return fmt.Errorf("HistoryChangesIterFiles: no %s file found for [%x]", hi.hc.h.filenameBase, hi.nextKey)
		}
		reader := hi.hc.statelessIdxReader(historyItem.i)
		offset := reader.Lookup2(hi.txnKey[:], hi.nextKey)
		g := hi.hc.statelessGetter(historyItem.i)
		g.Reset(offset)
		hi.nextVal, _ = g.Next(nil)
		return nil
	}
	hi.nextKey = nil
	return nil
}

func (hi *HistoryChangesIterFiles) HasNext() bool {
	if hi.err != nil { // always true, then .Next() call will return this error
		return true
	}
	if hi.limit == 0 { // limit reached
		return false
	}
	if hi.nextKey == nil { // EndOfTable
		return false
	}
	return true
	//if hi.toPrefix == nil { // s.nextK == nil check is above
	//	return true
	//}
}

func (hi *HistoryChangesIterFiles) Next() ([]byte, []byte, error) {
	if hi.err != nil {
		return nil, nil, hi.err
	}
	hi.limit--
	hi.k, hi.v = append(hi.k[:0], hi.nextKey...), append(hi.v[:0], hi.nextVal...)

	// Satisfy iter.Dual Invariant 2
	hi.k, hi.kBackup, hi.v, hi.vBackup = hi.kBackup, hi.k, hi.vBackup, hi.v
	if err := hi.advance(); err != nil {
		return nil, nil, err
	}
	return hi.kBackup, hi.vBackup, nil
}

type HistoryChangesIterDB struct {
	largeValues     bool
	roTx            kv.Tx
	valsC           kv.Cursor
	valsCDup        kv.CursorDupSort
	valsTable       string
	limit, endTxNum int
	startTxKey      [8]byte

	nextKey, nextVal []byte
	k, v             []byte
	err              error
}

func (hi *HistoryChangesIterDB) Close() {
	if hi.valsC != nil {
		hi.valsC.Close()
	}
	if hi.valsCDup != nil {
		hi.valsCDup.Close()
	}
}
func (hi *HistoryChangesIterDB) advance() (err error) {
	// not large:
	//   keys: txNum -> key1+key2
	//   vals: key1+key2 -> txNum + value (DupSort)
	// large:
	//   keys: txNum -> key1+key2
	//   vals: key1+key2+txNum -> value (not DupSort)
	if hi.largeValues {
		return hi.advanceLargeVals()
	}
	return hi.advanceSmallVals()
}

func (hi *HistoryChangesIterDB) advanceLargeVals() error {
	var seek []byte
	var err error
	if hi.valsC == nil {
		if hi.valsC, err = hi.roTx.Cursor(hi.valsTable); err != nil {
			return err
		}
		firstKey, _, err := hi.valsC.First()
		if err != nil {
			return err
		}
		if firstKey == nil {
			hi.nextKey = nil
			return nil
		}
		seek = append(common.Copy(firstKey[:len(firstKey)-8]), hi.startTxKey[:]...)
	} else {
		next, ok := kv.NextSubtree(hi.nextKey)
		if !ok {
			hi.nextKey = nil
			return nil
		}

		seek = append(next, hi.startTxKey[:]...)
	}
	for k, v, err := hi.valsC.Seek(seek); k != nil; k, v, err = hi.valsC.Seek(seek) {
		if err != nil {
			return err
		}
		if hi.endTxNum >= 0 && int(binary.BigEndian.Uint64(k[len(k)-8:])) >= hi.endTxNum {
			next, ok := kv.NextSubtree(k[:len(k)-8])
			if !ok {
				hi.nextKey = nil
				return nil
			}
			seek = append(next, hi.startTxKey[:]...)
			continue
		}
		if hi.nextKey != nil && bytes.Equal(k[:len(k)-8], hi.nextKey) && bytes.Equal(v, hi.nextVal) {
			// stuck on the same key, move to first key larger than seek
			for {
				k, v, err = hi.valsC.Next()
				if err != nil {
					return err
				}
				if k == nil {
					hi.nextKey = nil
					return nil
				}
				if bytes.Compare(seek[:len(seek)-8], k[:len(k)-8]) < 0 {
					break
				}
			}
		}
		//fmt.Printf("[seek=%x][RET=%t] '%x' '%x'\n", seek, bytes.Equal(seek[:len(seek)-8], k[:len(k)-8]), k, v)
		if !bytes.Equal(seek[:len(seek)-8], k[:len(k)-8]) /*|| int(binary.BigEndian.Uint64(k[len(k)-8:])) > hi.endTxNum */ {
			if len(seek) != len(k) {
				seek = append(append(seek[:0], k[:len(k)-8]...), hi.startTxKey[:]...)
				continue
			}
			copy(seek[:len(k)-8], k[:len(k)-8])
			continue
		}
		hi.nextKey = k[:len(k)-8]
		hi.nextVal = v
		return nil
	}
	hi.nextKey = nil
	return nil
}
func (hi *HistoryChangesIterDB) advanceSmallVals() (err error) {
	var k []byte
	if hi.valsCDup == nil {
		if hi.valsCDup, err = hi.roTx.CursorDupSort(hi.valsTable); err != nil {
			return err
		}

		if k, _, err = hi.valsCDup.First(); err != nil {
			return err
		}
	} else {
		if k, _, err = hi.valsCDup.NextNoDup(); err != nil {
			return err
		}
	}
	for ; k != nil; k, _, err = hi.valsCDup.NextNoDup() {
		if err != nil {
			return err
		}
		v, err := hi.valsCDup.SeekBothRange(k, hi.startTxKey[:])
		if err != nil {
			return err
		}
		if v == nil {
			continue
		}
		foundTxNumVal := v[:8]
		if hi.endTxNum >= 0 && int(binary.BigEndian.Uint64(foundTxNumVal)) >= hi.endTxNum {
			continue
		}
		hi.nextKey = k
		hi.nextVal = v[8:]
		return nil
	}
	hi.nextKey = nil
	return nil
}

func (hi *HistoryChangesIterDB) HasNext() bool {
	if hi.err != nil { // always true, then .Next() call will return this error
		return true
	}
	if hi.limit == 0 { // limit reached
		return false
	}
	if hi.nextKey == nil { // EndOfTable
		return false
	}
	return true
}

func (hi *HistoryChangesIterDB) Next() ([]byte, []byte, error) {
	if hi.err != nil {
		return nil, nil, hi.err
	}
	hi.limit--
	hi.k, hi.v = hi.nextKey, hi.nextVal
	if err := hi.advance(); err != nil {
		return nil, nil, err
	}
	return hi.k, hi.v, nil
}

// HistoryStep used for incremental state reconsitution, it isolates only one snapshot interval
type HistoryStep struct {
	compressVals bool
	indexItem    *filesItem
	indexFile    ctxItem
	historyItem  *filesItem
	historyFile  ctxItem
}

// MakeSteps [0, toTxNum)
func (h *History) MakeSteps(toTxNum uint64) []*HistoryStep {
	var steps []*HistoryStep
	h.InvertedIndex.files.Walk(func(items []*filesItem) bool {
		for _, item := range items {
			if item.index == nil || !item.frozen || item.startTxNum >= toTxNum {
				continue
			}

			step := &HistoryStep{
				compressVals: h.compression&CompressVals != 0,
				indexItem:    item,
				indexFile: ctxItem{
					startTxNum: item.startTxNum,
					endTxNum:   item.endTxNum,
					getter:     item.decompressor.MakeGetter(),
					reader:     recsplit.NewIndexReader(item.index),
				},
			}
			steps = append(steps, step)
		}
		return true
	})
	i := 0
	h.files.Walk(func(items []*filesItem) bool {
		for _, item := range items {
			if item.index == nil || !item.frozen || item.startTxNum >= toTxNum {
				continue
			}
			steps[i].historyItem = item
			steps[i].historyFile = ctxItem{
				startTxNum: item.startTxNum,
				endTxNum:   item.endTxNum,
				getter:     item.decompressor.MakeGetter(),
				reader:     recsplit.NewIndexReader(item.index),
			}
			i++
		}
		return true
	})
	return steps
}

func (hs *HistoryStep) Clone() *HistoryStep {
	return &HistoryStep{
		compressVals: hs.compressVals,
		indexItem:    hs.indexItem,
		indexFile: ctxItem{
			startTxNum: hs.indexFile.startTxNum,
			endTxNum:   hs.indexFile.endTxNum,
			getter:     hs.indexItem.decompressor.MakeGetter(),
			reader:     recsplit.NewIndexReader(hs.indexItem.index),
		},
		historyItem: hs.historyItem,
		historyFile: ctxItem{
			startTxNum: hs.historyFile.startTxNum,
			endTxNum:   hs.historyFile.endTxNum,
			getter:     hs.historyItem.decompressor.MakeGetter(),
			reader:     recsplit.NewIndexReader(hs.historyItem.index),
		},
	}
}

func (hc *HistoryContext) idxRangeRecent(key []byte, startTxNum, endTxNum int, asc order.By, limit int, roTx kv.Tx) (iter.U64, error) {
	var dbIt iter.U64
	if hc.h.historyLargeValues {
		from := make([]byte, len(key)+8)
		copy(from, key)
		var fromTxNum uint64
		if startTxNum >= 0 {
			fromTxNum = uint64(startTxNum)
		}
		binary.BigEndian.PutUint64(from[len(key):], fromTxNum)
		to := common.Copy(from)
		toTxNum := uint64(math.MaxUint64)
		if endTxNum >= 0 {
			toTxNum = uint64(endTxNum)
		}
		binary.BigEndian.PutUint64(to[len(key):], toTxNum)
		var it iter.KV
		var err error
		if asc {
			it, err = roTx.RangeAscend(hc.h.historyValsTable, from, to, limit)
		} else {
			it, err = roTx.RangeDescend(hc.h.historyValsTable, from, to, limit)
		}
		if err != nil {
			return nil, err
		}
		dbIt = iter.TransformKV2U64(it, func(k, v []byte) (uint64, error) {
			if len(k) < 8 {
				return 0, fmt.Errorf("unexpected large key length %d", len(k))
			}
			return binary.BigEndian.Uint64(k[len(k)-8:]), nil
		})
	} else {
		var from, to []byte
		if startTxNum >= 0 {
			from = make([]byte, 8)
			binary.BigEndian.PutUint64(from, uint64(startTxNum))
		}
		if endTxNum >= 0 {
			to = make([]byte, 8)
			binary.BigEndian.PutUint64(to, uint64(endTxNum))
		}
		it, err := roTx.RangeDupSort(hc.h.historyValsTable, key, from, to, asc, limit)
		if err != nil {
			return nil, err
		}
		dbIt = iter.TransformKV2U64(it, func(k, v []byte) (uint64, error) {
			if len(v) < 8 {
				return 0, fmt.Errorf("unexpected small value length %d", len(v))
			}
			return binary.BigEndian.Uint64(v), nil
		})
	}

	return dbIt, nil
}
func (hc *HistoryContext) IdxRange(key []byte, startTxNum, endTxNum int, asc order.By, limit int, roTx kv.Tx) (iter.U64, error) {
	frozenIt, err := hc.ic.iterateRangeFrozen(key, startTxNum, endTxNum, asc, limit)
	if err != nil {
		return nil, err
	}
	recentIt, err := hc.idxRangeRecent(key, startTxNum, endTxNum, asc, limit, roTx)
	if err != nil {
		return nil, err
	}
	return iter.Union[uint64](frozenIt, recentIt, asc, limit), nil
}<|MERGE_RESOLUTION|>--- conflicted
+++ resolved
@@ -443,7 +443,13 @@
 	if w.discard {
 		return nil
 	}
-
+	txNumBytes := w.ii.txNumBytes[:]
+	if _fondBlockNum, ok := rawdbv3.DebugTxNumsMin[w.ii.txNum]; ok {
+		panic(fmt.Sprintf("%s, %x, %d %d\n", w.ii.filenameBase, key1, w.ii.txNum, _fondBlockNum))
+	}
+	if _fondBlockNum, ok := rawdbv3.DebugTxNumsMin[binary.BigEndian.Uint64(txNumBytes)]; ok {
+		panic(fmt.Sprintf("%s, %x, %d %d\n", w.ii.filenameBase, key1, w.ii.txNum, _fondBlockNum))
+	}
 	if original == nil {
 		original = []byte{}
 	}
@@ -543,66 +549,8 @@
 	if err := w.ii.Flush(ctx, tx); err != nil {
 		return err
 	}
-<<<<<<< HEAD
-	h.close()
-	return nil
-}
-
-func (h *historyWAL) addPrevValue(key1, key2, original []byte) error {
-	if h.discard {
-		return nil
-	}
-
-	txNumBytes := h.hc.ic.txNumBytes[:]
-	if _fondBlockNum, ok := rawdbv3.DebugTxNumsMin[h.hc.ic.txNum]; ok {
-		panic(fmt.Sprintf("%s, %x, %d %d\n", h.hc.h.filenameBase, key1, h.hc.ic.txNum, _fondBlockNum))
-	}
-	if _fondBlockNum, ok := rawdbv3.DebugTxNumsMin[binary.BigEndian.Uint64(txNumBytes)]; ok {
-		panic(fmt.Sprintf("%s, %x, %d %d\n", h.hc.h.filenameBase, key1, h.hc.ic.txNum, _fondBlockNum))
-	}
-
-	//defer func() {
-	//	fmt.Printf("addPrevValue: %x tx %x %x lv=%t buffered=%t\n", key1, ic.txNumBytes, original, h.largeValues, h.buffered)
-	//}()
-	if h.hc.ic.txNum == 1554564851 || h.hc.ic.txNum == 1553506055 || h.hc.ic.txNum == 1554468165 {
-		fmt.Printf("historyWAL.addPrevValue(%s, tx %d, key[%x][%x] original[%x])\n", h.hc.h.filenameBase, h.hc.ic.txNum, key1, key2, original)
-		panic(h.hc.ic.txNum)
-	}
-
-	if h.largeValues {
-		lk := len(key1) + len(key2)
-
-		h.historyKey = append(append(append(h.historyKey[:0], key1...), key2...), txNumBytes...)
-		historyKey := h.historyKey[:lk+8]
-
-		if err := h.historyVals.Collect(historyKey, original); err != nil {
-			return err
-		}
-		if err := h.hc.ic.wal.indexKeys.Collect(txNumBytes, historyKey[:lk]); err != nil {
-			return err
-		}
-		return nil
-	}
-	if len(original) > 2048 {
-		log.Error("History value is too large while largeValues=false", "h", h.hc.h.historyValsTable, "histo", string(h.historyKey[:len(key1)+len(key2)]), "len", len(original), "max", len(h.historyKey)-8-len(key1)-len(key2))
-		panic("History value is too large while largeValues=false")
-	}
-
-	lk := len(key1) + len(key2)
-	h.historyKey = append(append(append(append(h.historyKey[:0], key1...), key2...), txNumBytes...), original...)
-	historyKey := h.historyKey[:lk+8+len(original)]
-	historyKey1 := historyKey[:lk]
-	historyVal := historyKey[lk:]
-	invIdxVal := historyKey[:lk]
-
-	if err := h.historyVals.Collect(historyKey1, historyVal); err != nil {
-		return err
-	}
-	if err := h.hc.ic.wal.indexKeys.Collect(txNumBytes, invIdxVal); err != nil {
-=======
 
 	if err := w.historyVals.Load(tx, w.historyValsTable, loadFunc, etl.TransformArgs{Quit: ctx.Done()}); err != nil {
->>>>>>> 096d1e37
 		return err
 	}
 	w.close()
