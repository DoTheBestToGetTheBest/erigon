package state

import (
	"bytes"
	"container/heap"
	"context"
	"encoding/binary"
	"fmt"
	"math"
	"path/filepath"
	"runtime"
	"sync/atomic"
	"time"
	"unsafe"

	"github.com/ledgerwatch/erigon-lib/common/assert"
	"github.com/ledgerwatch/erigon-lib/kv/membatch"
	"github.com/ledgerwatch/erigon-lib/kv/membatchwithdb"
	"github.com/ledgerwatch/log/v3"

	btree2 "github.com/tidwall/btree"

	"github.com/ledgerwatch/erigon-lib/commitment"
	"github.com/ledgerwatch/erigon-lib/common"
	"github.com/ledgerwatch/erigon-lib/common/dbg"
	"github.com/ledgerwatch/erigon-lib/kv"
	"github.com/ledgerwatch/erigon-lib/kv/order"
	"github.com/ledgerwatch/erigon-lib/kv/rawdbv3"
	"github.com/ledgerwatch/erigon-lib/types"
)

// KvList sort.Interface to sort write list by keys
type KvList struct {
	Keys []string
	Vals [][]byte
}

func (l *KvList) Push(key string, val []byte) {
	l.Keys = append(l.Keys, key)
	l.Vals = append(l.Vals, val)
}

func (l *KvList) Len() int {
	return len(l.Keys)
}

func (l *KvList) Less(i, j int) bool {
	return l.Keys[i] < l.Keys[j]
}

func (l *KvList) Swap(i, j int) {
	l.Keys[i], l.Keys[j] = l.Keys[j], l.Keys[i]
	l.Vals[i], l.Vals[j] = l.Vals[j], l.Vals[i]
}

type SharedDomains struct {
	kv.RwTx
	withHashBatch, withMemBatch bool
	noFlush                     int

	aggCtx *AggregatorV3Context
	sdCtx  *SharedDomainsCommitmentContext
	roTx   kv.Tx
	logger log.Logger

	txNum    uint64
	blockNum atomic.Uint64
	estSize  int
	trace    bool //nolint
	//muMaps   sync.RWMutex
	//walLock sync.RWMutex

	account    map[string][]byte
	code       map[string][]byte
	storage    *btree2.Map[string, []byte]
	commitment map[string][]byte

	accountWriter    *domainBufferedWriter
	storageWriter    *domainBufferedWriter
	codeWriter       *domainBufferedWriter
	commitmentWriter *domainBufferedWriter
	logAddrsWriter   *invertedIndexBufferedWriter
	logTopicsWriter  *invertedIndexBufferedWriter
	tracesFromWriter *invertedIndexBufferedWriter
	tracesToWriter   *invertedIndexBufferedWriter
}

type HasAggCtx interface {
	AggCtx() interface{}
}

func IsSharedDomains(tx kv.Tx) bool {
	_, ok := tx.(*SharedDomains)
	return ok
}

func NewSharedDomains(tx kv.Tx, logger log.Logger) *SharedDomains {
	if casted, ok := tx.(*SharedDomains); ok {
		casted.noFlush++
		return casted
	}

	var ac *AggregatorV3Context
	if casted, ok := tx.(HasAggCtx); ok {
		ac = casted.AggCtx().(*AggregatorV3Context)
	} else {
		panic(fmt.Sprintf("type %T need AggCtx method", tx))
	}
	if tx == nil {
		panic(fmt.Sprintf("tx is nil"))
	}

	sd := &SharedDomains{
		logger: logger,
		aggCtx: ac,
		roTx:   tx,
		//trace:       true,
		accountWriter:    ac.account.NewWriter(),
		storageWriter:    ac.storage.NewWriter(),
		codeWriter:       ac.code.NewWriter(),
		commitmentWriter: ac.commitment.NewWriter(),
		logAddrsWriter:   ac.logAddrs.NewWriter(),
		logTopicsWriter:  ac.logTopics.NewWriter(),
		tracesFromWriter: ac.tracesFrom.NewWriter(),
		tracesToWriter:   ac.tracesTo.NewWriter(),

		account:    map[string][]byte{},
		commitment: map[string][]byte{},
		code:       map[string][]byte{},
		storage:    btree2.NewMap[string, []byte](128),
	}

	sd.SetTxNum(0)
	sd.sdCtx = NewSharedDomainsCommitmentContext(sd, CommitmentModeDirect, commitment.VariantHexPatriciaTrie)

	if _, err := sd.SeekCommitment(context.Background(), tx); err != nil {
		panic(err)
	}
	return sd
}

func (sd *SharedDomains) AggCtx() interface{} { return sd.aggCtx }
func (sd *SharedDomains) WithMemBatch() *SharedDomains {
	sd.RwTx = membatchwithdb.NewMemoryBatch(sd.roTx, sd.aggCtx.a.dirs.Tmp, sd.logger)
	sd.withMemBatch = true
	return sd
}
func (sd *SharedDomains) WithHashBatch(ctx context.Context) *SharedDomains {
	sd.RwTx = membatch.NewHashBatch(sd.roTx, ctx.Done(), sd.aggCtx.a.dirs.Tmp, sd.aggCtx.a.logger)
	sd.withHashBatch = true
	return sd
}

// aggregator context should call aggCtx.Unwind before this one.
func (sd *SharedDomains) Unwind(ctx context.Context, rwTx kv.RwTx, txUnwindTo uint64) error {
	step := txUnwindTo / sd.aggCtx.a.aggregationStep
	logEvery := time.NewTicker(30 * time.Second)
	defer logEvery.Stop()
	sd.aggCtx.a.logger.Info("aggregator unwind", "step", step,
		"txUnwindTo", txUnwindTo, "stepsRangeInDB", sd.aggCtx.a.StepsRangeInDBAsStr(rwTx))
	//fmt.Printf("aggregator unwind step %d txUnwindTo %d stepsRangeInDB %s\n", step, txUnwindTo, sd.aggCtx.a.StepsRangeInDBAsStr(rwTx))

	if err := sd.Flush(ctx, rwTx); err != nil {
		return err
	}

	if err := sd.aggCtx.account.Unwind(ctx, rwTx, step, txUnwindTo); err != nil {
		return err
	}
	if err := sd.aggCtx.storage.Unwind(ctx, rwTx, step, txUnwindTo); err != nil {
		return err
	}
	if err := sd.aggCtx.code.Unwind(ctx, rwTx, step, txUnwindTo); err != nil {
		return err
	}
	if err := sd.aggCtx.commitment.Unwind(ctx, rwTx, step, txUnwindTo); err != nil {
		return err
	}
	if err := sd.aggCtx.logAddrs.Prune(ctx, rwTx, txUnwindTo, math.MaxUint64, math.MaxUint64, logEvery, true); err != nil {
		return err
	}
	if err := sd.aggCtx.logTopics.Prune(ctx, rwTx, txUnwindTo, math.MaxUint64, math.MaxUint64, logEvery, true); err != nil {
		return err
	}
	if err := sd.aggCtx.tracesFrom.Prune(ctx, rwTx, txUnwindTo, math.MaxUint64, math.MaxUint64, logEvery, true); err != nil {
		return err
	}
	if err := sd.aggCtx.tracesTo.Prune(ctx, rwTx, txUnwindTo, math.MaxUint64, math.MaxUint64, logEvery, true); err != nil {
		return err
	}

	sd.ClearRam(true)
	return sd.Flush(ctx, rwTx)
}

func (sd *SharedDomains) rebuildCommitment(ctx context.Context, roTx kv.Tx, blockNum uint64) ([]byte, error) {
	it, err := sd.aggCtx.AccountHistoryRange(int(sd.TxNum()), math.MaxInt64, order.Asc, -1, roTx)
	if err != nil {
		return nil, err
	}
	for it.HasNext() {
		k, _, err := it.Next()
		if err != nil {
			return nil, err
		}
		sd.sdCtx.TouchPlainKey(string(k), nil, sd.sdCtx.TouchAccount)
	}

	it, err = sd.aggCtx.StorageHistoryRange(int(sd.TxNum()), math.MaxInt64, order.Asc, -1, roTx)
	if err != nil {
		return nil, err
	}

	for it.HasNext() {
		k, _, err := it.Next()
		if err != nil {
			return nil, err
		}
		sd.sdCtx.TouchPlainKey(string(k), nil, sd.sdCtx.TouchStorage)
	}

	sd.sdCtx.Reset()
	return sd.ComputeCommitment(ctx, true, blockNum, "")
}

// SeekCommitment lookups latest available commitment and sets it as current
func (sd *SharedDomains) SeekCommitment(ctx context.Context, tx kv.Tx) (txsFromBlockBeginning uint64, err error) {
	bn, txn, ok, err := sd.sdCtx.SeekCommitment(tx, sd.aggCtx.commitment, 0, math.MaxUint64)
	if err != nil {
		return 0, err
	}
	if ok {
		if bn > 0 {
			lastBn, _, err := rawdbv3.TxNums.Last(tx)
			if err != nil {
				return 0, err
			}
			if lastBn < bn {
				return 0, fmt.Errorf("TxNums index is at block %d and behind commitment %d. Likely it means that `domain snaps` are ahead of `block snaps`", lastBn, bn)
			}
		}
		sd.SetBlockNum(bn)
		sd.SetTxNum(txn)
		return 0, nil
	}
	// handle case when we have no commitment, but have executed blocks
	bnBytes, err := tx.GetOne(kv.SyncStageProgress, []byte("Execution")) //TODO: move stages to erigon-lib
	if err != nil {
		return 0, err
	}
	if len(bnBytes) == 8 {
		bn = binary.BigEndian.Uint64(bnBytes)
		txn, err = rawdbv3.TxNums.Max(tx, bn)
		if err != nil {
			return 0, err
		}
	}
	if bn == 0 && txn == 0 {
		sd.SetBlockNum(0)
		sd.SetTxNum(0)
		return 0, nil
	}
	sd.SetBlockNum(bn)
	sd.SetTxNum(txn)
	newRh, err := sd.rebuildCommitment(ctx, tx, bn)
	if err != nil {
		return 0, err
	}
	if bytes.Equal(newRh, commitment.EmptyRootHash) {
		sd.SetBlockNum(0)
		sd.SetTxNum(0)
		return 0, nil
	}
	if sd.trace {
		fmt.Printf("rebuilt commitment %x %d %d\n", newRh, sd.TxNum(), sd.BlockNum())
	}
	sd.SetBlockNum(bn)
	sd.SetTxNum(txn)
	return 0, nil
}

func (sd *SharedDomains) ClearRam(resetCommitment bool) {
	//sd.muMaps.Lock()
	//defer sd.muMaps.Unlock()
	sd.account = map[string][]byte{}
	sd.code = map[string][]byte{}
	sd.commitment = map[string][]byte{}
	if resetCommitment {
		sd.sdCtx.updates.List(true)
		sd.sdCtx.Reset()
	}

	sd.storage = btree2.NewMap[string, []byte](128)
	sd.estSize = 0
	sd.SetTxNum(0)
	sd.SetBlockNum(0)
}

func (sd *SharedDomains) put(table kv.Domain, key string, val []byte) {
	// disable mutex - because work on parallel execution postponed after E3 release.
	//sd.muMaps.Lock()
	switch table {
	case kv.AccountsDomain:
		if old, ok := sd.account[key]; ok {
			sd.estSize += len(val) - len(old)
		} else {
			sd.estSize += len(key) + len(val)
		}
		sd.account[key] = val
	case kv.CodeDomain:
		if old, ok := sd.code[key]; ok {
			sd.estSize += len(val) - len(old)
		} else {
			sd.estSize += len(key) + len(val)
		}
		sd.code[key] = val
	case kv.StorageDomain:
		if old, ok := sd.storage.Set(key, val); ok {
			sd.estSize += len(val) - len(old)
		} else {
			sd.estSize += len(key) + len(val)
		}
	case kv.CommitmentDomain:
		if old, ok := sd.commitment[key]; ok {
			sd.estSize += len(val) - len(old)
		} else {
			sd.estSize += len(key) + len(val)
		}
		sd.commitment[key] = val
	default:
		panic(fmt.Errorf("sharedDomains put to invalid table %s", table))
	}
	//sd.muMaps.Unlock()
}

// Get returns cached value by key. Cache is invalidated when associated WAL is flushed
func (sd *SharedDomains) Get(table kv.Domain, key []byte) (v []byte, ok bool) {
	//sd.muMaps.RLock()
	keyS := *(*string)(unsafe.Pointer(&key))
	//keyS := string(key)
	switch table {
	case kv.AccountsDomain:
		v, ok = sd.account[keyS]
	case kv.CodeDomain:
		v, ok = sd.code[keyS]
	case kv.StorageDomain:
		v, ok = sd.storage.Get(keyS)
	case kv.CommitmentDomain:
		v, ok = sd.commitment[keyS]
	default:
		panic(table)
	}
	//sd.muMaps.RUnlock()
	return v, ok
}

func (sd *SharedDomains) SizeEstimate() uint64 {
	//sd.muMaps.RLock()
	//defer sd.muMaps.RUnlock()
	return uint64(sd.estSize) * 2 // multiply 2 here, to cover data-structures overhead. more precise accounting - expensive.
}

func (sd *SharedDomains) LatestCommitment(prefix []byte) ([]byte, error) {
	if v, ok := sd.Get(kv.CommitmentDomain, prefix); ok {
		return v, nil
	}
	v, _, err := sd.aggCtx.GetLatest(kv.CommitmentDomain, prefix, nil, sd.roTx)
	if err != nil {
		return nil, fmt.Errorf("commitment prefix %x read error: %w", prefix, err)
	}
	return v, nil
}

func (sd *SharedDomains) LatestCode(addr []byte) ([]byte, error) {
	if v, ok := sd.Get(kv.CodeDomain, addr); ok {
		return v, nil
	}
	v, _, err := sd.aggCtx.GetLatest(kv.CodeDomain, addr, nil, sd.roTx)
	if err != nil {
		return nil, fmt.Errorf("code %x read error: %w", addr, err)
	}
	return v, nil
}

func (sd *SharedDomains) LatestAccount(addr []byte) ([]byte, error) {
	if v, ok := sd.Get(kv.AccountsDomain, addr); ok {
		return v, nil
	}
	v, _, err := sd.aggCtx.GetLatest(kv.AccountsDomain, addr, nil, sd.roTx)
	if err != nil {
		return nil, fmt.Errorf("account %x read error: %w", addr, err)
	}
	return v, nil
}

const CodeSizeTableFake = "CodeSize"

func (sd *SharedDomains) ReadsValid(readLists map[string]*KvList) bool {
	//sd.muMaps.RLock()
	//defer sd.muMaps.RUnlock()

	for table, list := range readLists {
		switch table {
		case string(kv.AccountsDomain):
			m := sd.account
			for i, key := range list.Keys {
				if val, ok := m[key]; ok {
					if !bytes.Equal(list.Vals[i], val) {
						return false
					}
				}
			}
		case string(kv.CodeDomain):
			m := sd.code
			for i, key := range list.Keys {
				if val, ok := m[key]; ok {
					if !bytes.Equal(list.Vals[i], val) {
						return false
					}
				}
			}
		case string(kv.StorageDomain):
			m := sd.storage
			for i, key := range list.Keys {
				if val, ok := m.Get(key); ok {
					if !bytes.Equal(list.Vals[i], val) {
						return false
					}
				}
			}
		case CodeSizeTableFake:
			m := sd.code
			for i, key := range list.Keys {
				if val, ok := m[key]; ok {
					if binary.BigEndian.Uint64(list.Vals[i]) != uint64(len(val)) {
						return false
					}
				}
			}
		default:
			panic(table)
		}
	}

	return true
}

func (sd *SharedDomains) LatestStorage(addrLoc []byte) ([]byte, error) {
	if v, ok := sd.Get(kv.StorageDomain, addrLoc); ok {
		return v, nil
	}
	v, _, err := sd.aggCtx.GetLatest(kv.StorageDomain, addrLoc, nil, sd.roTx)
	if err != nil {
		return nil, fmt.Errorf("storage %x read error: %w", addrLoc, err)
	}
	return v, nil
}

func (sd *SharedDomains) updateAccountData(addr []byte, account, prevAccount []byte) error {
	addrS := string(addr)
	sd.sdCtx.TouchPlainKey(addrS, account, sd.sdCtx.TouchAccount)
	sd.put(kv.AccountsDomain, addrS, account)
	return sd.accountWriter.PutWithPrev(addr, nil, account, prevAccount)
}

func (sd *SharedDomains) updateAccountCode(addr, code, prevCode []byte) error {
	addrS := string(addr)
	sd.sdCtx.TouchPlainKey(addrS, code, sd.sdCtx.TouchCode)
	sd.put(kv.CodeDomain, addrS, code)
	if len(code) == 0 {
		return sd.codeWriter.DeleteWithPrev(addr, nil, prevCode)
	}
	return sd.codeWriter.PutWithPrev(addr, nil, code, prevCode)
}

func (sd *SharedDomains) updateCommitmentData(prefix []byte, data, prev []byte) error {
	sd.put(kv.CommitmentDomain, string(prefix), data)
	return sd.commitmentWriter.PutWithPrev(prefix, nil, data, prev)
}

func (sd *SharedDomains) deleteAccount(addr, prev []byte) error {
	addrS := string(addr)
	sd.sdCtx.TouchPlainKey(addrS, nil, sd.sdCtx.TouchAccount)
	sd.put(kv.AccountsDomain, addrS, nil)
	if err := sd.accountWriter.DeleteWithPrev(addr, nil, prev); err != nil {
		return err
	}

	// commitment delete already has been applied via account
	if err := sd.DomainDel(kv.CodeDomain, addr, nil, nil); err != nil {
		return err
	}
	if err := sd.DomainDelPrefix(kv.StorageDomain, addr); err != nil {
		return err
	}
	return nil
}

func (sd *SharedDomains) writeAccountStorage(addr, loc []byte, value, preVal []byte) error {
	composite := addr
	if loc != nil { // if caller passed already `composite` key, then just use it. otherwise join parts
		composite = make([]byte, 0, len(addr)+len(loc))
		composite = append(append(composite, addr...), loc...)
	}
	compositeS := string(composite)
	sd.sdCtx.TouchPlainKey(compositeS, value, sd.sdCtx.TouchStorage)
	sd.put(kv.StorageDomain, compositeS, value)
	return sd.storageWriter.PutWithPrev(composite, nil, value, preVal)
}
func (sd *SharedDomains) delAccountStorage(addr, loc []byte, preVal []byte) error {
	composite := addr
	if loc != nil { // if caller passed already `composite` key, then just use it. otherwise join parts
		composite = make([]byte, 0, len(addr)+len(loc))
		composite = append(append(composite, addr...), loc...)
	}
	compositeS := string(composite)
	sd.sdCtx.TouchPlainKey(compositeS, nil, sd.sdCtx.TouchStorage)
	sd.put(kv.StorageDomain, compositeS, nil)
	return sd.storageWriter.DeleteWithPrev(composite, nil, preVal)
}

func (sd *SharedDomains) IndexAdd(table kv.InvertedIdx, key []byte) (err error) {
	switch table {
	case kv.LogAddrIdx, kv.TblLogAddressIdx:
		err = sd.logAddrsWriter.Add(key)
	case kv.LogTopicIdx, kv.TblLogTopicsIdx, kv.LogTopicIndex:
		err = sd.logTopicsWriter.Add(key)
	case kv.TblTracesToIdx:
		err = sd.tracesToWriter.Add(key)
	case kv.TblTracesFromIdx:
		err = sd.tracesFromWriter.Add(key)
	default:
		panic(fmt.Errorf("unknown shared index %s", table))
	}
	return err
}

func (sd *SharedDomains) SetTx(tx kv.RwTx) { sd.roTx = tx }
func (sd *SharedDomains) StepSize() uint64 { return sd.aggCtx.a.StepSize() }

// SetTxNum sets txNum for all domains as well as common txNum for all domains
// Requires for sd.rwTx because of commitment evaluation in shared domains if aggregationStep is reached
func (sd *SharedDomains) SetTxNum(txNum uint64) {
	sd.txNum = txNum
	if sd.accountWriter != nil {
		sd.accountWriter.SetTxNum(txNum)
		sd.codeWriter.SetTxNum(txNum)
		sd.storageWriter.SetTxNum(txNum)
		sd.commitmentWriter.SetTxNum(txNum)
		sd.tracesToWriter.SetTxNum(txNum)
		sd.tracesFromWriter.SetTxNum(txNum)
		sd.logAddrsWriter.SetTxNum(txNum)
		sd.logTopicsWriter.SetTxNum(txNum)
	}
}

func (sd *SharedDomains) TxNum() uint64 { return sd.txNum }

func (sd *SharedDomains) BlockNum() uint64 { return sd.blockNum.Load() }

func (sd *SharedDomains) SetBlockNum(blockNum uint64) {
	sd.blockNum.Store(blockNum)
}

func (sd *SharedDomains) ComputeCommitment(ctx context.Context, saveStateAfter bool, blockNum uint64, logPrefix string) (rootHash []byte, err error) {
	return sd.sdCtx.ComputeCommitment(ctx, saveStateAfter, blockNum, logPrefix)
}

// IterateStoragePrefix iterates over key-value pairs of the storage domain that start with given prefix
// Such iteration is not intended to be used in public API, therefore it uses read-write transaction
// inside the domain. Another version of this for public API use needs to be created, that uses
// roTx instead and supports ending the iterations before it reaches the end.
//
// k and v lifetime is bounded by the lifetime of the iterator
func (sd *SharedDomains) IterateStoragePrefix(prefix []byte, it func(k []byte, v []byte) error) error {
	// Implementation:
	//     File endTxNum  = last txNum of file step
	//     DB endTxNum    = first txNum of step in db
	//     RAM endTxNum   = current txnum
	//  Example: stepSize=8, file=0-2.kv, db has key of step 2, current tx num is 17
	//     File endTxNum  = 15, because `0-2.kv` has steps 0 and 1, last txNum of step 1 is 15
	//     DB endTxNum    = 16, because db has step 2, and first txNum of step 2 is 16.
	//     RAM endTxNum   = 17, because current tcurrent txNum is 17

	haveRamUpdates := sd.storage.Len() > 0

	var cp CursorHeap
	cpPtr := &cp
	heap.Init(cpPtr)
	var k, v []byte
	var err error

	iter := sd.storage.Iter()
	if iter.Seek(string(prefix)) {
		kx := iter.Key()
		v = iter.Value()
		k = []byte(kx)

		if len(kx) > 0 && bytes.HasPrefix(k, prefix) {
			heap.Push(cpPtr, &CursorItem{t: RAM_CURSOR, key: common.Copy(k), val: common.Copy(v), iter: iter, endTxNum: sd.txNum, reverse: true})
		}
	}

	roTx := sd.roTx
	keysCursor, err := roTx.CursorDupSort(sd.aggCtx.a.storage.keysTable)
	if err != nil {
		return err
	}
	defer keysCursor.Close()
	if k, v, err = keysCursor.Seek(prefix); err != nil {
		return err
	}
	if k != nil && bytes.HasPrefix(k, prefix) {
		step := ^binary.BigEndian.Uint64(v)
		endTxNum := step * sd.StepSize() // DB can store not-finished step, it means - then set first txn in step - it anyway will be ahead of files
		if haveRamUpdates && endTxNum >= sd.txNum {
			return fmt.Errorf("probably you didn't set SharedDomains.SetTxNum(). ram must be ahead of db: %d, %d", sd.txNum, endTxNum)
		}

		keySuffix := make([]byte, len(k)+8)
		copy(keySuffix, k)
		copy(keySuffix[len(k):], v)
		if v, err = roTx.GetOne(sd.aggCtx.a.storage.valsTable, keySuffix); err != nil {
			return err
		}
		heap.Push(cpPtr, &CursorItem{t: DB_CURSOR, key: common.Copy(k), val: common.Copy(v), c: keysCursor, endTxNum: endTxNum, reverse: true})
	}

	sctx := sd.aggCtx.storage
	for _, item := range sctx.files {
		gg := NewArchiveGetter(item.src.decompressor.MakeGetter(), sd.aggCtx.a.storage.compression)
		cursor, err := item.src.bindex.Seek(gg, prefix)
		if err != nil {
			return err
		}
		if cursor == nil {
			continue
		}
		cursor.getter = gg

		key := cursor.Key()
		if key != nil && bytes.HasPrefix(key, prefix) {
			val := cursor.Value()
			txNum := item.endTxNum - 1 // !important: .kv files have semantic [from, t)
			heap.Push(cpPtr, &CursorItem{t: FILE_CURSOR, key: key, val: val, btCursor: cursor, endTxNum: txNum, reverse: true})
		}
	}

	for cp.Len() > 0 {
		lastKey := common.Copy(cp[0].key)
		lastVal := common.Copy(cp[0].val)
		// Advance all the items that have this key (including the top)
		for cp.Len() > 0 && bytes.Equal(cp[0].key, lastKey) {
			ci1 := heap.Pop(cpPtr).(*CursorItem)
			switch ci1.t {
			case RAM_CURSOR:
				if ci1.iter.Next() {
					k = []byte(ci1.iter.Key())
					if k != nil && bytes.HasPrefix(k, prefix) {
						ci1.key = common.Copy(k)
						ci1.val = common.Copy(ci1.iter.Value())
						heap.Push(cpPtr, ci1)
					}
				}
			case FILE_CURSOR:
				if UseBtree || UseBpsTree {
					if ci1.btCursor.Next() {
						ci1.key = ci1.btCursor.Key()
						if ci1.key != nil && bytes.HasPrefix(ci1.key, prefix) {
							ci1.val = ci1.btCursor.Value()
							heap.Push(cpPtr, ci1)
						}
					}
				} else {
					ci1.dg.Reset(ci1.latestOffset)
					if !ci1.dg.HasNext() {
						break
					}
					key, _ := ci1.dg.Next(nil)
					if key != nil && bytes.HasPrefix(key, prefix) {
						ci1.key = key
						ci1.val, ci1.latestOffset = ci1.dg.Next(nil)
						heap.Push(cpPtr, ci1)
					}
				}
			case DB_CURSOR:
				k, v, err = ci1.c.NextNoDup()
				if err != nil {
					return err
				}

				if k != nil && bytes.HasPrefix(k, prefix) {
					ci1.key = common.Copy(k)
					step := ^binary.BigEndian.Uint64(v)
					endTxNum := step * sd.StepSize() // DB can store not-finished step, it means - then set first txn in step - it anyway will be ahead of files
					if haveRamUpdates && endTxNum >= sd.txNum {
						return fmt.Errorf("probably you didn't set SharedDomains.SetTxNum(). ram must be ahead of db: %d, %d", sd.txNum, endTxNum)
					}
					ci1.endTxNum = endTxNum

					keySuffix := make([]byte, len(k)+8)
					copy(keySuffix, k)
					copy(keySuffix[len(k):], v)
					if v, err = roTx.GetOne(sd.aggCtx.a.storage.valsTable, keySuffix); err != nil {
						return err
					}
					ci1.val = common.Copy(v)
					heap.Push(cpPtr, ci1)
				}
			}
		}
		if len(lastVal) > 0 {
			if err := it(lastKey, lastVal); err != nil {
				return err
			}
		}
	}
	return nil
}

func (sd *SharedDomains) Close() {
	sd.SetBlockNum(0)
	if sd.aggCtx != nil {
		sd.SetTxNum(0)

		//sd.walLock.Lock()
		//defer sd.walLock.Unlock()
		sd.accountWriter.close()
		sd.storageWriter.close()
		sd.codeWriter.close()
		sd.logAddrsWriter.close()
		sd.logTopicsWriter.close()
		sd.tracesFromWriter.close()
		sd.tracesToWriter.close()
	}

	if sd.sdCtx != nil {
		sd.sdCtx.updates.keys = nil
		sd.sdCtx.updates.tree.Clear(true)
	}

	if sd.RwTx != nil {
		if casted, ok := sd.RwTx.(kv.Closer); ok {
			casted.Close()
		}
		sd.RwTx = nil
	}
}

func (sd *SharedDomains) Flush(ctx context.Context, tx kv.RwTx) error {
	fh, err := sd.ComputeCommitment(ctx, true, sd.BlockNum(), "flush-commitment")
	if err != nil {
		return err
	}
	if sd.trace {
		_, f, l, _ := runtime.Caller(1)
		fmt.Printf("[SD aggCtx=%d] FLUSHING at tx %d [%x], caller %s:%d\n", sd.aggCtx.id, sd.TxNum(), fh, filepath.Base(f), l)
	}

	defer mxFlushTook.ObserveDuration(time.Now())

	if sd.noFlush > 0 {
		sd.noFlush--
	}

	if sd.noFlush == 0 {
		if err := sd.accountWriter.Flush(ctx, tx); err != nil {
			return err
		}
		if err := sd.storageWriter.Flush(ctx, tx); err != nil {
			return err
		}
		if err := sd.codeWriter.Flush(ctx, tx); err != nil {
			return err
		}
		if err := sd.commitmentWriter.Flush(ctx, tx); err != nil {
			return err
		}
		if err := sd.logAddrsWriter.Flush(ctx, tx); err != nil {
			return err
		}
		if err := sd.logTopicsWriter.Flush(ctx, tx); err != nil {
			return err
		}
		if err := sd.tracesFromWriter.Flush(ctx, tx); err != nil {
			return err
		}
		if err := sd.tracesToWriter.Flush(ctx, tx); err != nil {
			return err
		}

		sd.accountWriter.close()
		sd.storageWriter.close()
		sd.codeWriter.close()
		sd.commitmentWriter.close()
		sd.logAddrsWriter.close()
		sd.logTopicsWriter.close()
		sd.tracesFromWriter.close()
		sd.tracesToWriter.close()
	}
	return nil
}

// TemporalDomain satisfaction
func (sd *SharedDomains) DomainGet(name kv.Domain, k, k2 []byte) (v []byte, err error) {
	switch name {
	case kv.AccountsDomain:
		return sd.LatestAccount(k)
	case kv.StorageDomain:
		if k2 != nil {
			k = append(k, k2...)
		}
		return sd.LatestStorage(k)
	case kv.CodeDomain:
		return sd.LatestCode(k)
	case kv.CommitmentDomain:
		return sd.LatestCommitment(k)
	default:
		panic(name)
	}
}

// DomainPut
// Optimizations:
//   - user can prvide `prevVal != nil` - then it will not read prev value from storage
//   - user can append k2 into k1, then underlying methods will not preform append
//   - if `val == nil` it will call DomainDel
func (sd *SharedDomains) DomainPut(domain kv.Domain, k1, k2 []byte, val, prevVal []byte) error {
	if val == nil {
		return fmt.Errorf("DomainPut: %s, trying to put nil value. not allowed", domain)
	}
	if prevVal == nil {
		var err error
		prevVal, err = sd.DomainGet(domain, k1, k2)
		if err != nil {
			return err
		}
	}
	switch domain {
	case kv.AccountsDomain:
		return sd.updateAccountData(k1, val, prevVal)
	case kv.StorageDomain:
		return sd.writeAccountStorage(k1, k2, val, prevVal)
	case kv.CodeDomain:
		if bytes.Equal(prevVal, val) {
			return nil
		}
		return sd.updateAccountCode(k1, val, prevVal)
	case kv.CommitmentDomain:
		return sd.updateCommitmentData(k1, val, prevVal)
	default:
		panic(domain)
	}
}

// DomainDel
// Optimizations:
//   - user can prvide `prevVal != nil` - then it will not read prev value from storage
//   - user can append k2 into k1, then underlying methods will not preform append
//   - if `val == nil` it will call DomainDel
func (sd *SharedDomains) DomainDel(domain kv.Domain, k1, k2 []byte, prevVal []byte) error {

	if prevVal == nil {
		var err error
		prevVal, err = sd.DomainGet(domain, k1, k2)
		if err != nil {
			return err
		}
	}
	switch domain {
	case kv.AccountsDomain:
		return sd.deleteAccount(k1, prevVal)
	case kv.StorageDomain:
		return sd.delAccountStorage(k1, k2, prevVal)
	case kv.CodeDomain:
		if prevVal == nil {
			return nil
		}
		return sd.updateAccountCode(k1, nil, prevVal)
	case kv.CommitmentDomain:
		return sd.updateCommitmentData(k1, nil, prevVal)
	default:
		panic(domain)
	}
}

func (sd *SharedDomains) DomainDelPrefix(domain kv.Domain, prefix []byte) error {
	if domain != kv.StorageDomain {
		return fmt.Errorf("DomainDelPrefix: not supported")
	}
	type pair struct{ k, v []byte }
	tombs := make([]pair, 0, 8)
	if err := sd.IterateStoragePrefix(prefix, func(k, v []byte) error {
		tombs = append(tombs, pair{k, v})
		return nil
	}); err != nil {
		return err
	}
	for _, tomb := range tombs {
		if err := sd.DomainDel(kv.StorageDomain, tomb.k, nil, tomb.v); err != nil {
			return err
		}
	}

	if assert.Enable {
		forgotten := 0
		if err := sd.IterateStoragePrefix(prefix, func(k, v []byte) error {
			forgotten++
			return nil
		}); err != nil {
			return err
		}
		if forgotten > 0 {
			panic(fmt.Errorf("DomainDelPrefix: %d forgotten keys after '%x' prefix removal", forgotten, prefix))
		}
	}
	return nil
}
func (sd *SharedDomains) Tx() kv.Tx { return sd.roTx }

type SharedDomainsCommitmentContext struct {
	sd           *SharedDomains
	discard      bool
	updates      *UpdateTree
	mode         CommitmentMode
	patriciaTrie commitment.Trie
	justRestored atomic.Bool
}

func NewSharedDomainsCommitmentContext(sd *SharedDomains, mode CommitmentMode, trieVariant commitment.TrieVariant) *SharedDomainsCommitmentContext {
	ctx := &SharedDomainsCommitmentContext{
		sd:           sd,
		mode:         mode,
		updates:      NewUpdateTree(mode),
		discard:      dbg.DiscardCommitment(),
		patriciaTrie: commitment.InitializeTrie(trieVariant),
	}

	ctx.patriciaTrie.ResetContext(ctx)
	return ctx
}

func (sdc *SharedDomainsCommitmentContext) GetBranch(pref []byte) ([]byte, error) {
	v, err := sdc.sd.LatestCommitment(pref)
	if err != nil {
		return nil, fmt.Errorf("GetBranch failed: %w", err)
	}
	if sdc.sd.trace {
		fmt.Printf("[SDC] GetBranch: %x: %x\n", pref, v)
	}
	if len(v) == 0 {
		return nil, nil
	}
	return v, nil
}

func (sdc *SharedDomainsCommitmentContext) PutBranch(prefix []byte, data []byte, prevData []byte) error {
	if sdc.sd.trace {
		fmt.Printf("[SDC] PutBranch: %x: %x\n", prefix, data)
	}
	return sdc.sd.updateCommitmentData(prefix, data, prevData)
}

func (sdc *SharedDomainsCommitmentContext) GetAccount(plainKey []byte, cell *commitment.Cell) error {
	encAccount, err := sdc.sd.LatestAccount(plainKey)
	if err != nil {
		return fmt.Errorf("GetAccount failed: %w", err)
	}
	cell.Nonce = 0
	cell.Balance.Clear()
	if len(encAccount) > 0 {
		nonce, balance, chash := types.DecodeAccountBytesV3(encAccount)
		cell.Nonce = nonce
		cell.Balance.Set(balance)
		if len(chash) > 0 {
			copy(cell.CodeHash[:], chash)
		}
		//fmt.Printf("GetAccount: %x: n=%d b=%d ch=%x\n", plainKey, nonce, balance, chash)
	}

	code, err := sdc.sd.LatestCode(plainKey)
	if err != nil {
		return fmt.Errorf("GetAccount: failed to read latest code: %w", err)
	}
	if len(code) > 0 {
		//fmt.Printf("GetAccount: code %x - %x\n", plainKey, code)
		sdc.updates.keccak.Reset()
		sdc.updates.keccak.Write(code)
		sdc.updates.keccak.Read(cell.CodeHash[:])
	} else {
		cell.CodeHash = commitment.EmptyCodeHashArray
	}
	cell.Delete = len(encAccount) == 0 && len(code) == 0
	return nil
}

func (sdc *SharedDomainsCommitmentContext) GetStorage(plainKey []byte, cell *commitment.Cell) error {
	// Look in the summary table first
	enc, err := sdc.sd.LatestStorage(plainKey)
	if err != nil {
		return err
	}
	//if sdc.sd.trace {
	//	fmt.Printf("[SDC] GetStorage: %x - %x\n", plainKey, enc)
	//}
	cell.StorageLen = len(enc)
	copy(cell.Storage[:], enc)
	cell.Delete = cell.StorageLen == 0
	return nil
}

func (sdc *SharedDomainsCommitmentContext) Reset() {
	if !sdc.justRestored.Load() {
		sdc.patriciaTrie.Reset()
	}
}

func (sdc *SharedDomainsCommitmentContext) TempDir() string {
	return sdc.sd.aggCtx.a.dirs.Tmp
}

//func (ctx *SharedDomainsCommitmentContext) Hasher() hash.Hash { return ctx.updates.keccak }
//
//func (ctx *SharedDomainsCommitmentContext) SetCommitmentMode(m CommitmentMode) { ctx.mode = m }
//

// TouchPlainKey marks plainKey as updated and applies different fn for different key types
// (different behaviour for Code, Account and Storage key modifications).
func (sdc *SharedDomainsCommitmentContext) TouchPlainKey(key string, val []byte, fn func(c *commitmentItem, val []byte)) {
	if sdc.discard {
		return
	}
	sdc.updates.TouchPlainKey(key, val, fn)
}

func (sdc *SharedDomainsCommitmentContext) KeysCount() uint64 {
	return sdc.updates.Size()
}

func (sdc *SharedDomainsCommitmentContext) TouchAccount(c *commitmentItem, val []byte) {
	sdc.updates.TouchAccount(c, val)
}

func (sdc *SharedDomainsCommitmentContext) TouchStorage(c *commitmentItem, val []byte) {
	sdc.updates.TouchStorage(c, val)
}

func (sdc *SharedDomainsCommitmentContext) TouchCode(c *commitmentItem, val []byte) {
	sdc.updates.TouchCode(c, val)
}

// Evaluates commitment for processed state.
func (sdc *SharedDomainsCommitmentContext) ComputeCommitment(ctext context.Context, saveState bool, blockNum uint64, logPrefix string) (rootHash []byte, err error) {
	if dbg.DiscardCommitment() {
		sdc.updates.List(true)
		return nil, nil
	}
	mxCommitmentRunning.Inc()
	defer mxCommitmentRunning.Dec()
	defer func(s time.Time) { mxCommitmentTook.ObserveDuration(s) }(time.Now())

	touchedKeys, updates := sdc.updates.List(true)
	if sdc.sd.trace {
		defer func() {
			fmt.Printf("[SDC] rootHash %x block %d keys %d mode %s\n", rootHash, blockNum, len(touchedKeys), sdc.mode)
		}()
	}
	if len(touchedKeys) == 0 {
		rootHash, err = sdc.patriciaTrie.RootHash()
		return rootHash, err
	}

	// data accessing functions should be set when domain is opened/shared context updated
	sdc.patriciaTrie.SetTrace(sdc.sd.trace)
	//sdc.patriciaTrie.SetTrace(true)
	sdc.Reset()

	switch sdc.mode {
	case CommitmentModeDirect:
		rootHash, err = sdc.patriciaTrie.ProcessKeys(ctext, touchedKeys, logPrefix)
		if err != nil {
			return nil, err
		}
	case CommitmentModeUpdate:
		rootHash, err = sdc.patriciaTrie.ProcessUpdates(ctext, touchedKeys, updates)
		if err != nil {
			return nil, err
		}
	case CommitmentModeDisabled:
		return nil, nil
	default:
		return nil, fmt.Errorf("invalid commitment mode: %s", sdc.mode)
	}
	sdc.justRestored.Store(false)

	if saveState {
		if err := sdc.storeCommitmentState(blockNum, rootHash); err != nil {
			return nil, err
		}
	}

	return rootHash, err
}

func (sdc *SharedDomainsCommitmentContext) storeCommitmentState(blockNum uint64, rh []byte) error {
	if sdc.sd.aggCtx == nil {
		return fmt.Errorf("store commitment state: AggregatorContext is not initialized")
	}
	encodedState, err := sdc.encodeCommitmentState(blockNum, sdc.sd.txNum)
	if err != nil {
		return err
	}
	prevState, err := sdc.GetBranch(keyCommitmentState)
	if err != nil {
		return err
	}
	if len(prevState) == 0 && prevState != nil {
		prevState = nil
	}
	// state could be equal but txnum/blocknum could be different.
	// We do skip only full matches
	if bytes.Equal(prevState, encodedState) {
		//fmt.Printf("[commitment] skip store txn %d block %d (prev b=%d t=%d) rh %x\n",
		//	binary.BigEndian.Uint64(prevState[8:16]), binary.BigEndian.Uint64(prevState[:8]), dc.hc.ic.txNum, blockNum, rh)
		return nil
	}
	if sdc.sd.trace {
		fmt.Printf("[commitment] store txn %d block %d rh %x\n", sdc.sd.txNum, blockNum, rh)
	}
	return sdc.sd.commitmentWriter.PutWithPrev(keyCommitmentState, nil, encodedState, prevState)
}

func (sdc *SharedDomainsCommitmentContext) encodeCommitmentState(blockNum, txNum uint64) ([]byte, error) {
	var state []byte
	var err error

	switch trie := (sdc.patriciaTrie).(type) {
	case *commitment.HexPatriciaHashed:
		state, err = trie.EncodeCurrentState(nil)
		if err != nil {
			return nil, err
		}
	default:
		return nil, fmt.Errorf("unsupported state storing for patricia trie type: %T", sdc.patriciaTrie)
	}

	cs := &commitmentState{trieState: state, blockNum: blockNum, txNum: txNum}
	encoded, err := cs.Encode()
	if err != nil {
		return nil, err
	}
	return encoded, nil
}

// by that key stored latest root hash and tree state
var keyCommitmentState = []byte("state")

func (sd *SharedDomains) LatestCommitmentState(tx kv.Tx, sinceTx, untilTx uint64) (blockNum, txNum uint64, state []byte, err error) {
	return sd.sdCtx.LatestCommitmentState(tx, sd.aggCtx.commitment, sinceTx, untilTx)
}

// LatestCommitmentState [sinceTx, untilTx] searches for last encoded state for CommitmentContext.
// Found value does not become current state.
func (sdc *SharedDomainsCommitmentContext) LatestCommitmentState(tx kv.Tx, cd *DomainContext, sinceTx, untilTx uint64) (blockNum, txNum uint64, state []byte, err error) {
	if dbg.DiscardCommitment() {
		return 0, 0, nil, nil
	}
	if sdc.patriciaTrie.Variant() != commitment.VariantHexPatriciaTrie {
		return 0, 0, nil, fmt.Errorf("state storing is only supported hex patricia trie")
	}

	decodeTxBlockNums := func(v []byte) (txNum, blockNum uint64) {
		return binary.BigEndian.Uint64(v), binary.BigEndian.Uint64(v[8:16])
	}

	// Domain storing only 1 latest commitment (for each step). Erigon can unwind behind this - it means we must look into History (instead of Domain)
	// IdxRange: looking into DB and Files (.ef). Using `order.Desc` to find latest txNum with commitment
	it, err := cd.hc.IdxRange(keyCommitmentState, int(untilTx), int(sinceTx)-1, order.Desc, -1, tx) //[from, to)
	if err != nil {
		return 0, 0, nil, err
	}
	fmt.Printf("[dbg] LatestCommitmentState: %t \n", it.HasNext())
	if it.HasNext() {
		txn, err := it.Next()
		if err != nil {
			return 0, 0, nil, err
		}
<<<<<<< HEAD
		fmt.Printf("[dbg] LatestCommitmentState1: %d\n", txn)
		v, err := cd.GetAsOf(keyCommitmentState, txn+1, tx) //WHYYY +1 ???
=======
		state, err = cd.GetAsOf(keyCommitmentState, txn+1, tx) //WHYYY +1 ???
>>>>>>> c12f8dc0
		if err != nil {
			return 0, 0, nil, err
		}
		if len(state) >= 16 {
<<<<<<< HEAD
			txNum, blockNum = decodeTxBlockNums(v)
			fmt.Printf("[dbg] LatestCommitmentState12: %d, %d\n", blockNum, txNum)
			return blockNum, txNum, v, err
		} else {
			fmt.Printf("[dbg] LatestCommitmentState13: %x, %x\n", v, len(v))
=======
			txNum, blockNum = decodeTxBlockNums(state)
			return blockNum, txNum, state, nil
>>>>>>> c12f8dc0
		}
	}

	// corner-case:
	// it's normal to not have commitment.ef and commitment.v files. They are not determenistic - depend on batchSize, and not very useful.
	// in this case `IdxRange` will be empty
	// and can fallback to reading latest commitment from .kv file
	fmt.Printf("[dbg] LatestCommitmentState2\n")
	if err = cd.IteratePrefix(tx, keyCommitmentState, func(key, value []byte) error {
		if len(value) < 16 {
			return fmt.Errorf("invalid state value size %d [%x]", len(value), value)
		}

		txn, _ := decodeTxBlockNums(value)
		fmt.Printf("[dbg] LatestCommitmentState3: %d\n", txn)
		//fmt.Printf("[commitment] Seek found committed txn %d block %d\n", txn, bn)
		if txn >= sinceTx && txn <= untilTx {
			state = value
		}
		return nil
	}); err != nil {
		return 0, 0, nil, fmt.Errorf("failed to seek commitment, IteratePrefix: %w", err)
	}

	if len(state) < 16 {
		return 0, 0, nil, nil
	}

	txNum, blockNum = decodeTxBlockNums(state)
	return blockNum, txNum, state, nil
}

// SeekCommitment [sinceTx, untilTx] searches for last encoded state from DomainCommitted
// and if state found, sets it up to current domain
func (sdc *SharedDomainsCommitmentContext) SeekCommitment(tx kv.Tx, cd *DomainContext, sinceTx, untilTx uint64) (blockNum, txNum uint64, ok bool, err error) {
	_, _, state, err := sdc.LatestCommitmentState(tx, cd, sinceTx, untilTx)
	if err != nil {
		return 0, 0, false, err
	}
	blockNum, txNum, err = sdc.restorePatriciaState(state)
	return blockNum, txNum, true, err
}

// After commitment state is retored, method .Reset() should NOT be called until new updates.
// Otherwise state should be restorePatriciaState()d again.

func (sdc *SharedDomainsCommitmentContext) restorePatriciaState(value []byte) (uint64, uint64, error) {
	cs := new(commitmentState)
	if err := cs.Decode(value); err != nil {
		if len(value) > 0 {
			return 0, 0, fmt.Errorf("failed to decode previous stored commitment state: %w", err)
		}
		// nil value is acceptable for SetState and will reset trie
	}
	if hext, ok := sdc.patriciaTrie.(*commitment.HexPatriciaHashed); ok {
		if err := hext.SetState(cs.trieState); err != nil {
			return 0, 0, fmt.Errorf("failed restore state : %w", err)
		}
		sdc.justRestored.Store(true) // to prevent double reset
		if sdc.sd.trace {
			rh, err := hext.RootHash()
			if err != nil {
				return 0, 0, fmt.Errorf("failed to get root hash after state restore: %w", err)
			}
			fmt.Printf("[commitment] restored state: block=%d txn=%d rh=%x\n", cs.blockNum, cs.txNum, rh)
		}
	} else {
		return 0, 0, fmt.Errorf("state storing is only supported hex patricia trie")
	}
	return cs.blockNum, cs.txNum, nil
}<|MERGE_RESOLUTION|>--- conflicted
+++ resolved
@@ -1185,26 +1185,17 @@
 		if err != nil {
 			return 0, 0, nil, err
 		}
-<<<<<<< HEAD
 		fmt.Printf("[dbg] LatestCommitmentState1: %d\n", txn)
-		v, err := cd.GetAsOf(keyCommitmentState, txn+1, tx) //WHYYY +1 ???
-=======
 		state, err = cd.GetAsOf(keyCommitmentState, txn+1, tx) //WHYYY +1 ???
->>>>>>> c12f8dc0
 		if err != nil {
 			return 0, 0, nil, err
 		}
 		if len(state) >= 16 {
-<<<<<<< HEAD
-			txNum, blockNum = decodeTxBlockNums(v)
+			txNum, blockNum = decodeTxBlockNums(state)
 			fmt.Printf("[dbg] LatestCommitmentState12: %d, %d\n", blockNum, txNum)
-			return blockNum, txNum, v, err
+			return blockNum, txNum, state, nil
 		} else {
-			fmt.Printf("[dbg] LatestCommitmentState13: %x, %x\n", v, len(v))
-=======
-			txNum, blockNum = decodeTxBlockNums(state)
-			return blockNum, txNum, state, nil
->>>>>>> c12f8dc0
+			fmt.Printf("[dbg] LatestCommitmentState13: %x, %x\n", state, len(state))
 		}
 	}
 
