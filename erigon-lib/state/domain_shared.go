--- conflicted
+++ resolved
@@ -453,28 +453,10 @@
 
 func (sd *SharedDomains) deleteAccount(addr, prev []byte) error {
 	addrS := string(addr)
-<<<<<<< HEAD
 	if len(prev) > 0 {
-		sd.Commitment.TouchPlainKey(addrS, nil, sd.Commitment.TouchAccount)
+		sd.sdCtx.TouchPlainKey(addrS, nil, sd.sdCtx.TouchAccount)
 		sd.put(kv.AccountsDomain, addrS, nil)
 		if err := sd.aggCtx.account.DeleteWithPrev(addr, nil, prev); err != nil {
-=======
-	sd.sdCtx.TouchPlainKey(addrS, nil, sd.sdCtx.TouchAccount)
-	sd.put(kv.AccountsDomain, addrS, nil)
-	if err := sd.aggCtx.account.DeleteWithPrev(addr, nil, prev); err != nil {
-		return err
-	}
-
-	// commitment delete already has been applied via account
-	pc, err := sd.LatestCode(addr)
-	if err != nil {
-		return err
-	}
-	if len(pc) > 0 {
-		sd.sdCtx.TouchPlainKey(addrS, nil, sd.sdCtx.TouchCode)
-		sd.put(kv.CodeDomain, addrS, nil)
-		if err := sd.aggCtx.code.DeleteWithPrev(addr, nil, pc); err != nil {
->>>>>>> 94453b97
 			return err
 		}
 	}
@@ -483,20 +465,8 @@
 	if err := sd.DomainDel(kv.CodeDomain, addr, nil, nil); err != nil {
 		return err
 	}
-<<<<<<< HEAD
 	if err := sd.DomainDelPrefix(kv.StorageDomain, addr); err != nil {
 		return err
-=======
-
-	for _, tomb := range tombs {
-		ks := string(tomb.k)
-		sd.put(kv.StorageDomain, ks, nil)
-		sd.sdCtx.TouchPlainKey(ks, nil, sd.sdCtx.TouchStorage)
-		err = sd.aggCtx.storage.DeleteWithPrev(tomb.k, nil, tomb.v)
-		if err != nil {
-			return err
-		}
->>>>>>> 94453b97
 	}
 	return nil
 }
