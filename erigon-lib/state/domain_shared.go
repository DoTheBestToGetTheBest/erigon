--- conflicted
+++ resolved
@@ -162,13 +162,9 @@
 	sd.ClearRam(true)
 
 	_, err := sd.SeekCommitment(ctx, rwTx)
-	fmt.Printf("unw done\n")
 	return err
 }
 
-<<<<<<< HEAD
-func (sd *SharedDomains) SeekCommitment2(tx kv.Tx, sinceTx, untilTx uint64) (blockNum, txNum uint64, ok bool, err error) {
-=======
 func (sd *SharedDomains) rebuildCommitment(ctx context.Context, rwTx kv.Tx) ([]byte, error) {
 	it, err := sd.aggCtx.AccountHistoryRange(int(sd.TxNum()), math2.MaxInt64, order.Asc, -1, rwTx)
 	if err != nil {
@@ -195,12 +191,10 @@
 		sd.Commitment.TouchPlainKey(string(k), nil, sd.Commitment.TouchStorage)
 	}
 
-	fmt.Printf("rebuilding commitment %d\n", sd.TxNum())
 	return sd.ComputeCommitment(ctx, true, false)
 }
 
-func (sd *SharedDomains) SeekCommitment2(tx kv.Tx, sinceTx, untilTx uint64) (uint64, uint64, error) {
->>>>>>> a5e15824
+func (sd *SharedDomains) SeekCommitment2(tx kv.Tx, sinceTx, untilTx uint64) (blockNum, txNum uint64, ok bool, err error) {
 	return sd.Commitment.SeekCommitment(tx, sinceTx, untilTx, sd.aggCtx.commitment)
 }
 
