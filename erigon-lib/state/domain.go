--- conflicted
+++ resolved
@@ -1301,12 +1301,8 @@
 		}
 		item := item
 		g.Go(func() error {
-<<<<<<< HEAD
-			idxPath := d.kvBtFilePath(item.startTxNum/d.aggregationStep, item.endTxNum/d.aggregationStep)
-=======
 			fromStep, toStep := item.startTxNum/d.aggregationStep, item.endTxNum/d.aggregationStep
 			idxPath := d.kvBtFilePath(fromStep, toStep)
->>>>>>> f2874834
 			if err := BuildBtreeIndexWithDecompressor(idxPath, item.decompressor, CompressNone, ps, d.dirs.Tmp, *d.salt, d.logger); err != nil {
 				return fmt.Errorf("failed to build btree index for %s:  %w", item.decompressor.FileName(), err)
 			}
@@ -1319,16 +1315,12 @@
 		}
 		item := item
 		g.Go(func() error {
-<<<<<<< HEAD
 			if UseBpsTree {
 				return nil
 			}
 
-			idxPath := d.kvAccessorFilePath(item.startTxNum/d.aggregationStep, item.endTxNum/d.aggregationStep)
-=======
 			fromStep, toStep := item.startTxNum/d.aggregationStep, item.endTxNum/d.aggregationStep
 			idxPath := d.kvAccessorFilePath(fromStep, toStep)
->>>>>>> f2874834
 			ix, err := buildIndexThenOpen(ctx, item.decompressor, d.compression, idxPath, d.dirs.Tmp, false, d.salt, ps, d.logger, d.noFsync)
 			if err != nil {
 				return fmt.Errorf("build %s values recsplit index: %w", d.filenameBase, err)
