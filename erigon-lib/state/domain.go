/*
   Copyright 2022 Erigon contributors

   Licensed under the Apache License, Version 2.0 (the "License");
   you may not use this file except in compliance with the License.
   You may obtain a copy of the License at

       http://www.apache.org/licenses/LICENSE-2.0

   Unless required by applicable law or agreed to in writing, software
   distributed under the License is distributed on an "AS IS" BASIS,
   WITHOUT WARRANTIES OR CONDITIONS OF ANY KIND, either express or implied.
   See the License for the specific language governing permissions and
   limitations under the License.
*/

package state

import (
	"bytes"
	"container/heap"
	"context"
	"encoding/binary"
	"fmt"
	"hash"
	"math"
	"os"
	"path/filepath"
	"regexp"
	"strconv"
	"sync/atomic"
	"time"

	"github.com/VictoriaMetrics/metrics"
	bloomfilter "github.com/holiman/bloomfilter/v2"
	"github.com/pkg/errors"
	btree2 "github.com/tidwall/btree"
	"golang.org/x/sync/errgroup"

	"github.com/ledgerwatch/log/v3"

	"github.com/ledgerwatch/erigon-lib/common/background"
	"github.com/ledgerwatch/erigon-lib/kv/iter"
	"github.com/ledgerwatch/erigon-lib/kv/order"

	"github.com/ledgerwatch/erigon-lib/common"
	"github.com/ledgerwatch/erigon-lib/common/dir"
	"github.com/ledgerwatch/erigon-lib/compress"
	"github.com/ledgerwatch/erigon-lib/etl"
	"github.com/ledgerwatch/erigon-lib/kv"
	"github.com/ledgerwatch/erigon-lib/kv/bitmapdb"
	"github.com/ledgerwatch/erigon-lib/recsplit"
)

var (
	LatestStateReadWarm          = metrics.GetOrCreateSummary(`latest_state_read{type="warm",found="yes"}`)  //nolint
	LatestStateReadWarmNotFound  = metrics.GetOrCreateSummary(`latest_state_read{type="warm",found="no"}`)   //nolint
	LatestStateReadGrind         = metrics.GetOrCreateSummary(`latest_state_read{type="grind",found="yes"}`) //nolint
	LatestStateReadGrindNotFound = metrics.GetOrCreateSummary(`latest_state_read{type="grind",found="no"}`)  //nolint
	LatestStateReadCold          = metrics.GetOrCreateSummary(`latest_state_read{type="cold",found="yes"}`)  //nolint
	LatestStateReadColdNotFound  = metrics.GetOrCreateSummary(`latest_state_read{type="cold",found="no"}`)   //nolint
	LatestStateReadDB            = metrics.GetOrCreateSummary(`latest_state_read{type="db",found="yes"}`)    //nolint
	LatestStateReadDBNotFound    = metrics.GetOrCreateSummary(`latest_state_read{type="db",found="no"}`)     //nolint

	mxRunningMerges        = metrics.GetOrCreateCounter("domain_running_merges")
	mxRunningFilesBuilding = metrics.GetOrCreateCounter("domain_running_files_building")
	mxCollateTook          = metrics.GetOrCreateHistogram("domain_collate_took")
	mxPruneTookDomain      = metrics.GetOrCreateHistogram(`domain_prune_took{type="domain"}`)
	mxPruneTookHistory     = metrics.GetOrCreateHistogram(`domain_prune_took{type="history"}`)
	mxPruneTookIndex       = metrics.GetOrCreateHistogram(`domain_prune_took{type="index"}`)
	mxPruneInProgress      = metrics.GetOrCreateCounter("domain_pruning_progress")
	mxCollationSize        = metrics.GetOrCreateCounter("domain_collation_size")
	mxCollationSizeHist    = metrics.GetOrCreateCounter("domain_collation_hist_size")
	mxPruneSizeDomain      = metrics.GetOrCreateCounter(`domain_prune_size{type="domain"}`)
	mxPruneSizeHistory     = metrics.GetOrCreateCounter(`domain_prune_size{type="history"}`)
	mxPruneSizeIndex       = metrics.GetOrCreateCounter(`domain_prune_size{type="index"}`)
	mxBuildTook            = metrics.GetOrCreateSummary("domain_build_files_took")
	mxStepTook             = metrics.GetOrCreateHistogram("domain_step_took")
	mxFlushTook            = metrics.GetOrCreateSummary("domain_flush_took")
	mxCommitmentRunning    = metrics.GetOrCreateCounter("domain_running_commitment")
	mxCommitmentTook       = metrics.GetOrCreateSummary("domain_commitment_took")
)

// StepsInColdFile - files of this size are completely frozen/immutable.
// files of smaller size are also immutable, but can be removed after merge to bigger files.
const StepsInColdFile = 32

const asserts = false
const trace = false

// filesItem corresponding to a pair of files (.dat and .idx)
type filesItem struct {
	decompressor *compress.Decompressor
	index        *recsplit.Index
	bindex       *BtIndex
	bm           *bitmapdb.FixedSizeBitmaps
	existence    *ExistenceFilter
	startTxNum   uint64
	endTxNum     uint64

	// Frozen: file of size StepsInColdFile. Completely immutable.
	// Cold: file of size < StepsInColdFile. Immutable, but can be closed/removed after merge to bigger file.
	// Hot: Stored in DB. Providing Snapshot-Isolation by CopyOnWrite.
	frozen   bool         // immutable, don't need atomic
	refcount atomic.Int32 // only for `frozen=false`

	// file can be deleted in 2 cases: 1. when `refcount == 0 && canDelete == true` 2. on app startup when `file.isSubsetOfFrozenFile()`
	// other processes (which also reading files, may have same logic)
	canDelete atomic.Bool
}

type ExistenceFilter struct {
	filter             *bloomfilter.Filter
	empty              bool
	FileName, FilePath string
	f                  *os.File
	noFsync            bool // fsync is enabled by default, but tests can manually disable
}

func NewExistenceFilter(keysCount uint64, filePath string) (*ExistenceFilter, error) {

	m := bloomfilter.OptimalM(keysCount, 0.01)
	//TODO: make filters compatible by usinig same seed/keys
	_, fileName := filepath.Split(filePath)
	e := &ExistenceFilter{FilePath: filePath, FileName: fileName}
	if keysCount < 2 {
		e.empty = true
	} else {
		var err error
		e.filter, err = bloomfilter.New(m)
		if err != nil {
			return nil, fmt.Errorf("%w, %s", err, fileName)
		}
	}
	return e, nil
}

func (b *ExistenceFilter) AddHash(hash uint64) {
	if b.empty {
		return
	}
	b.filter.AddHash(hash)
}
func (b *ExistenceFilter) ContainsHash(v uint64) bool {
	if b.empty {
		return true
	}
	return b.filter.ContainsHash(v)
}
func (b *ExistenceFilter) Contains(v hash.Hash64) bool {
	if b.empty {
		return true
	}
	return b.filter.Contains(v)
}
func (b *ExistenceFilter) Build() error {
	if b.empty {
		cf, err := os.Create(b.FilePath)
		if err != nil {
			return err
		}
		defer cf.Close()
		return nil
	}

	log.Trace("[agg] write file", "file", b.FileName)
	tmpFilePath := b.FilePath + ".tmp"
	cf, err := os.Create(tmpFilePath)
	if err != nil {
		return err
	}
	defer cf.Close()

	if _, err := b.filter.WriteTo(cf); err != nil {
		return err
	}
	if err = b.fsync(cf); err != nil {
		return err
	}
	if err = cf.Close(); err != nil {
		return err
	}
	if err := os.Rename(tmpFilePath, b.FilePath); err != nil {
		return err
	}
	return nil
}

func (b *ExistenceFilter) DisableFsync() { b.noFsync = true }

// fsync - other processes/goroutines must see only "fully-complete" (valid) files. No partial-writes.
// To achieve it: write to .tmp file then `rename` when file is ready.
// Machine may power-off right after `rename` - it means `fsync` must be before `rename`
func (b *ExistenceFilter) fsync(f *os.File) error {
	if b.noFsync {
		return nil
	}
	if err := f.Sync(); err != nil {
		log.Warn("couldn't fsync", "err", err)
		return err
	}
	return nil
}

func OpenExistenceFilter(filePath string) (*ExistenceFilter, error) {
	_, fileName := filepath.Split(filePath)
	f := &ExistenceFilter{FilePath: filePath, FileName: fileName}
	if !dir.FileExist(filePath) {
		return nil, fmt.Errorf("file doesn't exists: %s", fileName)
	}
	{
		ff, err := os.Open(filePath)
		if err != nil {
			return nil, err
		}
		stat, err := ff.Stat()
		if err != nil {
			return nil, err
		}
		f.empty = stat.Size() == 0
	}

	if !f.empty {
		var err error
		f.filter, _, err = bloomfilter.ReadFile(filePath)
		if err != nil {
			return nil, fmt.Errorf("OpenExistenceFilter: %w, %s", err, fileName)
		}
	}
	return f, nil
}
func (b *ExistenceFilter) Close() {
	if b.f != nil {
		b.f.Close()
		b.f = nil
	}
}

func newFilesItem(startTxNum, endTxNum, stepSize uint64) *filesItem {
	startStep := startTxNum / stepSize
	endStep := endTxNum / stepSize
	frozen := endStep-startStep == StepsInColdFile
	return &filesItem{startTxNum: startTxNum, endTxNum: endTxNum, frozen: frozen}
}

func (i *filesItem) isSubsetOf(j *filesItem) bool {
	return (j.startTxNum <= i.startTxNum && i.endTxNum <= j.endTxNum) && (j.startTxNum != i.startTxNum || i.endTxNum != j.endTxNum)
}

func filesItemLess(i, j *filesItem) bool {
	if i.endTxNum == j.endTxNum {
		return i.startTxNum > j.startTxNum
	}
	return i.endTxNum < j.endTxNum
}
func (i *filesItem) closeFilesAndRemove() {
	if i.decompressor != nil {
		i.decompressor.Close()
		// paranoic-mode on: don't delete frozen files
		if !i.frozen {
			if err := os.Remove(i.decompressor.FilePath()); err != nil {
				log.Trace("remove after close", "err", err, "file", i.decompressor.FileName())
			}
		}
		i.decompressor = nil
	}
	if i.index != nil {
		i.index.Close()
		// paranoic-mode on: don't delete frozen files
		if !i.frozen {
			if err := os.Remove(i.index.FilePath()); err != nil {
				log.Trace("remove after close", "err", err, "file", i.index.FileName())
			}
		}
		i.index = nil
	}
	if i.bindex != nil {
		i.bindex.Close()
		if err := os.Remove(i.bindex.FilePath()); err != nil {
			log.Trace("remove after close", "err", err, "file", i.bindex.FileName())
		}
		i.bindex = nil
	}
	if i.bm != nil {
		i.bm.Close()
		if err := os.Remove(i.bm.FilePath()); err != nil {
			log.Trace("remove after close", "err", err, "file", i.bm.FileName())
		}
		i.bm = nil
	}
	if i.existence != nil {
		i.existence.Close()
		if err := os.Remove(i.existence.FilePath); err != nil {
			log.Trace("remove after close", "err", err, "file", i.existence.FileName)
		}
		i.existence = nil
	}
}

type DomainStats struct {
	MergesCount          uint64
	LastCollationTook    time.Duration
	LastPruneTook        time.Duration
	LastPruneHistTook    time.Duration
	LastFileBuildingTook time.Duration
	LastCollationSize    uint64
	LastPruneSize        uint64

	FilesQueries *atomic.Uint64
	TotalQueries *atomic.Uint64
	EfSearchTime time.Duration
	DataSize     uint64
	IndexSize    uint64
	FilesCount   uint64
}

func (ds *DomainStats) Accumulate(other DomainStats) {
	if other.FilesQueries != nil {
		ds.FilesQueries.Add(other.FilesQueries.Load())
	}
	if other.TotalQueries != nil {
		ds.TotalQueries.Add(other.TotalQueries.Load())
	}
	ds.EfSearchTime += other.EfSearchTime
	ds.IndexSize += other.IndexSize
	ds.DataSize += other.DataSize
	ds.FilesCount += other.FilesCount
}

// Domain is a part of the state (examples are Accounts, Storage, Code)
// Domain should not have any go routines or locks
//
// Data-Existence in .kv vs .v files:
//  1. key doesn’t exists, then create: .kv - yes, .v - yes
//  2. acc exists, then update/delete:  .kv - yes, .v - yes
//  3. acc doesn’t exists, then delete: .kv - no,  .v - no
type Domain struct {
	*History
	files     *btree2.BTreeG[*filesItem] // thread-safe, but maybe need 1 RWLock for all trees in AggregatorV3
	indexList idxList

	// roFiles derivative from field `file`, but without garbage:
	//  - no files with `canDelete=true`
	//  - no overlaps
	//  - no un-indexed files (`power-off` may happen between .ef and .efi creation)
	//
	// MakeContext() using this field in zero-copy way
	roFiles   atomic.Pointer[[]ctxItem]
	keysTable string // key -> invertedStep , invertedStep = ^(txNum / aggregationStep), Needs to be table with DupSort
	valsTable string // key + invertedStep -> values
	stats     DomainStats

	garbageFiles []*filesItem // files that exist on disk, but ignored on opening folder - because they are garbage

	compression FileCompression
}

type domainCfg struct {
	hist     histCfg
	compress FileCompression
}

func NewDomain(cfg domainCfg, aggregationStep uint64, filenameBase, keysTable, valsTable, indexKeysTable, historyValsTable, indexTable string, logger log.Logger) (*Domain, error) {
	if cfg.hist.iiCfg.dirs.SnapDomain == "" {
		panic("empty `dirs` varialbe")
	}
	d := &Domain{
		keysTable:   keysTable,
		valsTable:   valsTable,
		compression: cfg.compress,
		files:       btree2.NewBTreeGOptions[*filesItem](filesItemLess, btree2.Options{Degree: 128, NoLocks: false}),
		stats:       DomainStats{FilesQueries: &atomic.Uint64{}, TotalQueries: &atomic.Uint64{}},

		indexList: withBTree,
	}
	d.roFiles.Store(&[]ctxItem{})

	var err error
	if d.History, err = NewHistory(cfg.hist, aggregationStep, filenameBase, indexKeysTable, indexTable, historyValsTable, nil, logger); err != nil {
		return nil, err
	}
	if d.withExistenceIndex {
		d.indexList |= withExistence
	}

	return d, nil
}
func (d *Domain) kvFilePath(fromStep, toStep uint64) string {
	return filepath.Join(d.dirs.SnapDomain, fmt.Sprintf("%s.%d-%d.kv", d.filenameBase, fromStep, toStep))
}
func (d *Domain) kvAccessorFilePath(fromStep, toStep uint64) string {
	return filepath.Join(d.dirs.SnapDomain, fmt.Sprintf("%s.%d-%d.kvi", d.filenameBase, fromStep, toStep))
}
func (d *Domain) kvExistenceIdxFilePath(fromStep, toStep uint64) string {
	return filepath.Join(d.dirs.SnapDomain, fmt.Sprintf("%s.%d-%d.kvei", d.filenameBase, fromStep, toStep))
}
func (d *Domain) kvBtFilePath(fromStep, toStep uint64) string {
	return filepath.Join(d.dirs.SnapDomain, fmt.Sprintf("%s.%d-%d.bt", d.filenameBase, fromStep, toStep))
}

// LastStepInDB - return the latest available step in db (at-least 1 value in such step)
func (d *Domain) LastStepInDB(tx kv.Tx) (lstInDb uint64) {
	lstIdx, _ := kv.LastKey(tx, d.History.indexKeysTable)
	if len(lstIdx) == 0 {
		return 0
	}
	return binary.BigEndian.Uint64(lstIdx) / d.aggregationStep
}
func (d *Domain) FirstStepInDB(tx kv.Tx) (lstInDb uint64) {
	lstIdx, _ := kv.FirstKey(tx, d.History.indexKeysTable)
	if len(lstIdx) == 0 {
		return 0
	}
	return binary.BigEndian.Uint64(lstIdx) / d.aggregationStep
}

func (dc *DomainContext) DiscardHistory() {
	dc.hc.DiscardHistory()
	// can't discard domain wal - it required, but can discard history
	dc.wal = dc.newWriter(dc.d.dirs.Tmp, false)
}

func (dc *DomainContext) StartWrites() {
	dc.wal = dc.newWriter(dc.d.dirs.Tmp, false)
	dc.hc.StartWrites()
}

func (dc *DomainContext) FinishWrites() {
	if dc.wal != nil {
		dc.wal.close()
		dc.wal = nil
	}
	dc.hc.FinishWrites()
}

// OpenList - main method to open list of files.
// It's ok if some files was open earlier.
// If some file already open: noop.
// If some file already open but not in provided list: close and remove from `files` field.
func (d *Domain) OpenList(idxFiles, histFiles, domainFiles []string) error {
	if err := d.History.OpenList(idxFiles, histFiles); err != nil {
		return err
	}
	if err := d.openList(domainFiles); err != nil {
		return err
	}
	return nil
}

func (d *Domain) openList(names []string) error {
	d.closeWhatNotInList(names)
	d.garbageFiles = d.scanStateFiles(names)
	if err := d.openFiles(); err != nil {
		return fmt.Errorf("Domain.OpenList: %s, %w", d.filenameBase, err)
	}
	d.protectFromHistoryFilesAheadOfDomainFiles()
	d.reCalcRoFiles()
	return nil
}

// protectFromHistoryFilesAheadOfDomainFiles - in some corner-cases app may see more .ef/.v files than .kv:
//   - `kill -9` in the middle of `buildFiles()`, then `rm -f db` (restore from backup)
//   - `kill -9` in the middle of `buildFiles()`, then `stage_exec --reset` (drop progress - as a hot-fix)
func (d *Domain) protectFromHistoryFilesAheadOfDomainFiles() {
	d.removeFilesAfterStep(d.endTxNumMinimax() / d.aggregationStep)
}

func (d *Domain) OpenFolder() error {
	idx, histFiles, domainFiles, err := d.fileNamesOnDisk()
	if err != nil {
		return err
	}
	if err := d.OpenList(idx, histFiles, domainFiles); err != nil {
		return err
	}
	return nil
}

func (d *Domain) GetAndResetStats() DomainStats {
	r := d.stats
	r.DataSize, r.IndexSize, r.FilesCount = d.collectFilesStats()

	d.stats = DomainStats{FilesQueries: &atomic.Uint64{}, TotalQueries: &atomic.Uint64{}}
	return r
}

func (d *Domain) removeFilesAfterStep(lowerBound uint64) {
	var toDelete []*filesItem
	d.files.Scan(func(item *filesItem) bool {
		if item.startTxNum/d.aggregationStep >= lowerBound {
			toDelete = append(toDelete, item)
		}
		return true
	})
	for _, item := range toDelete {
		log.Debug(fmt.Sprintf("[snapshots] delete %s, because step %d has not enough files (was not complete)", item.decompressor.FileName(), lowerBound))
		d.files.Delete(item)
		item.closeFilesAndRemove()
	}

	toDelete = toDelete[:0]
	d.History.files.Scan(func(item *filesItem) bool {
		if item.startTxNum/d.aggregationStep >= lowerBound {
			toDelete = append(toDelete, item)
		}
		return true
	})
	for _, item := range toDelete {
		log.Debug(fmt.Sprintf("[snapshots] delete %s, because step %d has not enough files (was not complete)", item.decompressor.FileName(), lowerBound))
		d.History.files.Delete(item)
		item.closeFilesAndRemove()
	}

	toDelete = toDelete[:0]
	d.History.InvertedIndex.files.Scan(func(item *filesItem) bool {
		if item.startTxNum/d.aggregationStep >= lowerBound {
			toDelete = append(toDelete, item)
		}
		return true
	})
	for _, item := range toDelete {
		log.Debug(fmt.Sprintf("[snapshots] delete %s, because step %d has not enough files (was not complete)", item.decompressor.FileName(), lowerBound))
		d.History.InvertedIndex.files.Delete(item)
		item.closeFilesAndRemove()
	}
}

func (d *Domain) scanStateFiles(fileNames []string) (garbageFiles []*filesItem) {
	re := regexp.MustCompile("^" + d.filenameBase + ".([0-9]+)-([0-9]+).kv$")
	var err error

	for _, name := range fileNames {
		subs := re.FindStringSubmatch(name)
		if len(subs) != 3 {
			if len(subs) != 0 {
				d.logger.Warn("File ignored by domain scan, more than 3 submatches", "name", name, "submatches", len(subs))
			}
			continue
		}
		var startStep, endStep uint64
		if startStep, err = strconv.ParseUint(subs[1], 10, 64); err != nil {
			d.logger.Warn("File ignored by domain scan, parsing startTxNum", "error", err, "name", name)
			continue
		}
		if endStep, err = strconv.ParseUint(subs[2], 10, 64); err != nil {
			d.logger.Warn("File ignored by domain scan, parsing endTxNum", "error", err, "name", name)
			continue
		}
		if startStep > endStep {
			d.logger.Warn("File ignored by domain scan, startTxNum > endTxNum", "name", name)
			continue
		}

		startTxNum, endTxNum := startStep*d.aggregationStep, endStep*d.aggregationStep
		var newFile = newFilesItem(startTxNum, endTxNum, d.aggregationStep)
		newFile.frozen = false

		//for _, ext := range d.integrityFileExtensions {
		//	requiredFile := fmt.Sprintf("%s.%d-%d.%s", d.filenameBase, startStep, endStep, ext)
		//	if !dir.FileExist(filepath.Join(d.dir, requiredFile)) {
		//		d.logger.Debug(fmt.Sprintf("[snapshots] skip %s because %s doesn't exists", name, requiredFile))
		//		garbageFiles = append(garbageFiles, newFile)
		//		continue Loop
		//	}
		//}

		if _, has := d.files.Get(newFile); has {
			continue
		}

		addNewFile := true
		var subSets []*filesItem
		d.files.Walk(func(items []*filesItem) bool {
			for _, item := range items {
				if item.isSubsetOf(newFile) {
					subSets = append(subSets, item)
					continue
				}

				if newFile.isSubsetOf(item) {
					if item.frozen {
						addNewFile = false
						garbageFiles = append(garbageFiles, newFile)
					}
					continue
				}
			}
			return true
		})
		if addNewFile {
			d.files.Set(newFile)
		}
	}
	return garbageFiles
}

func (d *Domain) openFiles() (err error) {
	invalidFileItems := make([]*filesItem, 0)
	d.files.Walk(func(items []*filesItem) bool {
		for _, item := range items {
			if item.decompressor != nil {
				continue
			}
			fromStep, toStep := item.startTxNum/d.aggregationStep, item.endTxNum/d.aggregationStep
			datPath := d.kvFilePath(fromStep, toStep)
			if !dir.FileExist(datPath) {
				invalidFileItems = append(invalidFileItems, item)
				continue
			}
			if item.decompressor, err = compress.NewDecompressor(datPath); err != nil {
				err = errors.Wrap(err, "decompressor")
				d.logger.Debug("Domain.openFiles: %w, %s", err, datPath)
				return false
			}

			if item.index == nil && !UseBpsTree {
				idxPath := d.kvAccessorFilePath(fromStep, toStep)
				if dir.FileExist(idxPath) {
					if item.index, err = recsplit.OpenIndex(idxPath); err != nil {
						err = errors.Wrap(err, "recsplit index")
						d.logger.Debug("Domain.openFiles: %w, %s", err, idxPath)
						return false
					}
				}
			}
			if item.bindex == nil {
				bidxPath := d.kvBtFilePath(fromStep, toStep)
				if dir.FileExist(bidxPath) {
					if item.bindex, err = OpenBtreeIndexWithDecompressor(bidxPath, DefaultBtreeM, item.decompressor, d.compression); err != nil {
						err = errors.Wrap(err, "btree index")
						d.logger.Debug("Domain.openFiles: %w, %s", err, bidxPath)
						return false
					}
				}
			}
			if item.existence == nil {
				idxPath := d.kvExistenceIdxFilePath(fromStep, toStep)
				if dir.FileExist(idxPath) {
					if item.existence, err = OpenExistenceFilter(idxPath); err != nil {
						return false
					}
				}
			}
		}
		return true
	})
	if err != nil {
		return err
	}
	for _, item := range invalidFileItems {
		d.files.Delete(item)
	}

	d.reCalcRoFiles()
	return nil
}

func (d *Domain) closeWhatNotInList(fNames []string) {
	var toDelete []*filesItem
	d.files.Walk(func(items []*filesItem) bool {
	Loop1:
		for _, item := range items {
			for _, protectName := range fNames {
				if item.decompressor != nil && item.decompressor.FileName() == protectName {
					continue Loop1
				}
			}
			toDelete = append(toDelete, item)
		}
		return true
	})
	for _, item := range toDelete {
		if item.decompressor != nil {
			item.decompressor.Close()
			item.decompressor = nil
		}
		if item.index != nil {
			item.index.Close()
			item.index = nil
		}
		if item.bindex != nil {
			item.bindex.Close()
			item.bindex = nil
		}
		d.files.Delete(item)
	}
}

func (d *Domain) reCalcRoFiles() {
	roFiles := ctxFiles(d.files, d.indexList)
	d.roFiles.Store(&roFiles)
}

func (d *Domain) Close() {
	d.History.Close()
	d.closeWhatNotInList([]string{})
	d.reCalcRoFiles()
}

func (dc *DomainContext) PutWithPrev(key1, key2, val, preval []byte) error {
	// This call to update needs to happen before d.tx.Put() later, because otherwise the content of `preval`` slice is invalidated
	if err := dc.hc.AddPrevValue(key1, key2, preval); err != nil {
		return err
	}
	return dc.wal.addValue(key1, key2, val)
}

func (dc *DomainContext) DeleteWithPrev(key1, key2, prev []byte) (err error) {
	// This call to update needs to happen before d.tx.Delete() later, because otherwise the content of `original`` slice is invalidated
	if err := dc.hc.AddPrevValue(key1, key2, prev); err != nil {
		return err
	}
	return dc.wal.addValue(key1, key2, nil)
}

func (dc *DomainContext) update(key []byte, tx kv.RwTx) error {
	var invertedStep [8]byte
	binary.BigEndian.PutUint64(invertedStep[:], ^(dc.hc.ic.txNum / dc.d.aggregationStep))
	//fmt.Printf("put: %s, %x, %x\n", d.filenameBase, key, invertedStep[:])
	if err := tx.Put(dc.d.keysTable, key, invertedStep[:]); err != nil {
		return err
	}
	return nil
}

func (dc *DomainContext) put(key, val []byte, tx kv.RwTx) error {
	if err := dc.update(key, tx); err != nil {
		return err
	}
	invertedStep := ^(dc.hc.ic.txNum / dc.d.aggregationStep)
	keySuffix := make([]byte, len(key)+8)
	copy(keySuffix, key)
	binary.BigEndian.PutUint64(keySuffix[len(key):], invertedStep)
	//fmt.Printf("put2: %s, %x, %x\n", d.filenameBase, keySuffix, val)
	return tx.Put(dc.d.valsTable, keySuffix, val)
}

// Deprecated
func (dc *DomainContext) Put(key1, key2, val []byte, tx kv.RwTx) error {
	key := common.Append(key1, key2)
	original, _, err := dc.GetLatest(key, nil, tx)
	if err != nil {
		return err
	}
	if bytes.Equal(original, val) {
		return nil
	}
	// This call to update needs to happen before d.tx.Put() later, because otherwise the content of `original`` slice is invalidated
	if err = dc.hc.AddPrevValue(key1, key2, original); err != nil {
		return err
	}
	return dc.put(key, val, tx)
}

// Deprecated
func (dc *DomainContext) Delete(key1, key2 []byte, tx kv.RwTx) error {
	key := common.Append(key1, key2)
	original, found, err := dc.GetLatest(key, nil, tx)
	if err != nil {
		return err
	}
	if !found {
		return nil
	}
	return dc.DeleteWithPrev(key1, key2, original)
}

func (dc *DomainContext) SetTxNum(v uint64) {
	dc.setTxNumOnce = true
	dc.hc.SetTxNum(v)
	binary.BigEndian.PutUint64(dc.stepBytes[:], ^(v / dc.d.aggregationStep))
}

func (dc *DomainContext) newWriter(tmpdir string, discard bool) *domainWAL {
	w := &domainWAL{dc: dc,
<<<<<<< HEAD
		tmpdir:   tmpdir,
		buffered: buffered,
		discard:  discard,
		aux:      make([]byte, 0, 128),
	}

	if buffered {
		w.values = etl.NewCollector(dc.d.valsTable, tmpdir, etl.NewSortableBuffer(WALCollectorRAM), dc.d.logger)
		w.values.LogLvl(log.LvlTrace)
		w.keys = etl.NewCollector(dc.d.keysTable, tmpdir, etl.NewSortableBuffer(WALCollectorRAM), dc.d.logger)
		w.keys.LogLvl(log.LvlTrace)
	}
=======
		tmpdir:  tmpdir,
		discard: discard,
		aux:     make([]byte, 0, 128),
		keys:    etl.NewCollector(dc.d.keysTable, tmpdir, etl.NewSortableBuffer(WALCollectorRAM), dc.d.logger),
		values:  etl.NewCollector(dc.d.valsTable, tmpdir, etl.NewSortableBuffer(WALCollectorRAM), dc.d.logger),
	}
	w.keys.LogLvl(log.LvlTrace)
	w.values.LogLvl(log.LvlTrace)
>>>>>>> 8b199cfb
	return w
}

type domainWAL struct {
<<<<<<< HEAD
	dc       *DomainContext
	keys     *etl.Collector
	values   *etl.Collector
	aux      []byte
	tmpdir   string
	buffered bool
	discard  bool
=======
	dc     *DomainContext
	keys   *etl.Collector
	values *etl.Collector
	aux    []byte
	tmpdir string

	discard bool
>>>>>>> 8b199cfb
}

func (d *domainWAL) close() {
	if d == nil { // allow dobule-close
		return
	}
	if d.keys != nil {
		d.keys.Close()
	}
	if d.values != nil {
		d.values.Close()
	}
}

// nolint
func loadSkipFunc() etl.LoadFunc {
	var preKey, preVal []byte
	return func(k, v []byte, table etl.CurrentTableReader, next etl.LoadNextFunc) error {
		if bytes.Equal(k, preKey) {
			preVal = v
			return nil
		}
		if err := next(nil, preKey, preVal); err != nil {
			return err
		}
		if err := next(k, k, v); err != nil {
			return err
		}
		preKey, preVal = k, v
		return nil
	}
}
func (d *domainWAL) flush(ctx context.Context, tx kv.RwTx) error {
	if d.discard {
		return nil
	}
	if err := d.keys.Load(tx, d.dc.d.keysTable, loadFunc, etl.TransformArgs{Quit: ctx.Done()}); err != nil {
		return err
	}
	if err := d.values.Load(tx, d.dc.d.valsTable, etl.IdentityLoadFunc, etl.TransformArgs{Quit: ctx.Done()}); err != nil {
		return err
	}
	return nil
}

func (d *domainWAL) addValue(key1, key2, value []byte) error {
	if d.discard {
		return nil
	}
	if !d.dc.setTxNumOnce {
		panic("you forgot to call SetTxNum")
	}

	kl := len(key1) + len(key2)
	d.aux = append(append(append(d.aux[:0], key1...), key2...), d.dc.stepBytes[:]...)
	fullkey := d.aux[:kl+8]
	if asserts && (d.dc.hc.ic.txNum/d.dc.d.aggregationStep) != ^binary.BigEndian.Uint64(d.dc.stepBytes[:]) {
		panic(fmt.Sprintf("assert: %d != %d", d.dc.hc.ic.txNum/d.dc.d.aggregationStep, ^binary.BigEndian.Uint64(d.dc.stepBytes[:])))
	}

	//defer func() {
	//	fmt.Printf("addValue @%d %x->%x buffered %t largeVals %t file %s\n", d.dc.hc.ic.txNum, fullkey, value, d.buffered, d.largeValues, d.dc.d.filenameBase)
	//}()

	if err := d.keys.Collect(fullkey[:kl], fullkey[kl:]); err != nil {
		return err
	}
	if err := d.values.Collect(fullkey, value); err != nil {
		return err
	}
	return nil
}

type CursorType uint8

const (
	FILE_CURSOR CursorType = iota
	DB_CURSOR
	RAM_CURSOR
)

// CursorItem is the item in the priority queue used to do merge interation
// over storage of a given account
type CursorItem struct {
	c            kv.CursorDupSort
	iter         btree2.MapIter[string, []byte]
	dg           ArchiveGetter
	dg2          ArchiveGetter
	btCursor     *Cursor
	key          []byte
	val          []byte
	endTxNum     uint64
	latestOffset uint64     // offset of the latest value in the file
	t            CursorType // Whether this item represents state file or DB record, or tree
	reverse      bool
}

type CursorHeap []*CursorItem

func (ch CursorHeap) Len() int {
	return len(ch)
}

func (ch CursorHeap) Less(i, j int) bool {
	cmp := bytes.Compare(ch[i].key, ch[j].key)
	if cmp == 0 {
		// when keys match, the items with later blocks are preferred
		if ch[i].reverse {
			return ch[i].endTxNum > ch[j].endTxNum
		}
		return ch[i].endTxNum < ch[j].endTxNum
	}
	return cmp < 0
}

func (ch *CursorHeap) Swap(i, j int) {
	(*ch)[i], (*ch)[j] = (*ch)[j], (*ch)[i]
}

func (ch *CursorHeap) Push(x interface{}) {
	*ch = append(*ch, x.(*CursorItem))
}

func (ch *CursorHeap) Pop() interface{} {
	old := *ch
	n := len(old)
	x := old[n-1]
	old[n-1] = nil
	*ch = old[0 : n-1]
	return x
}

// filesItem corresponding to a pair of files (.dat and .idx)
type ctxItem struct {
	getter     *compress.Getter
	reader     *recsplit.IndexReader
	startTxNum uint64
	endTxNum   uint64

	i   int
	src *filesItem
}

func (i *ctxItem) isSubSetOf(j *ctxItem) bool { return i.src.isSubsetOf(j.src) } //nolint
func (i *ctxItem) isSubsetOf(j *ctxItem) bool { return i.src.isSubsetOf(j.src) } //nolint

type ctxLocalityIdx struct {
	reader          *recsplit.IndexReader
	file            *ctxItem
	aggregationStep uint64
}

// DomainContext allows accesing the same domain from multiple go-routines
type DomainContext struct {
	hc         *HistoryContext
	d          *Domain
	files      []ctxItem
	getters    []ArchiveGetter
	readers    []*BtIndex
	idxReaders []*recsplit.IndexReader

	wal *domainWAL

	setTxNumOnce bool
	stepBytes    [8]byte  // current inverted step representation
	keyBuf       [60]byte // 52b key and 8b for inverted step
	valKeyBuf    [60]byte // 52b key and 8b for inverted step

	keysC kv.CursorDupSort
	valsC kv.Cursor
}

// getFromFile returns exact match for the given key from the given file
func (dc *DomainContext) getFromFile(i int, filekey []byte) ([]byte, bool, error) {
	g := dc.statelessGetter(i)
	if UseBtree || UseBpsTree {
		if dc.d.withExistenceIndex && dc.files[i].src.existence != nil {
			hi, _ := dc.hc.ic.hashKey(filekey)
			if !dc.files[i].src.existence.ContainsHash(hi) {
				return nil, false, nil
			}
		}

		_, v, ok, err := dc.statelessBtree(i).Get(filekey, g)
		if err != nil || !ok {
			return nil, false, err
		}
		//fmt.Printf("getLatestFromBtreeColdFiles key %x shard %d %x\n", filekey, exactColdShard, v)
		return v, true, nil
	}

	reader := dc.statelessIdxReader(i)
	if reader.Empty() {
		return nil, false, nil
	}
	offset := reader.Lookup(filekey)
	g.Reset(offset)

	k, _ := g.Next(nil)
	if !bytes.Equal(filekey, k) {
		return nil, false, nil
	}
	v, _ := g.Next(nil)
	return v, true, nil
}

func (dc *DomainContext) getFromFile2(i int, filekey []byte) ([]byte, bool, error) {
	g := dc.statelessGetter(i)
	if UseBtree || UseBpsTree {
		_, v, ok, err := dc.statelessBtree(i).Get(filekey, g)
		if err != nil || !ok {
			return nil, false, err
		}
		//fmt.Printf("getLatestFromBtreeColdFiles key %x shard %d %x\n", filekey, exactColdShard, v)
		return v, true, nil
	}

	reader := dc.statelessIdxReader(i)
	if reader.Empty() {
		return nil, false, nil
	}
	offset := reader.Lookup(filekey)
	g.Reset(offset)

	k, _ := g.Next(nil)
	if !bytes.Equal(filekey, k) {
		return nil, false, nil
	}
	v, _ := g.Next(nil)
	return v, true, nil
}

func (d *Domain) collectFilesStats() (datsz, idxsz, files uint64) {
	d.History.files.Walk(func(items []*filesItem) bool {
		for _, item := range items {
			if item.index == nil {
				return false
			}
			datsz += uint64(item.decompressor.Size())
			idxsz += uint64(item.index.Size())
			idxsz += uint64(item.bindex.Size())
			files += 3
		}
		return true
	})

	d.files.Walk(func(items []*filesItem) bool {
		for _, item := range items {
			if item.index == nil {
				return false
			}
			datsz += uint64(item.decompressor.Size())
			idxsz += uint64(item.index.Size())
			idxsz += uint64(item.bindex.Size())
			files += 3
		}
		return true
	})

	fcnt, fsz, isz := d.History.InvertedIndex.collectFilesStat()
	datsz += fsz
	files += fcnt
	idxsz += isz
	return
}

func (d *Domain) MakeContext() *DomainContext {
	files := *d.roFiles.Load()
	for i := 0; i < len(files); i++ {
		if !files[i].src.frozen {
			files[i].src.refcount.Add(1)
		}
	}
	return &DomainContext{
		d:     d,
		hc:    d.History.MakeContext(),
		files: files,
	}
}

// Collation is the set of compressors created after aggregation
type Collation struct {
	HistoryCollation
	valuesComp  *compress.Compressor
	valuesPath  string
	valuesCount int
}

func (c Collation) Close() {
	if c.valuesComp != nil {
		c.valuesComp.Close()
	}
	c.HistoryCollation.Close()
}

// collate gathers domain changes over the specified step, using read-only transaction,
// and returns compressors, elias fano, and bitmaps
// [txFrom; txTo)
func (d *Domain) collate(ctx context.Context, step, txFrom, txTo uint64, roTx kv.Tx) (coll Collation, err error) {
	{ //assert
		if txFrom%d.aggregationStep != 0 {
			panic(fmt.Errorf("assert: unexpected txFrom=%d", txFrom))
		}
		if txTo%d.aggregationStep != 0 {
			panic(fmt.Errorf("assert: unexpected txTo=%d", txTo))
		}
	}

	started := time.Now()
	defer func() {
		d.stats.LastCollationTook = time.Since(started)
		mxCollateTook.UpdateDuration(started)
	}()

	coll.HistoryCollation, err = d.History.collate(ctx, step, txFrom, txTo, roTx)
	if err != nil {
		return Collation{}, err
	}

	closeCollation := true
	defer func() {
		if closeCollation {
			coll.Close()
		}
	}()

	coll.valuesPath = d.kvFilePath(step, step+1)
	if coll.valuesComp, err = compress.NewCompressor(ctx, "collate values", coll.valuesPath, d.dirs.Tmp, compress.MinPatternScore, d.compressWorkers, log.LvlTrace, d.logger); err != nil {
		return Collation{}, fmt.Errorf("create %s values compressor: %w", d.filenameBase, err)
	}
	comp := NewArchiveWriter(coll.valuesComp, d.compression)

	keysCursor, err := roTx.CursorDupSort(d.keysTable)
	if err != nil {
		return Collation{}, fmt.Errorf("create %s keys cursor: %w", d.filenameBase, err)
	}
	defer keysCursor.Close()

	var (
		stepBytes = make([]byte, 8)
		keySuffix = make([]byte, 256+8)
		v         []byte

		valsDup kv.CursorDupSort
	)
	binary.BigEndian.PutUint64(stepBytes, ^step)
	valsDup, err = roTx.CursorDupSort(d.valsTable)
	if err != nil {
		return Collation{}, fmt.Errorf("create %s values cursorDupsort: %w", d.filenameBase, err)
	}
	defer valsDup.Close()

	for k, stepInDB, err := keysCursor.First(); k != nil; k, stepInDB, err = keysCursor.Next() {
		if err != nil {
			return coll, err
		}
		if !bytes.Equal(stepBytes, stepInDB) { // [txFrom; txTo)
			continue
		}

		copy(keySuffix, k)
		copy(keySuffix[len(k):], stepInDB)

		v, err = roTx.GetOne(d.valsTable, keySuffix[:len(k)+8])
		if err != nil {
			return coll, fmt.Errorf("find last %s value for aggregation step k=[%x]: %w", d.filenameBase, k, err)
		}

		if err = comp.AddWord(k); err != nil {
			return coll, fmt.Errorf("add %s values key [%x]: %w", d.filenameBase, k, err)
		}
		if err = comp.AddWord(v); err != nil {
			return coll, fmt.Errorf("add %s values [%x]=>[%x]: %w", d.filenameBase, k, v, err)
		}
	}

	closeCollation = false
	coll.valuesCount = coll.valuesComp.Count() / 2
	mxCollationSize.Set(uint64(coll.valuesCount))
	return coll, nil
}

type StaticFiles struct {
	HistoryFiles
	valuesDecomp *compress.Decompressor
	valuesIdx    *recsplit.Index
	valuesBt     *BtIndex
	bloom        *ExistenceFilter
}

// CleanupOnError - call it on collation fail. It closing all files
func (sf StaticFiles) CleanupOnError() {
	if sf.valuesDecomp != nil {
		sf.valuesDecomp.Close()
	}
	if sf.valuesIdx != nil {
		sf.valuesIdx.Close()
	}
	if sf.valuesBt != nil {
		sf.valuesBt.Close()
	}
	if sf.bloom != nil {
		sf.bloom.Close()
	}
	sf.HistoryFiles.CleanupOnError()
}

// buildFiles performs potentially resource intensive operations of creating
// static files and their indices
func (d *Domain) buildFiles(ctx context.Context, step uint64, collation Collation, ps *background.ProgressSet) (StaticFiles, error) {
	if d.filenameBase == AggTraceFileLife {
		d.logger.Warn("[snapshots] buildFiles", "step", step, "domain", d.filenameBase)
	}

	start := time.Now()
	defer func() {
		d.stats.LastFileBuildingTook = time.Since(start)
		mxBuildTook.UpdateDuration(start)
	}()

	hStaticFiles, err := d.History.buildFiles(ctx, step, collation.HistoryCollation, ps)
	if err != nil {
		return StaticFiles{}, err
	}
	valuesComp := collation.valuesComp

	var (
		valuesDecomp *compress.Decompressor
		valuesIdx    *recsplit.Index
		bt           *BtIndex
		bloom        *ExistenceFilter
	)
	closeComp := true
	defer func() {
		if closeComp {
			hStaticFiles.CleanupOnError()
			if valuesComp != nil {
				valuesComp.Close()
			}
			if valuesDecomp != nil {
				valuesDecomp.Close()
			}
			if valuesIdx != nil {
				valuesIdx.Close()
			}
			if bt != nil {
				bt.Close()
			}
			if bloom != nil {
				bloom.Close()
			}
		}
	}()
	if d.noFsync {
		valuesComp.DisableFsync()
	}
	if err = valuesComp.Compress(); err != nil {
		return StaticFiles{}, fmt.Errorf("compress %s values: %w", d.filenameBase, err)
	}
	valuesComp.Close()
	valuesComp = nil
	if valuesDecomp, err = compress.NewDecompressor(collation.valuesPath); err != nil {
		return StaticFiles{}, fmt.Errorf("open %s values decompressor: %w", d.filenameBase, err)
	}

	if !UseBpsTree {
		valuesIdxPath := d.kvAccessorFilePath(step, step+1)
		if valuesIdx, err = buildIndexThenOpen(ctx, valuesDecomp, d.compression, valuesIdxPath, d.dirs.Tmp, false, d.salt, ps, d.logger, d.noFsync); err != nil {
			return StaticFiles{}, fmt.Errorf("build %s values idx: %w", d.filenameBase, err)
		}
	}

	{
		btPath := d.kvBtFilePath(step, step+1)
		bt, err = CreateBtreeIndexWithDecompressor(btPath, DefaultBtreeM, valuesDecomp, d.compression, *d.salt, ps, d.dirs.Tmp, d.logger, d.noFsync)
		if err != nil {
			return StaticFiles{}, fmt.Errorf("build %s .bt idx: %w", d.filenameBase, err)
		}
	}
	{
		fPath := d.kvExistenceIdxFilePath(step, step+1)
		if dir.FileExist(fPath) {
			bloom, err = OpenExistenceFilter(fPath)
			if err != nil {
				return StaticFiles{}, fmt.Errorf("build %s .kvei: %w", d.filenameBase, err)
			}
		}
	}
	closeComp = false
	return StaticFiles{
		HistoryFiles: hStaticFiles,
		valuesDecomp: valuesDecomp,
		valuesIdx:    valuesIdx,
		valuesBt:     bt,
		bloom:        bloom,
	}, nil
}

func (d *Domain) missedBtreeIdxFiles() (l []*filesItem) {
	d.files.Walk(func(items []*filesItem) bool { // don't run slow logic while iterating on btree
		for _, item := range items {
			fromStep, toStep := item.startTxNum/d.aggregationStep, item.endTxNum/d.aggregationStep
			fPath := d.kvBtFilePath(fromStep, toStep)
			if !dir.FileExist(fPath) {
				l = append(l, item)
				continue
			}
			fPath = d.kvExistenceIdxFilePath(fromStep, toStep)
			if !dir.FileExist(fPath) {
				l = append(l, item)
				continue
			}
		}
		return true
	})
	return l
}
func (d *Domain) missedKviIdxFiles() (l []*filesItem) {
	d.files.Walk(func(items []*filesItem) bool { // don't run slow logic while iterating on btree
		for _, item := range items {
			fromStep, toStep := item.startTxNum/d.aggregationStep, item.endTxNum/d.aggregationStep
			fPath := d.kvAccessorFilePath(fromStep, toStep)
			if !dir.FileExist(fPath) {
				l = append(l, item)
			}
		}
		return true
	})
	return l
}

//func (d *Domain) missedExistenceFilter() (l []*filesItem) {
//	d.files.Walk(func(items []*filesItem) bool { // don't run slow logic while iterating on btree
//		for _, item := range items {
//			fromStep, toStep := item.startTxNum/d.aggregationStep, item.endTxNum/d.aggregationStep
//      bloomPath := d.kvExistenceIdxFilePath(fromStep, toStep)
//      if !dir.FileExist(bloomPath) {
//				l = append(l, item)
//			}
//		}
//		return true
//	})
//	return l
//}

// BuildMissedIndices - produce .efi/.vi/.kvi from .ef/.v/.kv
func (d *Domain) BuildMissedIndices(ctx context.Context, g *errgroup.Group, ps *background.ProgressSet) {
	d.History.BuildMissedIndices(ctx, g, ps)
	for _, item := range d.missedBtreeIdxFiles() {
		if !UseBpsTree {
			continue
		}
		item := item
		g.Go(func() error {
			fromStep, toStep := item.startTxNum/d.aggregationStep, item.endTxNum/d.aggregationStep
			idxPath := d.kvBtFilePath(fromStep, toStep)
			if err := BuildBtreeIndexWithDecompressor(idxPath, item.decompressor, CompressNone, ps, d.dirs.Tmp, *d.salt, d.logger, d.noFsync); err != nil {
				return fmt.Errorf("failed to build btree index for %s:  %w", item.decompressor.FileName(), err)
			}
			return nil
		})
	}
	for _, item := range d.missedKviIdxFiles() {
		if UseBpsTree {
			continue
		}
		item := item
		g.Go(func() error {
			if UseBpsTree {
				return nil
			}

			fromStep, toStep := item.startTxNum/d.aggregationStep, item.endTxNum/d.aggregationStep
			idxPath := d.kvAccessorFilePath(fromStep, toStep)
			ix, err := buildIndexThenOpen(ctx, item.decompressor, d.compression, idxPath, d.dirs.Tmp, false, d.salt, ps, d.logger, d.noFsync)
			if err != nil {
				return fmt.Errorf("build %s values recsplit index: %w", d.filenameBase, err)
			}
			ix.Close()
			return nil
		})
	}
}

func buildIndexThenOpen(ctx context.Context, d *compress.Decompressor, compressed FileCompression, idxPath, tmpdir string, values bool, salt *uint32, ps *background.ProgressSet, logger log.Logger, noFsync bool) (*recsplit.Index, error) {
	if err := buildIndex(ctx, d, compressed, idxPath, tmpdir, values, salt, ps, logger, noFsync); err != nil {
		return nil, err
	}
	return recsplit.OpenIndex(idxPath)
}
func buildIndexFilterThenOpen(ctx context.Context, d *compress.Decompressor, compressed FileCompression, idxPath, tmpdir string, salt *uint32, ps *background.ProgressSet, logger log.Logger, noFsync bool) (*ExistenceFilter, error) {
	if err := buildIdxFilter(ctx, d, compressed, idxPath, salt, ps, logger, noFsync); err != nil {
		return nil, err
	}
	if !dir.FileExist(idxPath) {
		return nil, nil
	}
	return OpenExistenceFilter(idxPath)
}
func buildIndex(ctx context.Context, d *compress.Decompressor, compressed FileCompression, idxPath, tmpdir string, values bool, salt *uint32, ps *background.ProgressSet, logger log.Logger, noFsync bool) error {
	_, fileName := filepath.Split(idxPath)
	count := d.Count()
	if !values {
		count = d.Count() / 2
	}
	p := ps.AddNew(fileName, uint64(count))
	defer ps.Delete(p)

	defer d.EnableReadAhead().DisableReadAhead()

	g := NewArchiveGetter(d.MakeGetter(), compressed)
	var rs *recsplit.RecSplit
	var err error
	if rs, err = recsplit.NewRecSplit(recsplit.RecSplitArgs{
		KeyCount:    count,
		Enums:       false,
		BucketSize:  2000,
		LeafSize:    8,
		TmpDir:      tmpdir,
		IndexFile:   idxPath,
		Salt:        salt,
		EtlBufLimit: etl.BufferOptimalSize / 2,
	}, logger); err != nil {
		return fmt.Errorf("create recsplit: %w", err)
	}
	defer rs.Close()
	rs.LogLvl(log.LvlTrace)
	if noFsync {
		rs.DisableFsync()
	}

	word := make([]byte, 0, 256)
	var keyPos, valPos uint64
	for {
		if err := ctx.Err(); err != nil {
			return err
		}
		g.Reset(0)
		for g.HasNext() {
			word, valPos = g.Next(word[:0])
			if values {
				if err = rs.AddKey(word, valPos); err != nil {
					return fmt.Errorf("add idx key [%x]: %w", word, err)
				}
			} else {
				if err = rs.AddKey(word, keyPos); err != nil {
					return fmt.Errorf("add idx key [%x]: %w", word, err)
				}
			}

			// Skip value
			keyPos, _ = g.Skip()

			p.Processed.Add(1)
		}
		if err = rs.Build(ctx); err != nil {
			if rs.Collision() {
				logger.Info("Building recsplit. Collision happened. It's ok. Restarting...")
				rs.ResetNextSalt()
			} else {
				return fmt.Errorf("build idx: %w", err)
			}
		} else {
			break
		}
	}
	return nil
}

func (d *Domain) integrateFiles(sf StaticFiles, txNumFrom, txNumTo uint64) {
	d.History.integrateFiles(sf.HistoryFiles, txNumFrom, txNumTo)

	fi := newFilesItem(txNumFrom, txNumTo, d.aggregationStep)
	fi.frozen = false
	fi.decompressor = sf.valuesDecomp
	fi.index = sf.valuesIdx
	fi.bindex = sf.valuesBt
	fi.existence = sf.bloom
	d.files.Set(fi)

	d.reCalcRoFiles()
}

// unwind is similar to prune but the difference is that it restores domain values from the history as of txFrom
// context Flush should be managed by caller.
func (dc *DomainContext) Unwind(ctx context.Context, rwTx kv.RwTx, step, txNumUnindTo, txNumUnindFrom, limit uint64) error {
	d := dc.d
	//fmt.Printf("[domain][%s] unwinding txs [%d; %d) step %d largeValues=%t\n", d.filenameBase, txNumUnindTo, txNumUnindFrom, step, d.domainLargeValues)
	histRng, err := dc.hc.HistoryRange(int(txNumUnindTo), -1, order.Asc, -1, rwTx)
	if err != nil {
		return fmt.Errorf("historyRange %s: %w", dc.hc.h.filenameBase, err)
	}

	seen := make(map[string]struct{})
	restored := dc.newWriter(dc.d.dirs.Tmp, false)

	dc.SetTxNum(txNumUnindTo - 1) // todo what if we actually had to decrease current step to provide correct update?
	for histRng.HasNext() {
		k, v, err := histRng.Next()
		if err != nil {
			return err
		}
		//fmt.Printf("[%s]unwinding %x ->'%x'\n", dc.d.filenameBase, k, v)
		if err := restored.addValue(k, nil, v); err != nil {
			return err
		}
		seen[string(k)] = struct{}{}
	}

	keysCursor, err := dc.keysCursor(rwTx)
	if err != nil {
		return err
	}
	keysCursorForDeletes, err := rwTx.RwCursorDupSort(d.keysTable)
	if err != nil {
		return fmt.Errorf("create %s domain delete cursor: %w", d.filenameBase, err)
	}
	defer keysCursorForDeletes.Close()

	var valsC kv.RwCursor
	valsC, err = rwTx.RwCursor(d.valsTable)
	if err != nil {
		return err
	}
	defer valsC.Close()

	stepBytes := make([]byte, 8)
	binary.BigEndian.PutUint64(stepBytes, ^step)
	var k, v []byte

	for k, v, err = keysCursor.First(); k != nil; k, v, err = keysCursor.Next() {
		if err != nil {
			return fmt.Errorf("iterate over %s domain keys: %w", d.filenameBase, err)
		}
		if !bytes.Equal(v, stepBytes) {
			continue
		}
		if _, replaced := seen[string(k)]; !replaced {
			continue
		}

		kk, _, err := valsC.SeekExact(common.Append(k, stepBytes))
		if err != nil {
			return err
		}
		if kk != nil {
			//fmt.Printf("[domain][%s] rm large value %x v %x\n", d.filenameBase, kk, vv)
			if err = valsC.DeleteCurrent(); err != nil {
				return err
			}
		}

		// This DeleteCurrent needs to the last in the loop iteration, because it invalidates k and v
		if _, _, err = keysCursorForDeletes.SeekBothExact(k, v); err != nil {
			return err
		}
		if err = keysCursorForDeletes.DeleteCurrent(); err != nil {
			return err
		}
	}

	logEvery := time.NewTicker(time.Second * 30)
	defer logEvery.Stop()
	if err := dc.hc.Prune(ctx, rwTx, txNumUnindTo, txNumUnindFrom, limit, logEvery); err != nil {
		return fmt.Errorf("prune history at step %d [%d, %d): %w", step, txNumUnindTo, txNumUnindFrom, err)
	}
	return restored.flush(ctx, rwTx)
}

func (d *Domain) isEmpty(tx kv.Tx) (bool, error) {
	k, err := kv.FirstKey(tx, d.keysTable)
	if err != nil {
		return false, err
	}
	k2, err := kv.FirstKey(tx, d.valsTable)
	if err != nil {
		return false, err
	}
	isEmptyHist, err := d.History.isEmpty(tx)
	if err != nil {
		return false, err
	}
	return k == nil && k2 == nil && isEmptyHist, nil
}

func (dc *DomainContext) Rotate() flusher {
	hf := dc.hc.Rotate()
	if dc.wal != nil {
		w := dc.wal
		if err := w.keys.Flush(); err != nil {
			panic(err)
		}
		if err := w.values.Flush(); err != nil {
			panic(err)
		}
		hf.d = w
		dc.wal = dc.newWriter(dc.wal.tmpdir, dc.wal.discard)
	}
	return hf
}

var (
	UseBtree = true // if true, will use btree for all files
)

func (dc *DomainContext) getLatestFromFilesWithExistenceIndex(filekey []byte) (v []byte, found bool, err error) {
	hi, _ := dc.hc.ic.hashKey(filekey)

	for i := len(dc.files) - 1; i >= 0; i-- {
		if dc.d.withExistenceIndex {
			//if dc.files[i].src.existence == nil {
			//	panic(dc.files[i].src.decompressor.FileName())
			//}
			if dc.files[i].src.existence != nil {
				if !dc.files[i].src.existence.ContainsHash(hi) {
					if trace && dc.d.filenameBase == "accounts" {
						fmt.Printf("GetLatest(%s, %x) -> existence index %s -> false\n", dc.d.filenameBase, filekey, dc.files[i].src.existence.FileName)
					}
					continue
				} else {
					if trace && dc.d.filenameBase == "accounts" {
						fmt.Printf("GetLatest(%s, %x) -> existence index %s -> true\n", dc.d.filenameBase, filekey, dc.files[i].src.existence.FileName)
					}
				}
			} else {
				if trace && dc.d.filenameBase == "accounts" {
					fmt.Printf("GetLatest(%s, %x) -> existence index is nil %s\n", dc.d.filenameBase, filekey, dc.files[i].src.decompressor.FileName())
				}
			}
		}

		//t := time.Now()
		v, found, err = dc.getFromFile2(i, filekey)
		if err != nil {
			return nil, false, err
		}
		if !found {
			//	LatestStateReadGrindNotFound.UpdateDuration(t)
			continue
		}
		if trace && dc.d.filenameBase == "accounts" {
			fmt.Printf("GetLatest(%s, %x) -> found in file %s\n", dc.d.filenameBase, filekey, dc.files[i].src.decompressor.FileName())
		}
		//LatestStateReadGrind.UpdateDuration(t)
		return v, true, nil
	}
	if trace && dc.d.filenameBase == "accounts" {
		fmt.Printf("GetLatest(%s, %x) -> not found in files\n", dc.d.filenameBase, filekey)
	}

	return nil, false, nil
}
func (dc *DomainContext) getLatestFromFiles(filekey []byte) (v []byte, found bool, err error) {
	if dc.d.withExistenceIndex {
		return dc.getLatestFromFilesWithExistenceIndex(filekey)
	}

	if v, found, err = dc.getLatestFromWarmFiles(filekey); err != nil {
		return nil, false, err
	} else if found {
		return v, true, nil
	}

	if v, found, err = dc.getLatestFromColdFilesGrind(filekey); err != nil {
		return nil, false, err
	} else if found {
		return v, true, nil
	}

	// still not found, search in indexed cold shards
	return dc.getLatestFromColdFiles(filekey)
}

func (dc *DomainContext) getLatestFromWarmFiles(filekey []byte) ([]byte, bool, error) {
	exactWarmStep, ok, err := dc.hc.ic.warmLocality.lookupLatest(filekey)
	if err != nil {
		return nil, false, err
	}
	// _ = ok
	if !ok {
		return nil, false, nil
	}

	t := time.Now()
	exactTxNum := exactWarmStep * dc.d.aggregationStep
	for i := len(dc.files) - 1; i >= 0; i-- {
		isUseful := dc.files[i].startTxNum <= exactTxNum && dc.files[i].endTxNum > exactTxNum
		if !isUseful {
			continue
		}

		v, found, err := dc.getFromFile(i, filekey)
		if err != nil {
			return nil, false, err
		}
		if !found {
			LatestStateReadWarmNotFound.UpdateDuration(t)
			t = time.Now()
			continue
		}
		// fmt.Printf("warm [%d] want %x keys i idx %v %v\n", i, filekey, bt.ef.Count(), bt.decompressor.FileName())

		LatestStateReadWarm.UpdateDuration(t)
		return v, found, nil
	}
	return nil, false, nil
}

func (dc *DomainContext) getLatestFromColdFilesGrind(filekey []byte) (v []byte, found bool, err error) {
	// sometimes there is a gap between indexed cold files and indexed warm files. just grind them.
	// possible reasons:
	// - no locality indices at all
	// - cold locality index is "lazy"-built
	// corner cases:
	// - cold and warm segments can overlap
	lastColdIndexedTxNum := dc.hc.ic.coldLocality.indexedTo()
	firstWarmIndexedTxNum, haveWarmIdx := dc.hc.ic.warmLocality.indexedFrom()
	if !haveWarmIdx && len(dc.files) > 0 {
		firstWarmIndexedTxNum = dc.files[len(dc.files)-1].endTxNum
	}

	if firstWarmIndexedTxNum <= lastColdIndexedTxNum {
		return nil, false, nil
	}

	t := time.Now()
	//if firstWarmIndexedTxNum/dc.d.aggregationStep-lastColdIndexedTxNum/dc.d.aggregationStep > 0 && dc.d.withLocalityIndex {
	//	if dc.d.filenameBase != "commitment" {
	//		log.Warn("[dbg] gap between warm and cold locality", "cold", lastColdIndexedTxNum/dc.d.aggregationStep, "warm", firstWarmIndexedTxNum/dc.d.aggregationStep, "nil", dc.hc.ic.coldLocality == nil, "name", dc.d.filenameBase)
	//		if dc.hc.ic.coldLocality != nil && dc.hc.ic.coldLocality.file != nil {
	//			log.Warn("[dbg] gap", "cold_f", dc.hc.ic.coldLocality.file.src.bm.FileName())
	//		}
	//		if dc.hc.ic.warmLocality != nil && dc.hc.ic.warmLocality.file != nil {
	//			log.Warn("[dbg] gap", "warm_f", dc.hc.ic.warmLocality.file.src.bm.FileName())
	//		}
	//	}
	//}

	for i := len(dc.files) - 1; i >= 0; i-- {
		isUseful := dc.files[i].startTxNum >= lastColdIndexedTxNum && dc.files[i].endTxNum <= firstWarmIndexedTxNum
		if !isUseful {
			continue
		}
		v, ok, err := dc.getFromFile(i, filekey)
		if err != nil {
			return nil, false, err
		}
		if !ok {
			LatestStateReadGrindNotFound.UpdateDuration(t)
			t = time.Now()
			continue
		}
		LatestStateReadGrind.UpdateDuration(t)
		return v, true, nil
	}
	return nil, false, nil
}

func (dc *DomainContext) getLatestFromColdFiles(filekey []byte) (v []byte, found bool, err error) {
	// exactColdShard, ok, err := dc.hc.ic.coldLocality.lookupLatest(filekey)
	// if err != nil {
	// 	return nil, false, err
	// }
	// _ = ok
	// if !ok {
	// 	return nil, false, nil
	// }
	//dc.d.stats.FilesQuerie.Add(1)
	t := time.Now()
	// exactTxNum := exactColdShard * StepsInColdFile * dc.d.aggregationStep
	// fmt.Printf("exactColdShard: %d, exactTxNum=%d\n", exactColdShard, exactTxNum)
	for i := len(dc.files) - 1; i >= 0; i-- {
		// isUseful := dc.files[i].startTxNum <= exactTxNum && dc.files[i].endTxNum > exactTxNum
		//fmt.Printf("read3: %s, %t, %d-%d\n", dc.files[i].src.decompressor.FileName(), isUseful, dc.files[i].startTxNum, dc.files[i].endTxNum)
		// if !isUseful {
		// 	continue
		// }
		v, found, err = dc.getFromFile(i, filekey)
		if err != nil {
			return nil, false, err
		}
		if !found {
			LatestStateReadColdNotFound.UpdateDuration(t)
			t = time.Now()
			continue
		}
		LatestStateReadCold.UpdateDuration(t)
		return v, true, nil
	}
	return nil, false, nil
}

// GetAsOf does not always require usage of roTx. If it is possible to determine
// historical value based only on static files, roTx will not be used.
func (dc *DomainContext) GetAsOf(key []byte, txNum uint64, roTx kv.Tx) ([]byte, error) {
	v, hOk, err := dc.hc.GetNoStateWithRecent(key, txNum, roTx)
	if err != nil {
		return nil, err
	}
	if hOk {
		// if history returned marker of key creation
		// domain must return nil
		if len(v) == 0 {
			if trace && dc.d.filenameBase == "accounts" {
				fmt.Printf("GetAsOf(%s, %x, %d) -> not found in history\n", dc.d.filenameBase, key, txNum)
			}
			return nil, nil
		}
		if trace && dc.d.filenameBase == "accounts" {
			fmt.Printf("GetAsOf(%s, %x, %d) -> found in history\n", dc.d.filenameBase, key, txNum)
		}
		return v, nil
	}
	v, _, err = dc.GetLatest(key, nil, roTx)
	if err != nil {
		return nil, err
	}
	return v, nil
}

func (dc *DomainContext) Close() {
	if dc.files == nil { // invariant: it's safe to call Close multiple times
		return
	}
	files := dc.files
	dc.files = nil
	for i := 0; i < len(files); i++ {
		if files[i].src.frozen {
			continue
		}
		refCnt := files[i].src.refcount.Add(-1)
		//GC: last reader responsible to remove useles files: close it and delete
		if refCnt == 0 && files[i].src.canDelete.Load() {
			files[i].src.closeFilesAndRemove()
		}
	}
	//for _, r := range dc.readers {
	//	r.Close()
	//}
	dc.hc.Close()
}

func (dc *DomainContext) statelessGetter(i int) ArchiveGetter {
	if dc.getters == nil {
		dc.getters = make([]ArchiveGetter, len(dc.files))
	}
	r := dc.getters[i]
	if r == nil {
		r = NewArchiveGetter(dc.files[i].src.decompressor.MakeGetter(), dc.d.compression)
		dc.getters[i] = r
	}
	return r
}

func (dc *DomainContext) statelessIdxReader(i int) *recsplit.IndexReader {
	if dc.idxReaders == nil {
		dc.idxReaders = make([]*recsplit.IndexReader, len(dc.files))
	}
	r := dc.idxReaders[i]
	if r == nil {
		r = dc.files[i].src.index.GetReaderFromPool()
		dc.idxReaders[i] = r
	}
	return r
}

func (dc *DomainContext) statelessBtree(i int) *BtIndex {
	if dc.readers == nil {
		dc.readers = make([]*BtIndex, len(dc.files))
	}
	r := dc.readers[i]
	if r == nil {
		r = dc.files[i].src.bindex
		dc.readers[i] = r
	}
	return r
}

func (dc *DomainContext) valsCursor(tx kv.Tx) (c kv.Cursor, err error) {
	if dc.valsC != nil {
		return dc.valsC, nil
	}
	dc.valsC, err = tx.Cursor(dc.d.valsTable)
	if err != nil {
		return nil, err
	}
	return dc.valsC, nil
}

func (dc *DomainContext) keysCursor(tx kv.Tx) (c kv.CursorDupSort, err error) {
	if dc.keysC != nil {
		return dc.keysC, nil
	}
	dc.keysC, err = tx.CursorDupSort(dc.d.keysTable)
	if err != nil {
		return nil, err
	}
	return dc.keysC, nil
}

func (dc *DomainContext) GetLatest(key1, key2 []byte, roTx kv.Tx) ([]byte, bool, error) {
	//t := time.Now()
	key := key1
	if len(key2) > 0 {
		key = append(append(dc.keyBuf[:0], key1...), key2...)
	}

	var (
		v   []byte
		err error
	)

	keysC, err := dc.keysCursor(roTx)
	if err != nil {
		return nil, false, err
	}
	_, foundInvStep, err := keysC.SeekExact(key) // reads first DupSort value
	if err != nil {
		return nil, false, err
	}
	if foundInvStep != nil {
		copy(dc.valKeyBuf[:], key)
		copy(dc.valKeyBuf[len(key):], foundInvStep)

		valsC, err := dc.valsCursor(roTx)
		if err != nil {
			return nil, false, err
		}
		_, v, err = valsC.SeekExact(dc.valKeyBuf[:len(key)+8])
		if err != nil {
			return nil, false, fmt.Errorf("GetLatest value: %w", err)
		}
		if trace && dc.d.filenameBase == "accounts" {
			fmt.Printf("GetLatest(%s, %x) -> found in db\n", dc.d.filenameBase, key)
		}
		//LatestStateReadDB.UpdateDuration(t)
		return v, true, nil
	} else {
		if trace && dc.d.filenameBase == "accounts" {
			//it, err := dc.hc.IdxRange(common.FromHex("0x105083929bF9bb22C26cB1777Ec92661170D4285"), 1390000, -1, order.Asc, -1, roTx) //[from, to)
			//if err != nil {
			//	panic(err)
			//}
			//l := iter.ToArrU64Must(it)
			//fmt.Printf("L: %d\n", l)
			//it2, err := dc.hc.IdxRange(common.FromHex("0x105083929bF9bb22C26cB1777Ec92661170D4285"), -1, 1390000, order.Desc, -1, roTx) //[from, to)
			//if err != nil {
			//	panic(err)
			//}
			//l2 := iter.ToArrU64Must(it2)
			//fmt.Printf("K: %d\n", l2)
			//panic(1)
			//
			fmt.Printf("GetLatest(%s, %x) -> not found in db\n", dc.d.filenameBase, key)
		}
	}
	//LatestStateReadDBNotFound.UpdateDuration(t)

	v, found, err := dc.getLatestFromFiles(key)
	if err != nil {
		return nil, false, err
	}
	return v, found, nil
}

func (dc *DomainContext) IteratePrefix(roTx kv.Tx, prefix []byte, it func(k []byte, v []byte) error) error {
	var cp CursorHeap
	heap.Init(&cp)
	var k, v []byte
	var err error

	//iter := sd.storage.Iter()
	//if iter.Seek(string(prefix)) {
	//	kx := iter.Key()
	//	v = iter.Value()
	//	k = []byte(kx)
	//
	//	if len(kx) > 0 && bytes.HasPrefix(k, prefix) {
	//		heap.Push(&cp, &CursorItem{t: RAM_CURSOR, key: common.Copy(k), val: common.Copy(v), iter: iter, endTxNum: sd.txNum.Load(), reverse: true})
	//	}
	//}

	keysCursor, err := roTx.CursorDupSort(dc.d.keysTable)
	if err != nil {
		return err
	}
	defer keysCursor.Close()
	if k, v, err = keysCursor.Seek(prefix); err != nil {
		return err
	}
	if k != nil && bytes.HasPrefix(k, prefix) {
		keySuffix := make([]byte, len(k)+8)
		copy(keySuffix, k)
		copy(keySuffix[len(k):], v)
		step := ^binary.BigEndian.Uint64(v)
		txNum := step * dc.d.aggregationStep
		if v, err = roTx.GetOne(dc.d.valsTable, keySuffix); err != nil {
			return err
		}
		heap.Push(&cp, &CursorItem{t: DB_CURSOR, key: k, val: v, c: keysCursor, endTxNum: txNum + dc.d.aggregationStep, reverse: true})
	}

	for i, item := range dc.files {
		if UseBtree || UseBpsTree {
			cursor, err := dc.statelessBtree(i).Seek(dc.statelessGetter(i), prefix)
			if err != nil {
				return err
			}
			if cursor == nil {
				continue
			}
			dc.d.stats.FilesQueries.Add(1)
			key := cursor.Key()
			if key != nil && bytes.HasPrefix(key, prefix) {
				val := cursor.Value()
				heap.Push(&cp, &CursorItem{t: FILE_CURSOR, dg: dc.statelessGetter(i), key: key, val: val, btCursor: cursor, endTxNum: item.endTxNum, reverse: true})
			}
		} else {
			ir := dc.statelessIdxReader(i)
			offset := ir.Lookup(prefix)
			g := dc.statelessGetter(i)
			g.Reset(offset)
			if !g.HasNext() {
				continue
			}
			key, _ := g.Next(nil)
			dc.d.stats.FilesQueries.Add(1)
			if key != nil && bytes.HasPrefix(key, prefix) {
				val, lofft := g.Next(nil)
				heap.Push(&cp, &CursorItem{t: FILE_CURSOR, dg: g, latestOffset: lofft, key: key, val: val, endTxNum: item.endTxNum, reverse: true})
			}
		}
	}

	for cp.Len() > 0 {
		lastKey := common.Copy(cp[0].key)
		lastVal := common.Copy(cp[0].val)
		// Advance all the items that have this key (including the top)
		for cp.Len() > 0 && bytes.Equal(cp[0].key, lastKey) {
			ci1 := heap.Pop(&cp).(*CursorItem)
			//if string(ci1.key) == string(hexutility.MustDecodeString("301f9a245a0adeb61835403f6fd256dd96d103942d747c6d41e95a5d655bc20ab0fac941c854894cc0ed84cdaf557374b49ed723")) {
			//	fmt.Printf("found %x\n", ci1.key)
			//}
			switch ci1.t {
			//case RAM_CURSOR:
			//	if ci1.iter.Next() {
			//		k = []byte(ci1.iter.Key())
			//		if k != nil && bytes.HasPrefix(k, prefix) {
			//			ci1.key = common.Copy(k)
			//			ci1.val = common.Copy(ci1.iter.Value())
			//		}
			//	}
			//	heap.Push(&cp, ci1)
			case FILE_CURSOR:
				if UseBtree || UseBpsTree {
					if ci1.btCursor.Next() {
						ci1.key = ci1.btCursor.Key()
						if ci1.key != nil && bytes.HasPrefix(ci1.key, prefix) {
							ci1.val = ci1.btCursor.Value()
							heap.Push(&cp, ci1)
						}
					}
				} else {
					ci1.dg.Reset(ci1.latestOffset)
					if !ci1.dg.HasNext() {
						break
					}
					key, _ := ci1.dg.Next(nil)
					if key != nil && bytes.HasPrefix(key, prefix) {
						ci1.key = key
						ci1.val, ci1.latestOffset = ci1.dg.Next(nil)
						heap.Push(&cp, ci1)
					}
				}
			case DB_CURSOR:
				k, v, err = ci1.c.NextNoDup()
				if err != nil {
					return err
				}
				if k != nil && bytes.HasPrefix(k, prefix) {
					ci1.key = k
					keySuffix := make([]byte, len(k)+8)
					copy(keySuffix, k)
					copy(keySuffix[len(k):], v)
					if v, err = roTx.GetOne(dc.d.valsTable, keySuffix); err != nil {
						return err
					}
					ci1.val = v
					heap.Push(&cp, ci1)
				}
			}
		}
		if len(lastVal) > 0 {
			if err := it(lastKey, lastVal); err != nil {
				return err
			}
		}
	}
	return nil
}

func (dc *DomainContext) DomainRange(tx kv.Tx, fromKey, toKey []byte, ts uint64, asc order.By, limit int) (it iter.KV, err error) {
	if !asc {
		panic("implement me")
	}
	//histStateIt, err := tx.aggCtx.AccountHistoricalStateRange(asOfTs, fromKey, toKey, limit, tx.MdbxTx)
	//if err != nil {
	//	return nil, err
	//}
	//lastestStateIt, err := tx.aggCtx.DomainRangeLatest(tx.MdbxTx, kv.AccountDomain, fromKey, toKey, limit)
	//if err != nil {
	//	return nil, err
	//}
	histStateIt, err := dc.hc.WalkAsOf(ts, fromKey, toKey, tx, limit)
	if err != nil {
		return nil, err
	}
	lastestStateIt, err := dc.DomainRangeLatest(tx, fromKey, toKey, limit)
	if err != nil {
		return nil, err
	}
	return iter.UnionKV(histStateIt, lastestStateIt, limit), nil
}

func (dc *DomainContext) IteratePrefix2(roTx kv.Tx, fromKey, toKey []byte, limit int) (iter.KV, error) {
	return dc.DomainRangeLatest(roTx, fromKey, toKey, limit)
}

func (dc *DomainContext) DomainRangeLatest(roTx kv.Tx, fromKey, toKey []byte, limit int) (iter.KV, error) {
	fit := &DomainLatestIterFile{from: fromKey, to: toKey, limit: limit, dc: dc,
		roTx:         roTx,
		idxKeysTable: dc.d.keysTable,
		h:            &CursorHeap{},
	}
	if err := fit.init(dc); err != nil {
		return nil, err
	}
	return fit, nil
}

func (dc *DomainContext) CanPrune(tx kv.Tx) bool {
	return dc.hc.ic.CanPruneFrom(tx) < dc.maxTxNumInFiles(false)
}

// history prunes keys in range [txFrom; txTo), domain prunes any records with rStep <= step.
// In case of context cancellation pruning stops and returns error, but simply could be started again straight away.
func (dc *DomainContext) Prune(ctx context.Context, rwTx kv.RwTx, step, txFrom, txTo, limit uint64, logEvery *time.Ticker) error {
	if !dc.CanPrune(rwTx) {
		return nil
	}

	st := time.Now()
	mxPruneInProgress.Inc()
	defer mxPruneInProgress.Dec()

	keysCursorForDeletes, err := rwTx.RwCursorDupSort(dc.d.keysTable)
	if err != nil {
		return fmt.Errorf("create %s domain cursor: %w", dc.d.filenameBase, err)
	}
	defer keysCursorForDeletes.Close()
	keysCursor, err := rwTx.RwCursorDupSort(dc.d.keysTable)
	if err != nil {
		return fmt.Errorf("create %s domain cursor: %w", dc.d.filenameBase, err)
	}
	defer keysCursor.Close()

	var (
		prunedKeys    uint64
		prunedMaxStep uint64
		prunedMinStep = uint64(math.MaxUint64)
		seek          = make([]byte, 0, 256)
	)

	for k, v, err := keysCursor.Last(); k != nil; k, v, err = keysCursor.Prev() {
		if err != nil {
			return fmt.Errorf("iterate over %s domain keys: %w", dc.d.filenameBase, err)
		}
		is := ^binary.BigEndian.Uint64(v)
		if is > step {
			continue
		}
		if limit == 0 {
			return nil
		}
		limit--

		seek = append(append(seek[:0], k...), v...)
		//fmt.Printf("prune key: %x->%x [%x] step %d dom %s\n", k, v, seek, ^binary.BigEndian.Uint64(v), dc.d.filenameBase)

		mxPruneSizeDomain.Inc()
		prunedKeys++

		//fmt.Printf("prune value: %x step %d dom %s\n", seek, ^binary.BigEndian.Uint64(v), dc.d.filenameBase)
		err = rwTx.Delete(dc.d.valsTable, seek)
		if err != nil {
			return fmt.Errorf("prune domain value: %w", err)
		}

		// This DeleteCurrent needs to the last in the loop iteration, because it invalidates k and v
		if _, _, err = keysCursorForDeletes.SeekBothExact(k, v); err != nil {
			return err
		}
		if err = keysCursorForDeletes.DeleteCurrent(); err != nil {
			return err
		}

		if is < prunedMinStep {
			prunedMinStep = is
		}
		if is > prunedMaxStep {
			prunedMaxStep = is
		}

		select {
		case <-ctx.Done():
			return ctx.Err()
		case <-logEvery.C:
			dc.d.logger.Info("[snapshots] prune domain", "name", dc.d.filenameBase, "step", step,
				"steps", fmt.Sprintf("%.2f-%.2f", float64(txFrom)/float64(dc.d.aggregationStep), float64(txTo)/float64(dc.d.aggregationStep)))
		default:
		}
	}
	if prunedMinStep == math.MaxUint64 {
		prunedMinStep = 0
	} // minMax pruned step doesn't mean that we pruned all kv pairs for those step - we just pruned some keys of those steps.

	dc.d.logger.Info("[snapshots] prune domain", "name", dc.d.filenameBase, "step range", fmt.Sprintf("[%d, %d] requested %d", prunedMinStep, prunedMaxStep, step), "pruned keys", prunedKeys)
	mxPruneTookDomain.UpdateDuration(st)

	if err := dc.hc.Prune(ctx, rwTx, txFrom, txTo, limit, logEvery); err != nil {
		return fmt.Errorf("prune history at step %d [%d, %d): %w", step, txFrom, txTo, err)
	}
	return nil
}

type DomainLatestIterFile struct {
	dc *DomainContext

	roTx         kv.Tx
	idxKeysTable string

	limit int

	from, to []byte
	nextVal  []byte
	nextKey  []byte

	h *CursorHeap

	k, v, kBackup, vBackup []byte
}

func (hi *DomainLatestIterFile) Close() {
}
func (hi *DomainLatestIterFile) init(dc *DomainContext) error {
	heap.Init(hi.h)
	var k, v []byte
	var err error

	keysCursor, err := hi.roTx.CursorDupSort(dc.d.keysTable)
	if err != nil {
		return err
	}
	if k, v, err = keysCursor.Seek(hi.from); err != nil {
		return err
	}
	if k != nil && (hi.to == nil || bytes.Compare(k, hi.to) < 0) {
		keySuffix := make([]byte, len(k)+8)
		copy(keySuffix, k)
		copy(keySuffix[len(k):], v)
		step := ^binary.BigEndian.Uint64(v)
		txNum := step * dc.d.aggregationStep
		if v, err = hi.roTx.GetOne(dc.d.valsTable, keySuffix); err != nil {
			return err
		}
		heap.Push(hi.h, &CursorItem{t: DB_CURSOR, key: common.Copy(k), val: common.Copy(v), c: keysCursor, endTxNum: txNum, reverse: true})
	}

	for i, item := range dc.files {
		btCursor, err := dc.statelessBtree(i).Seek(dc.statelessGetter(i), hi.from)
		if err != nil {
			return err
		}
		if btCursor == nil {
			continue
		}

		key := btCursor.Key()
		if key != nil && (hi.to == nil || bytes.Compare(key, hi.to) < 0) {
			val := btCursor.Value()
			heap.Push(hi.h, &CursorItem{t: FILE_CURSOR, key: key, val: val, btCursor: btCursor, endTxNum: item.endTxNum, reverse: true})
		}
	}
	return hi.advanceInFiles()
}

func (hi *DomainLatestIterFile) advanceInFiles() error {
	for hi.h.Len() > 0 {
		lastKey := (*hi.h)[0].key
		lastVal := (*hi.h)[0].val

		// Advance all the items that have this key (including the top)
		for hi.h.Len() > 0 && bytes.Equal((*hi.h)[0].key, lastKey) {
			ci1 := heap.Pop(hi.h).(*CursorItem)
			switch ci1.t {
			case FILE_CURSOR:
				if ci1.btCursor.Next() {
					ci1.key = ci1.btCursor.Key()
					ci1.val = ci1.btCursor.Value()
					if ci1.key != nil && (hi.to == nil || bytes.Compare(ci1.key, hi.to) < 0) {
						heap.Push(hi.h, ci1)
					}
				}
			case DB_CURSOR:
				k, v, err := ci1.c.NextNoDup()
				if err != nil {
					return err
				}
				if k != nil && (hi.to == nil || bytes.Compare(k, hi.to) < 0) {
					ci1.key = common.Copy(k)
					keySuffix := make([]byte, len(k)+8)
					copy(keySuffix, k)
					copy(keySuffix[len(k):], v)
					if v, err = hi.roTx.GetOne(hi.dc.d.valsTable, keySuffix); err != nil {
						return err
					}
					ci1.val = common.Copy(v)
					heap.Push(hi.h, ci1)
				}
			}
		}
		if len(lastVal) > 0 {
			hi.nextKey, hi.nextVal = lastKey, lastVal
			return nil // founc
		}
	}
	hi.nextKey = nil
	return nil
}

func (hi *DomainLatestIterFile) HasNext() bool {
	return hi.limit != 0 && hi.nextKey != nil
}

func (hi *DomainLatestIterFile) Next() ([]byte, []byte, error) {
	hi.limit--
	hi.k, hi.v = append(hi.k[:0], hi.nextKey...), append(hi.v[:0], hi.nextVal...)

	// Satisfy iter.Dual Invariant 2
	hi.k, hi.kBackup, hi.v, hi.vBackup = hi.kBackup, hi.k, hi.vBackup, hi.v
	if err := hi.advanceInFiles(); err != nil {
		return nil, nil, err
	}
	return hi.kBackup, hi.vBackup, nil
}

func (d *Domain) stepsRangeInDBAsStr(tx kv.Tx) string {
	a1, a2 := d.History.InvertedIndex.stepsRangeInDB(tx)
	//ad1, ad2 := d.stepsRangeInDB(tx)
	//if ad2-ad1 < 0 {
	//	fmt.Printf("aaa: %f, %f\n", ad1, ad2)
	//}
	return fmt.Sprintf("%s:%.1f", d.filenameBase, a2-a1)
}
func (d *Domain) stepsRangeInDB(tx kv.Tx) (from, to float64) {
	fst, _ := kv.FirstKey(tx, d.valsTable)
	if len(fst) > 0 {
		to = float64(^binary.BigEndian.Uint64(fst[len(fst)-8:]))
	}
	lst, _ := kv.LastKey(tx, d.valsTable)
	if len(lst) > 0 {
		from = float64(^binary.BigEndian.Uint64(lst[len(lst)-8:]))
	}
	if to == 0 {
		to = from
	}
	return from, to
}

func (dc *DomainContext) Files() (res []string) {
	for _, item := range dc.files {
		if item.src.decompressor != nil {
			res = append(res, item.src.decompressor.FileName())
		}
	}
	return append(res, dc.hc.Files()...)
}

type SelectedStaticFiles struct {
	accounts       []*filesItem
	accountsIdx    []*filesItem
	accountsHist   []*filesItem
	storage        []*filesItem
	storageIdx     []*filesItem
	storageHist    []*filesItem
	code           []*filesItem
	codeIdx        []*filesItem
	codeHist       []*filesItem
	commitment     []*filesItem
	commitmentIdx  []*filesItem
	commitmentHist []*filesItem
	codeI          int
	storageI       int
	accountsI      int
	commitmentI    int
}

func (sf SelectedStaticFiles) FillV3(s *SelectedStaticFilesV3) SelectedStaticFiles {
	sf.accounts, sf.accountsIdx, sf.accountsHist = s.accounts, s.accountsIdx, s.accountsHist
	sf.storage, sf.storageIdx, sf.storageHist = s.storage, s.storageIdx, s.storageHist
	sf.code, sf.codeIdx, sf.codeHist = s.code, s.codeIdx, s.codeHist
	sf.commitment, sf.commitmentIdx, sf.commitmentHist = s.commitment, s.commitmentIdx, s.commitmentHist
	sf.codeI, sf.accountsI, sf.storageI, sf.commitmentI = s.codeI, s.accountsI, s.storageI, s.commitmentI
	return sf
}

func (sf SelectedStaticFiles) Close() {
	for _, group := range [][]*filesItem{
		sf.accounts, sf.accountsIdx, sf.accountsHist,
		sf.storage, sf.storageIdx, sf.storageHist,
		sf.code, sf.codeIdx, sf.codeHist,
		sf.commitment, sf.commitmentIdx, sf.commitmentHist,
	} {
		for _, item := range group {
			if item != nil {
				if item.decompressor != nil {
					item.decompressor.Close()
				}
				if item.index != nil {
					item.index.Close()
				}
				if item.bindex != nil {
					item.bindex.Close()
				}
			}
		}
	}
}

type MergedFiles struct {
	accounts                      *filesItem
	accountsIdx, accountsHist     *filesItem
	storage                       *filesItem
	storageIdx, storageHist       *filesItem
	code                          *filesItem
	codeIdx, codeHist             *filesItem
	commitment                    *filesItem
	commitmentIdx, commitmentHist *filesItem
}

func (mf MergedFiles) FillV3(m *MergedFilesV3) MergedFiles {
	mf.accounts, mf.accountsIdx, mf.accountsHist = m.accounts, m.accountsIdx, m.accountsHist
	mf.storage, mf.storageIdx, mf.storageHist = m.storage, m.storageIdx, m.storageHist
	mf.code, mf.codeIdx, mf.codeHist = m.code, m.codeIdx, m.codeHist
	mf.commitment, mf.commitmentIdx, mf.commitmentHist = m.commitment, m.commitmentIdx, m.commitmentHist
	return mf
}

func (mf MergedFiles) Close() {
	for _, item := range []*filesItem{
		mf.accounts, mf.accountsIdx, mf.accountsHist,
		mf.storage, mf.storageIdx, mf.storageHist,
		mf.code, mf.codeIdx, mf.codeHist,
		mf.commitment, mf.commitmentIdx, mf.commitmentHist,
		//mf.logAddrs, mf.logTopics, mf.tracesFrom, mf.tracesTo,
	} {
		if item != nil {
			if item.decompressor != nil {
				item.decompressor.Close()
			}
			if item.decompressor != nil {
				item.index.Close()
			}
			if item.bindex != nil {
				item.bindex.Close()
			}
		}
	}
}<|MERGE_RESOLUTION|>--- conflicted
+++ resolved
@@ -773,20 +773,6 @@
 
 func (dc *DomainContext) newWriter(tmpdir string, discard bool) *domainWAL {
 	w := &domainWAL{dc: dc,
-<<<<<<< HEAD
-		tmpdir:   tmpdir,
-		buffered: buffered,
-		discard:  discard,
-		aux:      make([]byte, 0, 128),
-	}
-
-	if buffered {
-		w.values = etl.NewCollector(dc.d.valsTable, tmpdir, etl.NewSortableBuffer(WALCollectorRAM), dc.d.logger)
-		w.values.LogLvl(log.LvlTrace)
-		w.keys = etl.NewCollector(dc.d.keysTable, tmpdir, etl.NewSortableBuffer(WALCollectorRAM), dc.d.logger)
-		w.keys.LogLvl(log.LvlTrace)
-	}
-=======
 		tmpdir:  tmpdir,
 		discard: discard,
 		aux:     make([]byte, 0, 128),
@@ -795,20 +781,10 @@
 	}
 	w.keys.LogLvl(log.LvlTrace)
 	w.values.LogLvl(log.LvlTrace)
->>>>>>> 8b199cfb
 	return w
 }
 
 type domainWAL struct {
-<<<<<<< HEAD
-	dc       *DomainContext
-	keys     *etl.Collector
-	values   *etl.Collector
-	aux      []byte
-	tmpdir   string
-	buffered bool
-	discard  bool
-=======
 	dc     *DomainContext
 	keys   *etl.Collector
 	values *etl.Collector
@@ -816,7 +792,6 @@
 	tmpdir string
 
 	discard bool
->>>>>>> 8b199cfb
 }
 
 func (d *domainWAL) close() {
