--- conflicted
+++ resolved
@@ -3,11 +3,7 @@
 import (
 	"context"
 	"encoding/binary"
-<<<<<<< HEAD
 	"fmt"
-	"github.com/ledgerwatch/log/v3"
-=======
->>>>>>> 6f093b69
 	"math/rand"
 	"testing"
 	"time"
@@ -15,6 +11,7 @@
 	"github.com/holiman/uint256"
 	"github.com/ledgerwatch/erigon-lib/kv"
 	"github.com/ledgerwatch/erigon-lib/kv/rawdbv3"
+	"github.com/ledgerwatch/log/v3"
 	"github.com/stretchr/testify/require"
 
 	"github.com/ledgerwatch/erigon-lib/common/length"
@@ -251,9 +248,19 @@
 		defer domains.Close()
 		require.Equal(int(stepSize*2+2-3), iterCount(domains))
 	}
-<<<<<<< HEAD
+	{ // delete everything - must see 0
+		err = domains.Flush(ctx, rwTx)
+		require.NoError(err)
+		domains.Close()
+
+		domains = NewSharedDomains(WrapTxWithCtx(rwTx, ac))
+		defer domains.Close()
+		domains.SetTxNum(domains.TxNum() + 1)
+		err := domains.DomainDelPrefix(kv.StorageDomain, []byte{})
+		require.NoError(err)
+		require.Equal(0, iterCount(domains))
+	}
 }
-*/
 
 func TestSharedDomain_StorageIter(t *testing.T) {
 	log.Root().SetHandler(log.LvlFilterHandler(log.LvlDebug, log.StderrHandler))
@@ -389,18 +396,4 @@
 
 	domains.Close()
 	ac.Close()
-=======
-	{ // delete everything - must see 0
-		err = domains.Flush(ctx, rwTx)
-		require.NoError(err)
-		domains.Close()
-
-		domains = NewSharedDomains(WrapTxWithCtx(rwTx, ac))
-		defer domains.Close()
-		domains.SetTxNum(domains.TxNum() + 1)
-		err := domains.DomainDelPrefix(kv.StorageDomain, []byte{})
-		require.NoError(err)
-		require.Equal(0, iterCount(domains))
-	}
->>>>>>> 6f093b69
 }