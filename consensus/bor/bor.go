--- conflicted
+++ resolved
@@ -999,21 +999,13 @@
 		if c.blockReader != nil {
 			// check and commit span
 			if err := c.checkAndCommitSpan(state, header, cx, syscall); err != nil {
-<<<<<<< HEAD
-				err := fmt.Errorf("Finalize.checkAndCommitSpan: sprint=%d, blockNum=%d, %w", sprintNum, headerNumber, err)
-=======
 				err := fmt.Errorf("Finalize.checkAndCommitSpan: %w", err)
->>>>>>> 7953e4d7
 				c.logger.Error("[bor] committing span", "err", err)
 				return nil, types.Receipts{}, err
 			}
 			// commit states
 			if err := c.CommitStates(state, header, cx, syscall); err != nil {
-<<<<<<< HEAD
-				err := fmt.Errorf("Finalize.CommitStates: sprint=%d, blockNum=%d, %w", sprintNum, headerNumber, err)
-=======
 				err := fmt.Errorf("Finalize.CommitStates: %w", err)
->>>>>>> 7953e4d7
 				c.logger.Error("[bor] Error while committing states", "err", err)
 				return nil, types.Receipts{}, err
 			}
