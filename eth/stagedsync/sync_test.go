package stagedsync

import (
	"errors"
	"fmt"
	"testing"

	"github.com/ledgerwatch/erigon-lib/kv"
	"github.com/ledgerwatch/erigon-lib/kv/memdb"
	"github.com/ledgerwatch/log/v3"
	"github.com/stretchr/testify/assert"

	"github.com/ledgerwatch/erigon/eth/ethconfig"
	"github.com/ledgerwatch/erigon/eth/stagedsync/stages"
)

func TestStagesSuccess(t *testing.T) {
	flow := make([]stages.SyncStage, 0)
	s := []*Stage{
		{
			ID:          stages.Headers,
			Description: "Downloading headers",
			Forward: func(firstCycle bool, badBlockUnwind bool, s *StageState, u Unwinder, tx kv.RwTx, logger log.Logger) error {
				flow = append(flow, stages.Headers)
				return nil
			},
		},
		{
			ID:          stages.Bodies,
			Description: "Downloading block bodiess",
			Forward: func(firstCycle bool, badBlockUnwind bool, s *StageState, u Unwinder, tx kv.RwTx, logger log.Logger) error {
				flow = append(flow, stages.Bodies)
				return nil
			},
		},
		{
			ID:          stages.Senders,
			Description: "Recovering senders from tx signatures",
			Forward: func(firstCycle bool, badBlockUnwind bool, s *StageState, u Unwinder, tx kv.RwTx, logger log.Logger) error {
				flow = append(flow, stages.Senders)
				return nil
			},
		},
	}
	state := New(ethconfig.Defaults.Sync, s, nil, nil, log.New())
	db, tx := memdb.NewTestTx(t)
	_, err := state.Run(db, tx, true /* initialCycle */)
	assert.NoError(t, err)

	expectedFlow := []stages.SyncStage{
		stages.Headers, stages.Bodies, stages.Senders,
	}
	assert.Equal(t, expectedFlow, flow)
}

func TestDisabledStages(t *testing.T) {
	flow := make([]stages.SyncStage, 0)
	s := []*Stage{
		{
			ID:          stages.Headers,
			Description: "Downloading headers",
			Forward: func(firstCycle bool, badBlockUnwind bool, s *StageState, u Unwinder, tx kv.RwTx, logger log.Logger) error {
				flow = append(flow, stages.Headers)
				return nil
			},
		},
		{
			ID:          stages.Bodies,
			Description: "Downloading block bodiess",
			Forward: func(firstCycle bool, badBlockUnwind bool, s *StageState, u Unwinder, tx kv.RwTx, logger log.Logger) error {
				flow = append(flow, stages.Bodies)
				return nil
			},
			Disabled: true,
		},
		{
			ID:          stages.Senders,
			Description: "Recovering senders from tx signatures",
			Forward: func(firstCycle bool, badBlockUnwind bool, s *StageState, u Unwinder, tx kv.RwTx, logger log.Logger) error {
				flow = append(flow, stages.Senders)
				return nil
			},
		},
	}
	state := New(ethconfig.Defaults.Sync, s, nil, nil, log.New())
	db, tx := memdb.NewTestTx(t)
	_, err := state.Run(db, tx, true /* initialCycle */)
	assert.NoError(t, err)

	expectedFlow := []stages.SyncStage{
		stages.Headers, stages.Senders,
	}
	assert.Equal(t, expectedFlow, flow)
}

func TestErroredStage(t *testing.T) {
	flow := make([]stages.SyncStage, 0)
	expectedErr := errors.New("test error")
	s := []*Stage{
		{
			ID:          stages.Headers,
			Description: "Downloading headers",
			Forward: func(firstCycle bool, badBlockUnwind bool, s *StageState, u Unwinder, tx kv.RwTx, logger log.Logger) error {
				flow = append(flow, stages.Headers)
				return nil
			},
		},
		{
			ID:          stages.Bodies,
			Description: "Downloading block bodiess",
			Forward: func(firstCycle bool, badBlockUnwind bool, s *StageState, u Unwinder, tx kv.RwTx, logger log.Logger) error {
				flow = append(flow, stages.Bodies)
				return expectedErr
			},
		},
		{
			ID:          stages.Senders,
			Description: "Recovering senders from tx signatures",
			Forward: func(firstCycle bool, badBlockUnwind bool, s *StageState, u Unwinder, tx kv.RwTx, logger log.Logger) error {
				flow = append(flow, stages.Senders)
				return nil
			},
		},
	}
	state := New(ethconfig.Defaults.Sync, s, []stages.SyncStage{s[2].ID, s[1].ID, s[0].ID}, nil, log.New())
	db, tx := memdb.NewTestTx(t)
	_, err := state.Run(db, tx, true /* initialCycle */)
	assert.Equal(t, fmt.Errorf("[2/3 Bodies] %w", expectedErr), err)

	expectedFlow := []stages.SyncStage{
		stages.Headers, stages.Bodies,
	}
	assert.Equal(t, expectedFlow, flow)
}

func TestUnwindSomeStagesBehindUnwindPoint(t *testing.T) {
	flow := make([]stages.SyncStage, 0)
	unwound := false
	s := []*Stage{
		{
			ID:          stages.Headers,
			Description: "Downloading headers",
			Forward: func(firstCycle bool, badBlockUnwind bool, s *StageState, u Unwinder, tx kv.RwTx, logger log.Logger) error {
				flow = append(flow, stages.Headers)
				if s.BlockNumber == 0 {
					return s.Update(tx, 2000)
				}
				return nil
			},
			Unwind: func(firstCycle bool, u *UnwindState, s *StageState, tx kv.RwTx, logger log.Logger) error {
				flow = append(flow, unwindOf(stages.Headers))
				return u.Done(tx)
			},
		},
		{
			ID:          stages.Bodies,
			Description: "Downloading block bodiess",
			Forward: func(firstCycle bool, badBlockUnwind bool, s *StageState, u Unwinder, tx kv.RwTx, logger log.Logger) error {
				flow = append(flow, stages.Bodies)
				if s.BlockNumber == 0 {
					return s.Update(tx, 1000)
				}
				return nil
			},
			Unwind: func(firstCycle bool, u *UnwindState, s *StageState, tx kv.RwTx, logger log.Logger) error {
				flow = append(flow, unwindOf(stages.Bodies))
				return u.Done(tx)
			},
		},
		{
			ID:          stages.Senders,
			Description: "Recovering senders from tx signatures",
			Forward: func(firstCycle bool, badBlockUnwind bool, s *StageState, u Unwinder, tx kv.RwTx, logger log.Logger) error {
				if s.BlockNumber == 0 {
					if err := s.Update(tx, 1700); err != nil {
						return err
					}
				}
				flow = append(flow, stages.Senders)
				if !unwound {
					unwound = true
					_ = u.UnwindTo(1500, UnwindReason{}, nil)
					return nil
				}
				return nil
			},
			Unwind: func(firstCycle bool, u *UnwindState, s *StageState, tx kv.RwTx, logger log.Logger) error {
				flow = append(flow, unwindOf(stages.Senders))
				return u.Done(tx)
			},
		},
		{
			ID:       stages.IntermediateHashes,
			Disabled: true,
			Forward: func(firstCycle bool, badBlockUnwind bool, s *StageState, u Unwinder, tx kv.RwTx, logger log.Logger) error {
				flow = append(flow, stages.IntermediateHashes)
				if s.BlockNumber == 0 {
					return s.Update(tx, 2000)
				}
				return nil
			},
			Unwind: func(firstCycle bool, u *UnwindState, s *StageState, tx kv.RwTx, logger log.Logger) error {
				flow = append(flow, unwindOf(stages.IntermediateHashes))
				return u.Done(tx)
			},
		},
	}
	state := New(ethconfig.Defaults.Sync, s, []stages.SyncStage{s[3].ID, s[2].ID, s[1].ID, s[0].ID}, nil, log.New())
	db, tx := memdb.NewTestTx(t)
	_, err := state.Run(db, tx, true /* initialCycle */)
	assert.NoError(t, err)

	expectedFlow := []stages.SyncStage{
		stages.Headers, stages.Bodies, stages.Senders,
		// stages.Bodies is skipped because it is behind
		unwindOf(stages.Senders), unwindOf(stages.Headers),
		stages.Headers, stages.Bodies, stages.Senders,
	}
	assert.Equal(t, expectedFlow, flow)

	stageState, err := state.StageState(stages.Headers, tx, nil)
	assert.NoError(t, err)
	assert.Equal(t, 1500, int(stageState.BlockNumber))

	stageState, err = state.StageState(stages.Bodies, tx, nil)
	assert.NoError(t, err)
	assert.Equal(t, 1000, int(stageState.BlockNumber))

	stageState, err = state.StageState(stages.Senders, tx, nil)
	assert.NoError(t, err)
	assert.Equal(t, 1500, int(stageState.BlockNumber))
}

func TestUnwind(t *testing.T) {
	flow := make([]stages.SyncStage, 0)
	unwound := false
	s := []*Stage{
		{
			ID:          stages.Headers,
			Description: "Downloading headers",
			Forward: func(firstCycle bool, badBlockUnwind bool, s *StageState, u Unwinder, tx kv.RwTx, logger log.Logger) error {
				flow = append(flow, stages.Headers)
				if s.BlockNumber == 0 {
					return s.Update(tx, 2000)
				}
				return nil
			},
			Unwind: func(firstCycle bool, u *UnwindState, s *StageState, tx kv.RwTx, logger log.Logger) error {
				flow = append(flow, unwindOf(stages.Headers))
				return u.Done(tx)
			},
		},
		{
			ID:          stages.Bodies,
			Description: "Downloading block bodiess",
			Forward: func(firstCycle bool, badBlockUnwind bool, s *StageState, u Unwinder, tx kv.RwTx, logger log.Logger) error {
				flow = append(flow, stages.Bodies)
				if s.BlockNumber == 0 {
					return s.Update(tx, 2000)
				}
				return nil
			},
			Unwind: func(firstCycle bool, u *UnwindState, s *StageState, tx kv.RwTx, logger log.Logger) error {
				flow = append(flow, unwindOf(stages.Bodies))
				return u.Done(tx)
			},
		},
		{
			ID:          stages.Senders,
			Description: "Recovering senders from tx signatures",
			Forward: func(firstCycle bool, badBlockUnwind bool, s *StageState, u Unwinder, tx kv.RwTx, logger log.Logger) error {
				flow = append(flow, stages.Senders)
				if !unwound {
					unwound = true
					_ = u.UnwindTo(500, UnwindReason{}, nil)
					return s.Update(tx, 3000)
				}
				return nil
			},
			Unwind: func(firstCycle bool, u *UnwindState, s *StageState, tx kv.RwTx, logger log.Logger) error {
				flow = append(flow, unwindOf(stages.Senders))
				return u.Done(tx)
			},
		},
		{
			ID:       stages.IntermediateHashes,
			Disabled: true,
			Forward: func(firstCycle bool, badBlockUnwind bool, s *StageState, u Unwinder, tx kv.RwTx, logger log.Logger) error {
				flow = append(flow, stages.IntermediateHashes)
				if s.BlockNumber == 0 {
					return s.Update(tx, 2000)
				}
				return nil
			},
			Unwind: func(firstCycle bool, u *UnwindState, s *StageState, tx kv.RwTx, logger log.Logger) error {
				flow = append(flow, unwindOf(stages.IntermediateHashes))
				return u.Done(tx)
			},
		},
	}
	state := New(ethconfig.Defaults.Sync, s, []stages.SyncStage{s[3].ID, s[2].ID, s[1].ID, s[0].ID}, nil, log.New())
	db, tx := memdb.NewTestTx(t)
	_, err := state.Run(db, tx, true /* initialCycle */)
	assert.NoError(t, err)

	expectedFlow := []stages.SyncStage{
		stages.Headers, stages.Bodies, stages.Senders,
		unwindOf(stages.Senders), unwindOf(stages.Bodies), unwindOf(stages.Headers),
		stages.Headers, stages.Bodies, stages.Senders,
	}

	assert.Equal(t, expectedFlow, flow)

	stageState, err := state.StageState(stages.Headers, tx, nil)
	assert.NoError(t, err)
	assert.Equal(t, 500, int(stageState.BlockNumber))

	stageState, err = state.StageState(stages.Bodies, tx, nil)
	assert.NoError(t, err)
	assert.Equal(t, 500, int(stageState.BlockNumber))

	stageState, err = state.StageState(stages.Senders, tx, nil)
	assert.NoError(t, err)
	assert.Equal(t, 500, int(stageState.BlockNumber))

	//check that at unwind disabled stage not appear
	flow = flow[:0]
	state.unwindOrder = []*Stage{s[3], s[2], s[1], s[0]}
<<<<<<< HEAD
	_ = state.UnwindTo(100, UnwindReason{}, nil)
	err = state.Run(db, tx, true /* initialCycle */)
=======
	state.UnwindTo(100, UnwindReason{})
	_, err = state.Run(db, tx, true /* initialCycle */)
>>>>>>> fc9dae17
	assert.NoError(t, err)

	expectedFlow = []stages.SyncStage{
		unwindOf(stages.Senders), unwindOf(stages.Bodies), unwindOf(stages.Headers),
		stages.Headers, stages.Bodies, stages.Senders,
	}

	assert.Equal(t, expectedFlow, flow)

}

func TestUnwindEmptyUnwinder(t *testing.T) {
	flow := make([]stages.SyncStage, 0)
	unwound := false
	s := []*Stage{
		{
			ID:          stages.Headers,
			Description: "Downloading headers",
			Forward: func(firstCycle bool, badBlockUnwind bool, s *StageState, u Unwinder, tx kv.RwTx, logger log.Logger) error {
				flow = append(flow, stages.Headers)
				if s.BlockNumber == 0 {
					return s.Update(tx, 2000)
				}
				return nil
			},
			Unwind: func(firstCycle bool, u *UnwindState, s *StageState, tx kv.RwTx, logger log.Logger) error {
				flow = append(flow, unwindOf(stages.Headers))
				return u.Done(tx)
			},
		},
		{
			ID:          stages.Bodies,
			Description: "Downloading block bodiess",
			Forward: func(firstCycle bool, badBlockUnwind bool, s *StageState, u Unwinder, tx kv.RwTx, logger log.Logger) error {
				flow = append(flow, stages.Bodies)
				if s.BlockNumber == 0 {
					return s.Update(tx, 2000)
				}
				return nil
			},
		},
		{
			ID:          stages.Senders,
			Description: "Recovering senders from tx signatures",
			Forward: func(firstCycle bool, badBlockUnwind bool, s *StageState, u Unwinder, tx kv.RwTx, logger log.Logger) error {
				flow = append(flow, stages.Senders)
				if !unwound {
					unwound = true
					_ = u.UnwindTo(500, UnwindReason{}, nil)
					return s.Update(tx, 3000)
				}
				return nil
			},
			Unwind: func(firstCycle bool, u *UnwindState, s *StageState, tx kv.RwTx, logger log.Logger) error {
				flow = append(flow, unwindOf(stages.Senders))
				return u.Done(tx)
			},
		},
	}
	state := New(ethconfig.Defaults.Sync, s, []stages.SyncStage{s[2].ID, s[1].ID, s[0].ID}, nil, log.New())
	db, tx := memdb.NewTestTx(t)
	_, err := state.Run(db, tx, true /* initialCycle */)
	assert.NoError(t, err)

	expectedFlow := []stages.SyncStage{
		stages.Headers, stages.Bodies, stages.Senders,
		unwindOf(stages.Senders), unwindOf(stages.Headers),
		stages.Headers, stages.Bodies, stages.Senders,
	}

	assert.Equal(t, expectedFlow, flow)

	stageState, err := state.StageState(stages.Headers, tx, nil)
	assert.NoError(t, err)
	assert.Equal(t, 500, int(stageState.BlockNumber))

	stageState, err = state.StageState(stages.Bodies, tx, nil)
	assert.NoError(t, err)
	assert.Equal(t, 2000, int(stageState.BlockNumber))

	stageState, err = state.StageState(stages.Senders, tx, nil)
	assert.NoError(t, err)
	assert.Equal(t, 500, int(stageState.BlockNumber))
}

func TestSyncDoTwice(t *testing.T) {
	flow := make([]stages.SyncStage, 0)

	s := []*Stage{
		{
			ID:          stages.Headers,
			Description: "Downloading headers",
			Forward: func(firstCycle bool, badBlockUnwind bool, s *StageState, u Unwinder, tx kv.RwTx, logger log.Logger) error {
				flow = append(flow, stages.Headers)
				return s.Update(tx, s.BlockNumber+100)
			},
		},
		{
			ID:          stages.Bodies,
			Description: "Downloading block bodiess",
			Forward: func(firstCycle bool, badBlockUnwind bool, s *StageState, u Unwinder, tx kv.RwTx, logger log.Logger) error {
				flow = append(flow, stages.Bodies)
				return s.Update(tx, s.BlockNumber+200)
			},
		},
		{
			ID:          stages.Senders,
			Description: "Recovering senders from tx signatures",
			Forward: func(firstCycle bool, badBlockUnwind bool, s *StageState, u Unwinder, tx kv.RwTx, logger log.Logger) error {
				flow = append(flow, stages.Senders)
				return s.Update(tx, s.BlockNumber+300)
			},
		},
	}

	state := New(ethconfig.Defaults.Sync, s, nil, nil, log.New())
	db, tx := memdb.NewTestTx(t)
	_, err := state.Run(db, tx, true /* initialCycle */)
	assert.NoError(t, err)

	state = New(ethconfig.Defaults.Sync, s, nil, nil, log.New())
	_, err = state.Run(db, tx, true /* initialCycle */)
	assert.NoError(t, err)

	expectedFlow := []stages.SyncStage{
		stages.Headers, stages.Bodies, stages.Senders,
		stages.Headers, stages.Bodies, stages.Senders,
	}
	assert.Equal(t, expectedFlow, flow)

	stageState, err := state.StageState(stages.Headers, tx, nil)
	assert.NoError(t, err)
	assert.Equal(t, 200, int(stageState.BlockNumber))

	stageState, err = state.StageState(stages.Bodies, tx, nil)
	assert.NoError(t, err)
	assert.Equal(t, 400, int(stageState.BlockNumber))

	stageState, err = state.StageState(stages.Senders, tx, nil)
	assert.NoError(t, err)
	assert.Equal(t, 600, int(stageState.BlockNumber))
}

func TestStateSyncInterruptRestart(t *testing.T) {
	flow := make([]stages.SyncStage, 0)
	expectedErr := errors.New("interrupt")
	s := []*Stage{
		{
			ID:          stages.Headers,
			Description: "Downloading headers",
			Forward: func(firstCycle bool, badBlockUnwind bool, s *StageState, u Unwinder, tx kv.RwTx, logger log.Logger) error {
				flow = append(flow, stages.Headers)
				return nil
			},
		},
		{
			ID:          stages.Bodies,
			Description: "Downloading block bodiess",
			Forward: func(firstCycle bool, badBlockUnwind bool, s *StageState, u Unwinder, tx kv.RwTx, logger log.Logger) error {
				flow = append(flow, stages.Bodies)
				return expectedErr
			},
		},
		{
			ID:          stages.Senders,
			Description: "Recovering senders from tx signatures",
			Forward: func(firstCycle bool, badBlockUnwind bool, s *StageState, u Unwinder, tx kv.RwTx, logger log.Logger) error {
				flow = append(flow, stages.Senders)
				return nil
			},
		},
	}

	state := New(ethconfig.Defaults.Sync, s, nil, nil, log.New())
	db, tx := memdb.NewTestTx(t)
	_, err := state.Run(db, tx, true /* initialCycle */)
	assert.Equal(t, fmt.Errorf("[2/3 Bodies] %w", expectedErr), err)

	expectedErr = nil

	state = New(ethconfig.Defaults.Sync, s, nil, nil, log.New())
	_, err = state.Run(db, tx, true /* initialCycle */)
	assert.NoError(t, err)

	expectedFlow := []stages.SyncStage{
		stages.Headers, stages.Bodies, stages.Headers, stages.Bodies, stages.Senders,
	}
	assert.Equal(t, expectedFlow, flow)
}

func TestSyncInterruptLongUnwind(t *testing.T) {
	// interrupt a stage that is too big to fit in one batch,
	// so the db is in inconsitent state, so we have to restart with that
	flow := make([]stages.SyncStage, 0)
	unwound := false
	interrupted := false
	errInterrupted := errors.New("interrupted")

	s := []*Stage{
		{
			ID:          stages.Headers,
			Description: "Downloading headers",
			Forward: func(firstCycle bool, badBlockUnwind bool, s *StageState, u Unwinder, tx kv.RwTx, logger log.Logger) error {
				flow = append(flow, stages.Headers)
				if s.BlockNumber == 0 {
					return s.Update(tx, 2000)
				}
				return nil
			},
			Unwind: func(firstCycle bool, u *UnwindState, s *StageState, tx kv.RwTx, logger log.Logger) error {
				flow = append(flow, unwindOf(stages.Headers))
				return u.Done(tx)
			},
		},
		{
			ID:          stages.Bodies,
			Description: "Downloading block bodiess",
			Forward: func(firstCycle bool, badBlockUnwind bool, s *StageState, u Unwinder, tx kv.RwTx, logger log.Logger) error {
				flow = append(flow, stages.Bodies)
				if s.BlockNumber == 0 {
					return s.Update(tx, 2000)
				}
				return nil
			},
			Unwind: func(firstCycle bool, u *UnwindState, s *StageState, tx kv.RwTx, logger log.Logger) error {
				flow = append(flow, unwindOf(stages.Bodies))
				return u.Done(tx)
			},
		},
		{
			ID:          stages.Senders,
			Description: "Recovering senders from tx signatures",
			Forward: func(firstCycle bool, badBlockUnwind bool, s *StageState, u Unwinder, tx kv.RwTx, logger log.Logger) error {
				flow = append(flow, stages.Senders)
				if !unwound {
					unwound = true
					_ = u.UnwindTo(500, UnwindReason{}, nil)
					return s.Update(tx, 3000)
				}
				return nil
			},
			Unwind: func(firstCycle bool, u *UnwindState, s *StageState, tx kv.RwTx, logger log.Logger) error {
				flow = append(flow, unwindOf(stages.Senders))
				if !interrupted {
					interrupted = true
					return errInterrupted
				}
				assert.Equal(t, 500, int(u.UnwindPoint))
				return u.Done(tx)
			},
		},
	}
	state := New(ethconfig.Defaults.Sync, s, []stages.SyncStage{s[2].ID, s[1].ID, s[0].ID}, nil, log.New())
	db, tx := memdb.NewTestTx(t)
	_, err := state.Run(db, tx, true /* initialCycle */)
	assert.Error(t, errInterrupted, err)

	//state = NewState(s)
	//state.unwindOrder = []*Stage{s[0], s[1], s[2]}
	//err = state.LoadUnwindInfo(tx)
	//assert.NoError(t, err)
	//state.UnwindTo(500, libcommon.Hash{})
	_, err = state.Run(db, tx, true /* initialCycle */)
	assert.NoError(t, err)

	expectedFlow := []stages.SyncStage{
		stages.Headers, stages.Bodies, stages.Senders,
		unwindOf(stages.Senders), // interrupt here
		unwindOf(stages.Senders), unwindOf(stages.Bodies), unwindOf(stages.Headers),
		stages.Headers, stages.Bodies, stages.Senders,
	}

	assert.Equal(t, expectedFlow, flow)

	stageState, err := state.StageState(stages.Headers, tx, nil)
	assert.NoError(t, err)
	assert.Equal(t, 500, int(stageState.BlockNumber))

	stageState, err = state.StageState(stages.Bodies, tx, nil)
	assert.NoError(t, err)
	assert.Equal(t, 500, int(stageState.BlockNumber))

	stageState, err = state.StageState(stages.Senders, tx, nil)
	assert.NoError(t, err)
	assert.Equal(t, 500, int(stageState.BlockNumber))
}

func unwindOf(s stages.SyncStage) stages.SyncStage {
	return stages.SyncStage(append([]byte(s), 0xF0))
}<|MERGE_RESOLUTION|>--- conflicted
+++ resolved
@@ -326,13 +326,8 @@
 	//check that at unwind disabled stage not appear
 	flow = flow[:0]
 	state.unwindOrder = []*Stage{s[3], s[2], s[1], s[0]}
-<<<<<<< HEAD
 	_ = state.UnwindTo(100, UnwindReason{}, nil)
-	err = state.Run(db, tx, true /* initialCycle */)
-=======
-	state.UnwindTo(100, UnwindReason{})
 	_, err = state.Run(db, tx, true /* initialCycle */)
->>>>>>> fc9dae17
 	assert.NoError(t, err)
 
 	expectedFlow = []stages.SyncStage{
