--- conflicted
+++ resolved
@@ -59,17 +59,10 @@
 	blockReader        services.FullBlockReader
 	notifier           *shards.Notifications
 
-<<<<<<< HEAD
-	historyV3        bool
-	agg              *state.AggregatorV3
-	silkworm         *silkworm.Silkworm
-	snapshotUploader *snapshotUploader
-=======
 	historyV3 bool
 	caplin    bool
 	agg       *state.AggregatorV3
 	silkworm  *silkworm.Silkworm
->>>>>>> 67223346
 }
 
 func StageSnapshotsCfg(db kv.RwDB,
@@ -186,11 +179,7 @@
 	// 	cstate = snapshotsync.AlsoCaplin
 	// }
 
-<<<<<<< HEAD
-	if err := snapshotsync.WaitForDownloader(s.LogPrefix(), ctx, cfg.historyV3, snapshotsync.NoCaplin, cfg.agg, tx, cfg.blockReader, cfg.notifier.Events, &cfg.chainConfig, cfg.snapshotDownloader); err != nil {
-=======
 	if err := snapshotsync.WaitForDownloader(s.LogPrefix(), ctx, cfg.historyV3, cstate, cfg.agg, tx, cfg.blockReader, cfg.dbEventNotifier, &cfg.chainConfig, cfg.snapshotDownloader); err != nil {
->>>>>>> 67223346
 		return err
 	}
 
