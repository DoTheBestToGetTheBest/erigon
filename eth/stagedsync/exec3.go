--- conflicted
+++ resolved
@@ -307,16 +307,10 @@
 	}
 	var err error
 
-<<<<<<< HEAD
-	log.Warn("execv3 starting",
-		"inputTxNum", inputTxNum, "restored_block", blockNum,
-		"restored_txNum", doms.TxNum(), "offsetFromBlockBeginning", offsetFromBlockBeginning, "initialCycle", initialCycle)
-=======
 	if maxBlockNum-blockNum > 16 {
 		log.Info(fmt.Sprintf("[%s] starting", execStage.LogPrefix()),
-			"from", blockNum, "to", maxBlockNum, "fromTxNum", doms.TxNum(), "offsetFromBlockBeginning", offsetFromBlockBeginning)
-	}
->>>>>>> 1f2bcf6d
+			"from", blockNum, "to", maxBlockNum, "fromTxNum", doms.TxNum(), "offsetFromBlockBeginning", offsetFromBlockBeginning, "initialCycle", initialCycle)
+	}
 
 	if initialCycle && blocksFreezeCfg.Produce {
 		log.Info(fmt.Sprintf("[snapshots] db has steps amount: %s", agg.StepsRangeInDBAsStr(applyTx)))
