--- conflicted
+++ resolved
@@ -374,14 +374,10 @@
 // ================ Erigon3 End ================
 
 func SpawnExecuteBlocksStage(s *StageState, u Unwinder, tx kv.RwTx, toBlock uint64, ctx context.Context, cfg ExecuteBlockCfg, initialCycle bool, logger log.Logger) (err error) {
-<<<<<<< HEAD
-	return nil
-=======
 	if dbg.SkipExec {
 		return nil
 	}
 
->>>>>>> 60cee07a
 	if cfg.historyV3 {
 		if err = ExecBlockV3(s, u, tx, toBlock, ctx, cfg, initialCycle, logger); err != nil {
 			return err
