--- conflicted
+++ resolved
@@ -617,11 +617,7 @@
 		backend.newTxs = make(chan types2.Announcements, 1024)
 		//defer close(newTxs)
 		backend.txPoolDB, backend.txPool, backend.txPoolFetch, backend.txPoolSend, backend.txPoolGrpcServer, err = txpooluitl.AllComponents(
-<<<<<<< HEAD
-			ctx, config.TxPool, kvcache.NewDummy(config.HistoryV3), backend.newTxs, chainKv, backend.sentriesClient.Sentries(), stateDiffClient, logger,
-=======
-			ctx, config.TxPool, kvcache.NewDummy(), backend.newTxs, backend.chainDB, backend.sentriesClient.Sentries(), stateDiffClient, misc.Eip1559FeeCalculator, logger,
->>>>>>> d8b91c4d
+			ctx, config.TxPool, kvcache.NewDummy(config.HistoryV3), backend.newTxs, chainKv, backend.sentriesClient.Sentries(), stateDiffClient, misc.Eip1559FeeCalculator, logger,
 		)
 		if err != nil {
 			return nil, err
@@ -737,12 +733,7 @@
 			newTxsBroadcaster = casted.NewSlotsStreams
 		}
 		go txpool.MainLoop(backend.sentryCtx,
-<<<<<<< HEAD
-			backend.txPoolDB, chainKv,
-			backend.txPool, backend.newTxs, backend.txPoolSend, newTxsBroadcaster,
-=======
 			backend.txPoolDB, backend.txPool, backend.newTxs, backend.txPoolSend, newTxsBroadcaster,
->>>>>>> d8b91c4d
 			func() {
 				select {
 				case backend.notifyMiningAboutNewTxs <- struct{}{}:
